--- conflicted
+++ resolved
@@ -44,22 +44,6 @@
       Includes the generic build of PDF.js and the viewer.
     </p>
     <span class="GROUP_CLASS">
-<<<<<<< HEAD
-      <a type="button" class="btn btn-warning HIDDEN_CLASS" href="https://github.com/mozilla/pdf.js/releases/download/vBETA_VERSION/pdfjs-BETA_VERSION-dist.zip">Beta (vBETA_VERSION)</a>
-    </span>
-  </div>
-  <div class="col-md-4">
-    <h3>Prebuilt (ES5-compatible)</h3>
-    <p>
-      Includes the generic build of PDF.js and the viewer.
-    </p>
-    <span class="GROUP_CLASS">
-      <a type="button" class="btn btn-primary" href="https://github.com/mozilla/pdf.js/releases/download/vSTABLE_VERSION/pdfjs-STABLE_VERSION-dist.zip">Stable (vSTABLE_VERSION)</a>
-      <a type="button" class="btn btn-warning HIDDEN_CLASS" href="https://github.com/mozilla/pdf.js/releases/download/vBETA_VERSION/pdfjs-BETA_VERSION-es5-dist.zip">Beta (vBETA_VERSION)</a>
-    </span>
-  </div>
-  <div class="col-md-4">
-=======
       <a type="button" class="btn btn-primary" href="https://github.com/mozilla/pdf.js/releases/download/vSTABLE_VERSION/pdfjs-STABLE_VERSION-dist.zip">Stable (vSTABLE_VERSION)</a>
       <a type="button" class="btn btn-warning HIDDEN_CLASS" href="https://github.com/mozilla/pdf.js/releases/download/vBETA_VERSION/pdfjs-BETA_VERSION-dist.zip">Beta (vBETA_VERSION)</a>
     </span>
@@ -75,7 +59,6 @@
     </span>
   </div>
   <div class="col-md-4">
->>>>>>> e389ed62
     <h3>Source</h3>
     To get a local copy of the current code, clone it using git:
     <pre><code>$ git clone https://github.com/mozilla/pdf.js.git
