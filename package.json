--- conflicted
+++ resolved
@@ -42,10 +42,7 @@
     "postcss": "^8.3.6",
     "postcss-calc": "^8.0.0",
     "prettier": "^2.3.2",
-<<<<<<< HEAD
-=======
     "puppeteer": "^10.1.0",
->>>>>>> 777d8902
     "rimraf": "^3.0.2",
     "streamqueue": "^1.1.2",
     "stylelint": "^13.13.1",
@@ -67,6 +64,7 @@
     "yargs": "^17.0.1"
   },
   "scripts": {
+    "postinstall": "cross-env PUPPETEER_PRODUCT=firefox node node_modules/puppeteer/install.js",
     "test": "gulp npm-test"
   },
   "repository": {
