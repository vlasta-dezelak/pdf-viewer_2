--- conflicted
+++ resolved
@@ -13,13 +13,9 @@
     "babel-plugin-istanbul": "^6.0.0",
     "canvas": "^2.6.1",
     "core-js": "^3.6.4",
-<<<<<<< HEAD
     "coveralls": "^3.0.9",
     "cross-env": "^7.0.0",
-    "escodegen": "^1.13.0",
-=======
     "escodegen": "^1.14.1",
->>>>>>> 960fdf91
     "eslint": "^6.8.0",
     "eslint-config-prettier": "^6.10.0",
     "eslint-plugin-fetch-options": "^0.0.5",
@@ -42,12 +38,8 @@
     "jstransformer-markdown-it": "^2.1.0",
     "merge-stream": "^1.0.1",
     "mkdirp": "^0.5.1",
-<<<<<<< HEAD
     "nyc": "^15.0.0",
-    "postcss-calc": "^7.0.1",
-=======
     "postcss-calc": "^7.0.2",
->>>>>>> 960fdf91
     "postcss-css-variables": "^0.14.0",
     "prettier": "^1.19.1",
     "rimraf": "^2.7.1",
