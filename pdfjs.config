--- conflicted
+++ resolved
@@ -1,13 +1,6 @@
 {
-<<<<<<< HEAD
-  "betaVersion": "2.4.456",
-  "stableVersion": "2.3.200",
-  "baseVersion": "228a591ca3655237c22f4401b30abee22e52532c",
-  "versionPrefix": "2.5."
-=======
   "betaVersion": "2.6.347",
   "stableVersion": "2.5.207",
   "baseVersion": "3be9c65f0492a077b3fe287407709f583b3daf0b",
   "versionPrefix": "2.7."
->>>>>>> e389ed62
 }