"use strict";

var acorn = require("acorn");
var escodegen = require("escodegen");
var vm = require("vm");
var fs = require("fs");
var path = require("path");

var PDFJS_PREPROCESSOR_NAME = "PDFJSDev";
var ROOT_PREFIX = "$ROOT/";
<<<<<<< HEAD
=======
const ACORN_ECMA_VERSION = 2020;
>>>>>>> e389ed62

function isLiteral(obj, value) {
  return obj.type === "Literal" && obj.value === value;
}

function isPDFJSPreprocessor(obj) {
  return obj.type === "Identifier" && obj.name === PDFJS_PREPROCESSOR_NAME;
}

function evalWithDefines(code, defines, loc) {
  if (!code || !code.trim()) {
    throw new Error("No JavaScript expression given");
  }
  return vm.runInNewContext(code, defines, { displayErrors: false });
}

function handlePreprocessorAction(ctx, actionName, args, loc) {
  try {
    var arg;
    switch (actionName) {
      case "test":
        arg = args[0];
        if (!arg || arg.type !== "Literal" || typeof arg.value !== "string") {
          throw new Error("No code for testing is given");
        }
        var isTrue = !!evalWithDefines(arg.value, ctx.defines);
        return { type: "Literal", value: isTrue, loc: loc };
      case "eval":
        arg = args[0];
        if (!arg || arg.type !== "Literal" || typeof arg.value !== "string") {
          throw new Error("No code for eval is given");
        }
        var result = evalWithDefines(arg.value, ctx.defines);
        if (
          typeof result === "boolean" ||
          typeof result === "string" ||
          typeof result === "number"
        ) {
          return { type: "Literal", value: result, loc: loc };
        }
        if (typeof result === "object") {
<<<<<<< HEAD
          var parsedObj = acorn.parse("(" + JSON.stringify(result) + ")");
=======
          const parsedObj = acorn.parse("(" + JSON.stringify(result) + ")", {
            ecmaVersion: ACORN_ECMA_VERSION,
          });
>>>>>>> e389ed62
          parsedObj.body[0].expression.loc = loc;
          return parsedObj.body[0].expression;
        }
        break;
      case "json":
        arg = args[0];
        if (!arg || arg.type !== "Literal" || typeof arg.value !== "string") {
          throw new Error("Path to JSON is not provided");
        }
        var jsonPath = arg.value;
        if (jsonPath.indexOf(ROOT_PREFIX) === 0) {
          jsonPath = path.join(
            ctx.rootPath,
            jsonPath.substring(ROOT_PREFIX.length)
          );
        }
        var jsonContent = fs.readFileSync(jsonPath).toString();
<<<<<<< HEAD
        var parsedJSON = acorn.parse("(" + jsonContent + ")");
=======
        const parsedJSON = acorn.parse("(" + jsonContent + ")", {
          ecmaVersion: ACORN_ECMA_VERSION,
        });
>>>>>>> e389ed62
        parsedJSON.body[0].expression.loc = loc;
        return parsedJSON.body[0].expression;
    }
    throw new Error("Unsupported action");
  } catch (e) {
    throw new Error(
      "Could not process " +
        PDFJS_PREPROCESSOR_NAME +
        "." +
        actionName +
        " at " +
        JSON.stringify(loc) +
        "\n" +
        e.name +
        ": " +
        e.message
    );
  }
}

function postprocessNode(ctx, node) {
  switch (node.type) {
    case "ExportNamedDeclaration":
    case "ImportDeclaration":
      if (
        node.source &&
        node.source.type === "Literal" &&
        ctx.map &&
        ctx.map[node.source.value]
      ) {
        var newValue = ctx.map[node.source.value];
        node.source.value = node.source.raw = newValue;
      }
      break;
    case "IfStatement":
      if (isLiteral(node.test, true)) {
        // if (true) stmt1; => stmt1
        return node.consequent;
      } else if (isLiteral(node.test, false)) {
        // if (false) stmt1; else stmt2; => stmt2
        return node.alternate || { type: "EmptyStatement", loc: node.loc };
      }
      break;
    case "ConditionalExpression":
      if (isLiteral(node.test, true)) {
        // true ? stmt1 : stmt2 => stmt1
        return node.consequent;
      } else if (isLiteral(node.test, false)) {
        // false ? stmt1 : stmt2 => stmt2
        return node.alternate;
      }
      break;
    case "UnaryExpression":
      if (node.operator === "typeof" && isPDFJSPreprocessor(node.argument)) {
        // typeof PDFJSDev => 'object'
        return { type: "Literal", value: "object", loc: node.loc };
      }
      if (
        node.operator === "!" &&
        node.argument.type === "Literal" &&
        typeof node.argument.value === "boolean"
      ) {
        // !true => false,  !false => true
        return { type: "Literal", value: !node.argument.value, loc: node.loc };
      }
      break;
    case "LogicalExpression":
      switch (node.operator) {
        case "&&":
          if (isLiteral(node.left, true)) {
            return node.right;
          }
          if (isLiteral(node.left, false)) {
            return node.left;
          }
          break;
        case "||":
          if (isLiteral(node.left, true)) {
            return node.left;
          }
          if (isLiteral(node.left, false)) {
            return node.right;
          }
          break;
      }
      break;
    case "BinaryExpression":
      switch (node.operator) {
        case "==":
        case "===":
        case "!=":
        case "!==":
          if (
            node.left.type === "Literal" &&
            node.right.type === "Literal" &&
            typeof node.left.value === typeof node.right.value
          ) {
            // folding two literals == and != check
            switch (typeof node.left.value) {
              case "string":
              case "boolean":
              case "number":
                var equal = node.left.value === node.right.value;
                return {
                  type: "Literal",
                  value: (node.operator[0] === "=") === equal,
                  loc: node.loc,
                };
            }
          }
          break;
      }
      break;
    case "CallExpression":
      if (
        node.callee.type === "MemberExpression" &&
        isPDFJSPreprocessor(node.callee.object) &&
        node.callee.property.type === "Identifier"
      ) {
        // PDFJSDev.xxxx(arg1, arg2, ...) => transform
        var action = node.callee.property.name;
        return handlePreprocessorAction(ctx, action, node.arguments, node.loc);
      }
      // require('string')
      if (
        node.callee.type === "Identifier" &&
        node.callee.name === "require" &&
        node.arguments.length === 1 &&
        node.arguments[0].type === "Literal" &&
        ctx.map &&
        ctx.map[node.arguments[0].value]
      ) {
        var requireName = node.arguments[0];
        requireName.value = requireName.raw = ctx.map[requireName.value];
      }
      break;
    case "BlockStatement":
      var subExpressionIndex = 0;
      while (subExpressionIndex < node.body.length) {
        switch (node.body[subExpressionIndex].type) {
          case "EmptyStatement":
            // Removing empty statements from the blocks.
            node.body.splice(subExpressionIndex, 1);
            continue;
          case "BlockStatement":
            // Block statements inside a block are moved to the parent one.
            var subChildren = node.body[subExpressionIndex].body;
            Array.prototype.splice.apply(
              node.body,
              [subExpressionIndex, 1].concat(subChildren)
            );
            subExpressionIndex += Math.max(subChildren.length - 1, 0);
            continue;
          case "ReturnStatement":
          case "ThrowStatement":
            // Removing dead code after return or throw.
            node.body.splice(
              subExpressionIndex + 1,
              node.body.length - subExpressionIndex - 1
            );
            break;
        }
        subExpressionIndex++;
      }
      break;
    case "FunctionDeclaration":
    case "FunctionExpression":
      var block = node.body;
      if (
        block.body.length > 0 &&
        block.body[block.body.length - 1].type === "ReturnStatement" &&
        !block.body[block.body.length - 1].argument
      ) {
        // Function body ends with return without arg -- removing it.
        block.body.pop();
      }
      break;
  }
  return node;
}

function fixComments(ctx, node) {
  if (!ctx.saveComments) {
    return;
  }
  // Fixes double comments in the escodegen output.
  delete node.trailingComments;
  // Removes ESLint and other service comments.
  if (node.leadingComments) {
    var CopyrightRegExp = /\bcopyright\b/i;
    var BlockCommentRegExp = /^\s*(globals|eslint|falls through)\b/;
    var LineCommentRegExp = /^\s*eslint\b/;

    var i = 0;
    while (i < node.leadingComments.length) {
      var type = node.leadingComments[i].type;
      var value = node.leadingComments[i].value;

      if (ctx.saveComments === "copyright") {
        // Remove all comments, except Copyright notices and License headers.
        if (!(type === "Block" && CopyrightRegExp.test(value))) {
          node.leadingComments.splice(i, 1);
          continue;
        }
      } else if (
        (type === "Block" && BlockCommentRegExp.test(value)) ||
        (type === "Line" && LineCommentRegExp.test(value))
      ) {
        node.leadingComments.splice(i, 1);
        continue;
      }
      i++;
    }
  }
}

function traverseTree(ctx, node) {
  // generic node processing
  for (var i in node) {
    var child = node[i];
    if (typeof child === "object" && child !== null && child.type) {
      const result = traverseTree(ctx, child);
      if (result !== child) {
        node[i] = result;
      }
    } else if (Array.isArray(child)) {
      child.forEach(function (childItem, index) {
        if (
          typeof childItem === "object" &&
          childItem !== null &&
          childItem.type
        ) {
          const result = traverseTree(ctx, childItem);
          if (result !== childItem) {
            child[index] = result;
          }
        }
      });
    }
  }

  node = postprocessNode(ctx, node) || node;

  fixComments(ctx, node);
  return node;
}

function preprocessPDFJSCode(ctx, code) {
  var format = ctx.format || {
    indent: {
      style: " ",
    },
  };
  var parseOptions = {
<<<<<<< HEAD
    ecmaVersion: 2020,
=======
    ecmaVersion: ACORN_ECMA_VERSION,
>>>>>>> e389ed62
    locations: true,
    sourceFile: ctx.sourceFile,
    sourceType: "module",
  };
  var codegenOptions = {
    format: format,
    parse: function (input) {
      return acorn.parse(input, { ecmaVersion: ACORN_ECMA_VERSION });
    },
    sourceMap: ctx.sourceMap,
    sourceMapWithCode: ctx.sourceMap,
  };
  var syntax = acorn.parse(code, parseOptions);
  traverseTree(ctx, syntax);
  return escodegen.generate(syntax, codegenOptions);
}

exports.preprocessPDFJSCode = preprocessPDFJSCode;<|MERGE_RESOLUTION|>--- conflicted
+++ resolved
@@ -8,10 +8,7 @@
 
 var PDFJS_PREPROCESSOR_NAME = "PDFJSDev";
 var ROOT_PREFIX = "$ROOT/";
-<<<<<<< HEAD
-=======
 const ACORN_ECMA_VERSION = 2020;
->>>>>>> e389ed62
 
 function isLiteral(obj, value) {
   return obj.type === "Literal" && obj.value === value;
@@ -53,13 +50,9 @@
           return { type: "Literal", value: result, loc: loc };
         }
         if (typeof result === "object") {
-<<<<<<< HEAD
-          var parsedObj = acorn.parse("(" + JSON.stringify(result) + ")");
-=======
           const parsedObj = acorn.parse("(" + JSON.stringify(result) + ")", {
             ecmaVersion: ACORN_ECMA_VERSION,
           });
->>>>>>> e389ed62
           parsedObj.body[0].expression.loc = loc;
           return parsedObj.body[0].expression;
         }
@@ -77,13 +70,9 @@
           );
         }
         var jsonContent = fs.readFileSync(jsonPath).toString();
-<<<<<<< HEAD
-        var parsedJSON = acorn.parse("(" + jsonContent + ")");
-=======
         const parsedJSON = acorn.parse("(" + jsonContent + ")", {
           ecmaVersion: ACORN_ECMA_VERSION,
         });
->>>>>>> e389ed62
         parsedJSON.body[0].expression.loc = loc;
         return parsedJSON.body[0].expression;
     }
@@ -338,11 +327,7 @@
     },
   };
   var parseOptions = {
-<<<<<<< HEAD
-    ecmaVersion: 2020,
-=======
     ecmaVersion: ACORN_ECMA_VERSION,
->>>>>>> e389ed62
     locations: true,
     sourceFile: ctx.sourceFile,
     sourceType: "module",
