/* -*- Mode: Java; tab-width: 2; indent-tabs-mode: nil; c-basic-offset: 2 -*- */
/* vim: set shiftwidth=2 tabstop=2 autoindent cindent expandtab: */

'use strict';

var ERRORS = 0, WARNINGS = 1, TODOS = 5;
var verbosity = WARNINGS;
// Set this to true if you want to use workers.
var useWorker = false;

function log(msg) {
  if (console && console.log)
    console.log(msg);
  else if (print)
    print(msg);
}

function warn(msg) {
  if (verbosity >= WARNINGS)
    log('Warning: ' + msg);
}

function backtrace() {
  var stackStr;
  try {
    throw new Error();
  } catch (e) {
    stackStr = e.stack;
  }
  return stackStr.split('\n').slice(1).join('\n');
}

function error(msg) {
  log(backtrace());
  throw new Error(msg);
}

function TODO(what) {
  if (verbosity >= TODOS)
    log('TODO: ' + what);
}

function malformed(msg) {
  error('Malformed PDF: ' + msg);
}

function assert(cond, msg) {
  if (!cond)
    error(msg);
}

// In a well-formed PDF, |cond| holds.  If it doesn't, subsequent
// behavior is undefined.
function assertWellFormed(cond, msg) {
  if (!cond)
    malformed(msg);
}

function shadow(obj, prop, value) {
  Object.defineProperty(obj, prop, { value: value,
                                     enumerable: true,
                                     configurable: true,
                                     writable: false });
  return value;
}

function bytesToString(bytes) {
  var str = '';
  var length = bytes.length;
  for (var n = 0; n < length; ++n)
    str += String.fromCharCode(bytes[n]);
  return str;
}

function stringToBytes(str) {
  var length = str.length;
  var bytes = new Uint8Array(length);
  for (var n = 0; n < length; ++n)
    bytes[n] = str.charCodeAt(n) & 0xFF;
  return bytes;
}

var PDFStringTranslateTable = [
  0, 0, 0, 0, 0, 0, 0, 0, 0, 0, 0, 0, 0, 0, 0, 0, 0, 0, 0, 0, 0, 0, 0, 0,
  0x2D8, 0x2C7, 0x2C6, 0x2D9, 0x2DD, 0x2DB, 0x2DA, 0x2DC, 0, 0, 0, 0, 0, 0, 0,
  0, 0, 0, 0, 0, 0, 0, 0, 0, 0, 0, 0, 0, 0, 0, 0, 0, 0, 0, 0, 0, 0, 0, 0, 0, 0,
  0, 0, 0, 0, 0, 0, 0, 0, 0, 0, 0, 0, 0, 0, 0, 0, 0, 0, 0, 0, 0, 0, 0, 0, 0, 0,
  0, 0, 0, 0, 0, 0, 0, 0, 0, 0, 0, 0, 0, 0, 0, 0, 0, 0, 0, 0, 0, 0, 0, 0, 0, 0,
  0, 0, 0, 0, 0, 0, 0, 0, 0, 0, 0, 0x2022, 0x2020, 0x2021, 0x2026, 0x2014,
  0x2013, 0x192, 0x2044, 0x2039, 0x203A, 0x2212, 0x2030, 0x201E, 0x201C,
  0x201D, 0x2018, 0x2019, 0x201A, 0x2122, 0xFB01, 0xFB02, 0x141, 0x152, 0x160,
  0x178, 0x17D, 0x131, 0x142, 0x153, 0x161, 0x17E, 0, 0x20AC
];

function stringToPDFString(str) {
  var i, n = str.length, str2 = '';
  if (str[0] === '\xFE' && str[1] === '\xFF') {
    // UTF16BE BOM
    for (i = 2; i < n; i += 2)
      str2 += String.fromCharCode(
        (str.charCodeAt(i) << 8) | str.charCodeAt(i + 1));
  } else {
    for (i = 0; i < n; ++i) {
      var code = PDFStringTranslateTable[str.charCodeAt(i)];
      str2 += code ? String.fromCharCode(code) : str.charAt(i);
    }
  }
  return str2;
}

//
// getPdf()
// Convenience function to perform binary Ajax GET
// Usage: getPdf('http://...', callback)
//        getPdf({
//                 url:String ,
//                 [,progress:Function, error:Function]
//               },
//               callback)
//
function getPdf(arg, callback) {
  var params = arg;
  if (typeof arg === 'string')
    params = { url: arg };

  var xhr = new XMLHttpRequest();
  xhr.open('GET', params.url);
  xhr.mozResponseType = xhr.responseType = 'arraybuffer';
  xhr.expected = (document.URL.indexOf('file:') === 0) ? 0 : 200;

  if ('progress' in params)
    xhr.onprogress = params.progress || undefined;

  if ('error' in params)
    xhr.onerror = params.error || undefined;

  xhr.onreadystatechange = function getPdfOnreadystatechange() {
    if (xhr.readyState === 4 && xhr.status === xhr.expected) {
      var data = (xhr.mozResponseArrayBuffer || xhr.mozResponse ||
                  xhr.responseArrayBuffer || xhr.response);
      callback(data);
    }
  };
  xhr.send(null);
}

var Stream = (function streamStream() {
  function constructor(arrayBuffer, start, length, dict) {
    this.bytes = new Uint8Array(arrayBuffer);
    this.start = start || 0;
    this.pos = this.start;
    this.end = (start + length) || this.bytes.length;
    this.dict = dict;
  }

  // required methods for a stream. if a particular stream does not
  // implement these, an error should be thrown
  constructor.prototype = {
    get length() {
      return this.end - this.start;
    },
    getByte: function stream_getByte() {
      if (this.pos >= this.end)
        return null;
      return this.bytes[this.pos++];
    },
    // returns subarray of original buffer
    // should only be read
    getBytes: function stream_getBytes(length) {
      var bytes = this.bytes;
      var pos = this.pos;
      var strEnd = this.end;

      if (!length)
        return bytes.subarray(pos, strEnd);

      var end = pos + length;
      if (end > strEnd)
        end = strEnd;

      this.pos = end;
      return bytes.subarray(pos, end);
    },
    lookChar: function stream_lookChar() {
      if (this.pos >= this.end)
        return null;
      return String.fromCharCode(this.bytes[this.pos]);
    },
    getChar: function stream_getChar() {
      if (this.pos >= this.end)
        return null;
      return String.fromCharCode(this.bytes[this.pos++]);
    },
    skip: function stream_skip(n) {
      if (!n)
        n = 1;
      this.pos += n;
    },
    reset: function stream_reset() {
      this.pos = this.start;
    },
    moveStart: function stream_moveStart() {
      this.start = this.pos;
    },
    makeSubStream: function stream_makeSubstream(start, length, dict) {
      return new Stream(this.bytes.buffer, start, length, dict);
    },
    isStream: true
  };

  return constructor;
})();

var StringStream = (function stringStream() {
  function constructor(str) {
    var length = str.length;
    var bytes = new Uint8Array(length);
    for (var n = 0; n < length; ++n)
      bytes[n] = str.charCodeAt(n);
    Stream.call(this, bytes);
  }

  constructor.prototype = Stream.prototype;

  return constructor;
})();

// super class for the decoding streams
var DecodeStream = (function decodeStream() {
  function constructor() {
    this.pos = 0;
    this.bufferLength = 0;
    this.eof = false;
    this.buffer = null;
  }

  constructor.prototype = {
    ensureBuffer: function decodestream_ensureBuffer(requested) {
      var buffer = this.buffer;
      var current = buffer ? buffer.byteLength : 0;
      if (requested < current)
        return buffer;
      var size = 512;
      while (size < requested)
        size <<= 1;
      var buffer2 = new Uint8Array(size);
      for (var i = 0; i < current; ++i)
        buffer2[i] = buffer[i];
      return (this.buffer = buffer2);
    },
    getByte: function decodestream_getByte() {
      var pos = this.pos;
      while (this.bufferLength <= pos) {
        if (this.eof)
          return null;
        this.readBlock();
      }
      return this.buffer[this.pos++];
    },
    getBytes: function decodestream_getBytes(length) {
      var end, pos = this.pos;

      if (length) {
        this.ensureBuffer(pos + length);
        end = pos + length;

        while (!this.eof && this.bufferLength < end)
          this.readBlock();

        var bufEnd = this.bufferLength;
        if (end > bufEnd)
          end = bufEnd;
      } else {
        while (!this.eof)
          this.readBlock();

        end = this.bufferLength;

        // checking if bufferLength is still 0 then
        // the buffer has to be initialized
        if (!end)
          this.buffer = new Uint8Array(0);
      }

      this.pos = end;
      return this.buffer.subarray(pos, end);
    },
    lookChar: function decodestream_lookChar() {
      var pos = this.pos;
      while (this.bufferLength <= pos) {
        if (this.eof)
          return null;
        this.readBlock();
      }
      return String.fromCharCode(this.buffer[this.pos]);
    },
    getChar: function decodestream_getChar() {
      var pos = this.pos;
      while (this.bufferLength <= pos) {
        if (this.eof)
          return null;
        this.readBlock();
      }
      return String.fromCharCode(this.buffer[this.pos++]);
    },
    makeSubStream: function decodestream_makeSubstream(start, length, dict) {
      var end = start + length;
      while (this.bufferLength <= end && !this.eof)
        this.readBlock();
      return new Stream(this.buffer, start, length, dict);
    },
    skip: function decodestream_skip(n) {
      if (!n)
        n = 1;
      this.pos += n;
    },
    reset: function decodestream_reset() {
      this.pos = 0;
    }
  };

  return constructor;
})();

var FakeStream = (function fakeStream() {
  function constructor(stream) {
    this.dict = stream.dict;
    DecodeStream.call(this);
  }

  constructor.prototype = Object.create(DecodeStream.prototype);
  constructor.prototype.readBlock = function fakeStreamReadBlock() {
    var bufferLength = this.bufferLength;
    bufferLength += 1024;
    var buffer = this.ensureBuffer(bufferLength);
    this.bufferLength = bufferLength;
  };

  constructor.prototype.getBytes = function fakeStreamGetBytes(length) {
    var end, pos = this.pos;

    if (length) {
      this.ensureBuffer(pos + length);
      end = pos + length;

      while (!this.eof && this.bufferLength < end)
        this.readBlock();

      var bufEnd = this.bufferLength;
      if (end > bufEnd)
        end = bufEnd;
    } else {
      this.eof = true;
      end = this.bufferLength;
    }

    this.pos = end;
    return this.buffer.subarray(pos, end);
  };

  return constructor;
})();

var StreamsSequenceStream = (function streamSequenceStream() {
  function constructor(streams) {
    this.streams = streams;
    DecodeStream.call(this);
  }

  constructor.prototype = Object.create(DecodeStream.prototype);

  constructor.prototype.readBlock = function streamSequenceStreamReadBlock() {
    var streams = this.streams;
    if (streams.length == 0) {
      this.eof = true;
      return;
    }
    var stream = streams.shift();
    var chunk = stream.getBytes();
    var bufferLength = this.bufferLength;
    var newLength = bufferLength + chunk.length;
    var buffer = this.ensureBuffer(newLength);
    buffer.set(chunk, bufferLength);
    this.bufferLength = newLength;
  };

  return constructor;
})();

var FlateStream = (function flateStream() {
  var codeLenCodeMap = new Uint32Array([
    16, 17, 18, 0, 8, 7, 9, 6, 10, 5, 11, 4, 12, 3, 13, 2, 14, 1, 15
  ]);

  var lengthDecode = new Uint32Array([
    0x00003, 0x00004, 0x00005, 0x00006, 0x00007, 0x00008, 0x00009, 0x0000a,
    0x1000b, 0x1000d, 0x1000f, 0x10011, 0x20013, 0x20017, 0x2001b, 0x2001f,
    0x30023, 0x3002b, 0x30033, 0x3003b, 0x40043, 0x40053, 0x40063, 0x40073,
    0x50083, 0x500a3, 0x500c3, 0x500e3, 0x00102, 0x00102, 0x00102
  ]);

  var distDecode = new Uint32Array([
    0x00001, 0x00002, 0x00003, 0x00004, 0x10005, 0x10007, 0x20009, 0x2000d,
    0x30011, 0x30019, 0x40021, 0x40031, 0x50041, 0x50061, 0x60081, 0x600c1,
    0x70101, 0x70181, 0x80201, 0x80301, 0x90401, 0x90601, 0xa0801, 0xa0c01,
    0xb1001, 0xb1801, 0xc2001, 0xc3001, 0xd4001, 0xd6001
  ]);

  var fixedLitCodeTab = [new Uint32Array([
    0x70100, 0x80050, 0x80010, 0x80118, 0x70110, 0x80070, 0x80030, 0x900c0,
    0x70108, 0x80060, 0x80020, 0x900a0, 0x80000, 0x80080, 0x80040, 0x900e0,
    0x70104, 0x80058, 0x80018, 0x90090, 0x70114, 0x80078, 0x80038, 0x900d0,
    0x7010c, 0x80068, 0x80028, 0x900b0, 0x80008, 0x80088, 0x80048, 0x900f0,
    0x70102, 0x80054, 0x80014, 0x8011c, 0x70112, 0x80074, 0x80034, 0x900c8,
    0x7010a, 0x80064, 0x80024, 0x900a8, 0x80004, 0x80084, 0x80044, 0x900e8,
    0x70106, 0x8005c, 0x8001c, 0x90098, 0x70116, 0x8007c, 0x8003c, 0x900d8,
    0x7010e, 0x8006c, 0x8002c, 0x900b8, 0x8000c, 0x8008c, 0x8004c, 0x900f8,
    0x70101, 0x80052, 0x80012, 0x8011a, 0x70111, 0x80072, 0x80032, 0x900c4,
    0x70109, 0x80062, 0x80022, 0x900a4, 0x80002, 0x80082, 0x80042, 0x900e4,
    0x70105, 0x8005a, 0x8001a, 0x90094, 0x70115, 0x8007a, 0x8003a, 0x900d4,
    0x7010d, 0x8006a, 0x8002a, 0x900b4, 0x8000a, 0x8008a, 0x8004a, 0x900f4,
    0x70103, 0x80056, 0x80016, 0x8011e, 0x70113, 0x80076, 0x80036, 0x900cc,
    0x7010b, 0x80066, 0x80026, 0x900ac, 0x80006, 0x80086, 0x80046, 0x900ec,
    0x70107, 0x8005e, 0x8001e, 0x9009c, 0x70117, 0x8007e, 0x8003e, 0x900dc,
    0x7010f, 0x8006e, 0x8002e, 0x900bc, 0x8000e, 0x8008e, 0x8004e, 0x900fc,
    0x70100, 0x80051, 0x80011, 0x80119, 0x70110, 0x80071, 0x80031, 0x900c2,
    0x70108, 0x80061, 0x80021, 0x900a2, 0x80001, 0x80081, 0x80041, 0x900e2,
    0x70104, 0x80059, 0x80019, 0x90092, 0x70114, 0x80079, 0x80039, 0x900d2,
    0x7010c, 0x80069, 0x80029, 0x900b2, 0x80009, 0x80089, 0x80049, 0x900f2,
    0x70102, 0x80055, 0x80015, 0x8011d, 0x70112, 0x80075, 0x80035, 0x900ca,
    0x7010a, 0x80065, 0x80025, 0x900aa, 0x80005, 0x80085, 0x80045, 0x900ea,
    0x70106, 0x8005d, 0x8001d, 0x9009a, 0x70116, 0x8007d, 0x8003d, 0x900da,
    0x7010e, 0x8006d, 0x8002d, 0x900ba, 0x8000d, 0x8008d, 0x8004d, 0x900fa,
    0x70101, 0x80053, 0x80013, 0x8011b, 0x70111, 0x80073, 0x80033, 0x900c6,
    0x70109, 0x80063, 0x80023, 0x900a6, 0x80003, 0x80083, 0x80043, 0x900e6,
    0x70105, 0x8005b, 0x8001b, 0x90096, 0x70115, 0x8007b, 0x8003b, 0x900d6,
    0x7010d, 0x8006b, 0x8002b, 0x900b6, 0x8000b, 0x8008b, 0x8004b, 0x900f6,
    0x70103, 0x80057, 0x80017, 0x8011f, 0x70113, 0x80077, 0x80037, 0x900ce,
    0x7010b, 0x80067, 0x80027, 0x900ae, 0x80007, 0x80087, 0x80047, 0x900ee,
    0x70107, 0x8005f, 0x8001f, 0x9009e, 0x70117, 0x8007f, 0x8003f, 0x900de,
    0x7010f, 0x8006f, 0x8002f, 0x900be, 0x8000f, 0x8008f, 0x8004f, 0x900fe,
    0x70100, 0x80050, 0x80010, 0x80118, 0x70110, 0x80070, 0x80030, 0x900c1,
    0x70108, 0x80060, 0x80020, 0x900a1, 0x80000, 0x80080, 0x80040, 0x900e1,
    0x70104, 0x80058, 0x80018, 0x90091, 0x70114, 0x80078, 0x80038, 0x900d1,
    0x7010c, 0x80068, 0x80028, 0x900b1, 0x80008, 0x80088, 0x80048, 0x900f1,
    0x70102, 0x80054, 0x80014, 0x8011c, 0x70112, 0x80074, 0x80034, 0x900c9,
    0x7010a, 0x80064, 0x80024, 0x900a9, 0x80004, 0x80084, 0x80044, 0x900e9,
    0x70106, 0x8005c, 0x8001c, 0x90099, 0x70116, 0x8007c, 0x8003c, 0x900d9,
    0x7010e, 0x8006c, 0x8002c, 0x900b9, 0x8000c, 0x8008c, 0x8004c, 0x900f9,
    0x70101, 0x80052, 0x80012, 0x8011a, 0x70111, 0x80072, 0x80032, 0x900c5,
    0x70109, 0x80062, 0x80022, 0x900a5, 0x80002, 0x80082, 0x80042, 0x900e5,
    0x70105, 0x8005a, 0x8001a, 0x90095, 0x70115, 0x8007a, 0x8003a, 0x900d5,
    0x7010d, 0x8006a, 0x8002a, 0x900b5, 0x8000a, 0x8008a, 0x8004a, 0x900f5,
    0x70103, 0x80056, 0x80016, 0x8011e, 0x70113, 0x80076, 0x80036, 0x900cd,
    0x7010b, 0x80066, 0x80026, 0x900ad, 0x80006, 0x80086, 0x80046, 0x900ed,
    0x70107, 0x8005e, 0x8001e, 0x9009d, 0x70117, 0x8007e, 0x8003e, 0x900dd,
    0x7010f, 0x8006e, 0x8002e, 0x900bd, 0x8000e, 0x8008e, 0x8004e, 0x900fd,
    0x70100, 0x80051, 0x80011, 0x80119, 0x70110, 0x80071, 0x80031, 0x900c3,
    0x70108, 0x80061, 0x80021, 0x900a3, 0x80001, 0x80081, 0x80041, 0x900e3,
    0x70104, 0x80059, 0x80019, 0x90093, 0x70114, 0x80079, 0x80039, 0x900d3,
    0x7010c, 0x80069, 0x80029, 0x900b3, 0x80009, 0x80089, 0x80049, 0x900f3,
    0x70102, 0x80055, 0x80015, 0x8011d, 0x70112, 0x80075, 0x80035, 0x900cb,
    0x7010a, 0x80065, 0x80025, 0x900ab, 0x80005, 0x80085, 0x80045, 0x900eb,
    0x70106, 0x8005d, 0x8001d, 0x9009b, 0x70116, 0x8007d, 0x8003d, 0x900db,
    0x7010e, 0x8006d, 0x8002d, 0x900bb, 0x8000d, 0x8008d, 0x8004d, 0x900fb,
    0x70101, 0x80053, 0x80013, 0x8011b, 0x70111, 0x80073, 0x80033, 0x900c7,
    0x70109, 0x80063, 0x80023, 0x900a7, 0x80003, 0x80083, 0x80043, 0x900e7,
    0x70105, 0x8005b, 0x8001b, 0x90097, 0x70115, 0x8007b, 0x8003b, 0x900d7,
    0x7010d, 0x8006b, 0x8002b, 0x900b7, 0x8000b, 0x8008b, 0x8004b, 0x900f7,
    0x70103, 0x80057, 0x80017, 0x8011f, 0x70113, 0x80077, 0x80037, 0x900cf,
    0x7010b, 0x80067, 0x80027, 0x900af, 0x80007, 0x80087, 0x80047, 0x900ef,
    0x70107, 0x8005f, 0x8001f, 0x9009f, 0x70117, 0x8007f, 0x8003f, 0x900df,
    0x7010f, 0x8006f, 0x8002f, 0x900bf, 0x8000f, 0x8008f, 0x8004f, 0x900ff
  ]), 9];

  var fixedDistCodeTab = [new Uint32Array([
    0x50000, 0x50010, 0x50008, 0x50018, 0x50004, 0x50014, 0x5000c, 0x5001c,
    0x50002, 0x50012, 0x5000a, 0x5001a, 0x50006, 0x50016, 0x5000e, 0x00000,
    0x50001, 0x50011, 0x50009, 0x50019, 0x50005, 0x50015, 0x5000d, 0x5001d,
    0x50003, 0x50013, 0x5000b, 0x5001b, 0x50007, 0x50017, 0x5000f, 0x00000
  ]), 5];

  function constructor(stream) {
    var bytes = stream.getBytes();
    var bytesPos = 0;

    this.dict = stream.dict;
    var cmf = bytes[bytesPos++];
    var flg = bytes[bytesPos++];
    if (cmf == -1 || flg == -1)
      error('Invalid header in flate stream: ' + cmf + ', ' + flg);
    if ((cmf & 0x0f) != 0x08)
      error('Unknown compression method in flate stream: ' + cmf + ', ' + flg);
    if ((((cmf << 8) + flg) % 31) != 0)
      error('Bad FCHECK in flate stream: ' + cmf + ', ' + flg);
    if (flg & 0x20)
      error('FDICT bit set in flate stream: ' + cmf + ', ' + flg);

    this.bytes = bytes;
    this.bytesPos = bytesPos;

    this.codeSize = 0;
    this.codeBuf = 0;

    DecodeStream.call(this);
  }

  constructor.prototype = Object.create(DecodeStream.prototype);

  constructor.prototype.getBits = function flateStreamGetBits(bits) {
    var codeSize = this.codeSize;
    var codeBuf = this.codeBuf;
    var bytes = this.bytes;
    var bytesPos = this.bytesPos;

    var b;
    while (codeSize < bits) {
      if (typeof (b = bytes[bytesPos++]) == 'undefined')
        error('Bad encoding in flate stream');
      codeBuf |= b << codeSize;
      codeSize += 8;
    }
    b = codeBuf & ((1 << bits) - 1);
    this.codeBuf = codeBuf >> bits;
    this.codeSize = codeSize -= bits;
    this.bytesPos = bytesPos;
    return b;
  };

  constructor.prototype.getCode = function flateStreamGetCode(table) {
    var codes = table[0];
    var maxLen = table[1];
    var codeSize = this.codeSize;
    var codeBuf = this.codeBuf;
    var bytes = this.bytes;
    var bytesPos = this.bytesPos;

    while (codeSize < maxLen) {
      var b;
      if (typeof (b = bytes[bytesPos++]) == 'undefined')
        error('Bad encoding in flate stream');
      codeBuf |= (b << codeSize);
      codeSize += 8;
    }
    var code = codes[codeBuf & ((1 << maxLen) - 1)];
    var codeLen = code >> 16;
    var codeVal = code & 0xffff;
    if (codeSize == 0 || codeSize < codeLen || codeLen == 0)
      error('Bad encoding in flate stream');
    this.codeBuf = (codeBuf >> codeLen);
    this.codeSize = (codeSize - codeLen);
    this.bytesPos = bytesPos;
    return codeVal;
  };

  constructor.prototype.generateHuffmanTable =
    function flateStreamGenerateHuffmanTable(lengths) {
    var n = lengths.length;

    // find max code length
    var maxLen = 0;
    for (var i = 0; i < n; ++i) {
      if (lengths[i] > maxLen)
        maxLen = lengths[i];
    }

    // build the table
    var size = 1 << maxLen;
    var codes = new Uint32Array(size);
    for (var len = 1, code = 0, skip = 2;
         len <= maxLen;
         ++len, code <<= 1, skip <<= 1) {
      for (var val = 0; val < n; ++val) {
        if (lengths[val] == len) {
          // bit-reverse the code
          var code2 = 0;
          var t = code;
          for (var i = 0; i < len; ++i) {
            code2 = (code2 << 1) | (t & 1);
            t >>= 1;
          }

          // fill the table entries
          for (var i = code2; i < size; i += skip)
            codes[i] = (len << 16) | val;

          ++code;
        }
      }
    }

    return [codes, maxLen];
  };

  constructor.prototype.readBlock = function flateStreamReadBlock() {
    // read block header
    var hdr = this.getBits(3);
    if (hdr & 1)
      this.eof = true;
    hdr >>= 1;

    if (hdr == 0) { // uncompressed block
      var bytes = this.bytes;
      var bytesPos = this.bytesPos;
      var b;

      if (typeof (b = bytes[bytesPos++]) == 'undefined')
        error('Bad block header in flate stream');
      var blockLen = b;
      if (typeof (b = bytes[bytesPos++]) == 'undefined')
        error('Bad block header in flate stream');
      blockLen |= (b << 8);
      if (typeof (b = bytes[bytesPos++]) == 'undefined')
        error('Bad block header in flate stream');
      var check = b;
      if (typeof (b = bytes[bytesPos++]) == 'undefined')
        error('Bad block header in flate stream');
      check |= (b << 8);
      if (check != (~blockLen & 0xffff))
        error('Bad uncompressed block length in flate stream');

      this.codeBuf = 0;
      this.codeSize = 0;

      var bufferLength = this.bufferLength;
      var buffer = this.ensureBuffer(bufferLength + blockLen);
      var end = bufferLength + blockLen;
      this.bufferLength = end;
      for (var n = bufferLength; n < end; ++n) {
        if (typeof (b = bytes[bytesPos++]) == 'undefined') {
          this.eof = true;
          break;
        }
        buffer[n] = b;
      }
      this.bytesPos = bytesPos;
      return;
    }

    var litCodeTable;
    var distCodeTable;
    if (hdr == 1) { // compressed block, fixed codes
      litCodeTable = fixedLitCodeTab;
      distCodeTable = fixedDistCodeTab;
    } else if (hdr == 2) { // compressed block, dynamic codes
      var numLitCodes = this.getBits(5) + 257;
      var numDistCodes = this.getBits(5) + 1;
      var numCodeLenCodes = this.getBits(4) + 4;

      // build the code lengths code table
      var codeLenCodeLengths = new Uint8Array(codeLenCodeMap.length);

      for (var i = 0; i < numCodeLenCodes; ++i)
        codeLenCodeLengths[codeLenCodeMap[i]] = this.getBits(3);
      var codeLenCodeTab = this.generateHuffmanTable(codeLenCodeLengths);

      // build the literal and distance code tables
      var len = 0;
      var i = 0;
      var codes = numLitCodes + numDistCodes;
      var codeLengths = new Uint8Array(codes);
      while (i < codes) {
        var code = this.getCode(codeLenCodeTab);
        if (code == 16) {
          var bitsLength = 2, bitsOffset = 3, what = len;
        } else if (code == 17) {
          var bitsLength = 3, bitsOffset = 3, what = (len = 0);
        } else if (code == 18) {
          var bitsLength = 7, bitsOffset = 11, what = (len = 0);
        } else {
          codeLengths[i++] = len = code;
          continue;
        }

        var repeatLength = this.getBits(bitsLength) + bitsOffset;
        while (repeatLength-- > 0)
          codeLengths[i++] = what;
      }

      litCodeTable =
        this.generateHuffmanTable(codeLengths.subarray(0, numLitCodes));
      distCodeTable =
        this.generateHuffmanTable(codeLengths.subarray(numLitCodes, codes));
    } else {
      error('Unknown block type in flate stream');
    }

    var buffer = this.buffer;
    var limit = buffer ? buffer.length : 0;
    var pos = this.bufferLength;
    while (true) {
      var code1 = this.getCode(litCodeTable);
      if (code1 < 256) {
        if (pos + 1 >= limit) {
          buffer = this.ensureBuffer(pos + 1);
          limit = buffer.length;
        }
        buffer[pos++] = code1;
        continue;
      }
      if (code1 == 256) {
        this.bufferLength = pos;
        return;
      }
      code1 -= 257;
      code1 = lengthDecode[code1];
      var code2 = code1 >> 16;
      if (code2 > 0)
        code2 = this.getBits(code2);
      var len = (code1 & 0xffff) + code2;
      code1 = this.getCode(distCodeTable);
      code1 = distDecode[code1];
      code2 = code1 >> 16;
      if (code2 > 0)
        code2 = this.getBits(code2);
      var dist = (code1 & 0xffff) + code2;
      if (pos + len >= limit) {
        buffer = this.ensureBuffer(pos + len);
        limit = buffer.length;
      }
      for (var k = 0; k < len; ++k, ++pos)
        buffer[pos] = buffer[pos - dist];
    }
  };

  return constructor;
})();

var PredictorStream = (function predictorStream() {
  function constructor(stream, params) {
    var predictor = this.predictor = params.get('Predictor') || 1;

    if (predictor <= 1)
      return stream; // no prediction
    if (predictor !== 2 && (predictor < 10 || predictor > 15))
      error('Unsupported predictor: ' + predictor);

    if (predictor === 2)
      this.readBlock = this.readBlockTiff;
    else
      this.readBlock = this.readBlockPng;

    this.stream = stream;
    this.dict = stream.dict;

    var colors = this.colors = params.get('Colors') || 1;
    var bits = this.bits = params.get('BitsPerComponent') || 8;
    var columns = this.columns = params.get('Columns') || 1;

    this.pixBytes = (colors * bits + 7) >> 3;
    this.rowBytes = (columns * colors * bits + 7) >> 3;

    DecodeStream.call(this);
    return this;
  }

  constructor.prototype = Object.create(DecodeStream.prototype);

  constructor.prototype.readBlockTiff =
    function predictorStreamReadBlockTiff() {
    var rowBytes = this.rowBytes;

    var bufferLength = this.bufferLength;
    var buffer = this.ensureBuffer(bufferLength + rowBytes);
    var currentRow = buffer.subarray(bufferLength, bufferLength + rowBytes);

    var bits = this.bits;
    var colors = this.colors;

    var rawBytes = this.stream.getBytes(rowBytes);

    var inbuf = 0, outbuf = 0;
    var inbits = 0, outbits = 0;

    if (bits === 1) {
      for (var i = 0; i < rowBytes; ++i) {
        var c = rawBytes[i];
        inbuf = (inbuf << 8) | c;
        // bitwise addition is exclusive or
        // first shift inbuf and then add
        currentRow[i] = (c ^ (inbuf >> colors)) & 0xFF;
        // truncate inbuf (assumes colors < 16)
        inbuf &= 0xFFFF;
      }
    } else if (bits === 8) {
      for (var i = 0; i < colors; ++i)
        currentRow[i] = rawBytes[i];
      for (; i < rowBytes; ++i)
        currentRow[i] = currentRow[i - colors] + rawBytes[i];
    } else {
      var compArray = new Uint8Array(colors + 1);
      var bitMask = (1 << bits) - 1;
      var j = 0, k = 0;
      var columns = this.columns;
      for (var i = 0; i < columns; ++i) {
        for (var kk = 0; kk < colors; ++kk) {
          if (inbits < bits) {
            inbuf = (inbuf << 8) | (rawBytes[j++] & 0xFF);
            inbits += 8;
          }
          compArray[kk] = (compArray[kk] +
                           (inbuf >> (inbits - bits))) & bitMask;
          inbits -= bits;
          outbuf = (outbuf << bits) | compArray[kk];
          outbits += bits;
          if (outbits >= 8) {
            currentRow[k++] = (outbuf >> (outbits - 8)) & 0xFF;
            outbits -= 8;
          }
        }
      }
      if (outbits > 0) {
        currentRow[k++] = (outbuf << (8 - outbits)) +
        (inbuf & ((1 << (8 - outbits)) - 1));
      }
    }
    this.bufferLength += rowBytes;
  };

  constructor.prototype.readBlockPng = function predictorStreamReadBlockPng() {
    var rowBytes = this.rowBytes;
    var pixBytes = this.pixBytes;

    var predictor = this.stream.getByte();
    var rawBytes = this.stream.getBytes(rowBytes);

    var bufferLength = this.bufferLength;
    var buffer = this.ensureBuffer(bufferLength + rowBytes);

    var currentRow = buffer.subarray(bufferLength, bufferLength + rowBytes);
    var prevRow = buffer.subarray(bufferLength - rowBytes, bufferLength);
    if (prevRow.length == 0)
      prevRow = new Uint8Array(rowBytes);

    switch (predictor) {
      case 0:
        for (var i = 0; i < rowBytes; ++i)
          currentRow[i] = rawBytes[i];
        break;
      case 1:
        for (var i = 0; i < pixBytes; ++i)
          currentRow[i] = rawBytes[i];
        for (; i < rowBytes; ++i)
          currentRow[i] = (currentRow[i - pixBytes] + rawBytes[i]) & 0xFF;
        break;
      case 2:
        for (var i = 0; i < rowBytes; ++i)
          currentRow[i] = (prevRow[i] + rawBytes[i]) & 0xFF;
        break;
      case 3:
        for (var i = 0; i < pixBytes; ++i)
          currentRow[i] = (prevRow[i] >> 1) + rawBytes[i];
        for (; i < rowBytes; ++i) {
          currentRow[i] = (((prevRow[i] + currentRow[i - pixBytes]) >> 1) +
                           rawBytes[i]) & 0xFF;
        }
        break;
      case 4:
        // we need to save the up left pixels values. the simplest way
        // is to create a new buffer
        for (var i = 0; i < pixBytes; ++i) {
          var up = prevRow[i];
          var c = rawBytes[i];
          currentRow[i] = up + c;
        }
        for (; i < rowBytes; ++i) {
          var up = prevRow[i];
          var upLeft = prevRow[i - pixBytes];
          var left = currentRow[i - pixBytes];
          var p = left + up - upLeft;

          var pa = p - left;
          if (pa < 0)
            pa = -pa;
          var pb = p - up;
          if (pb < 0)
            pb = -pb;
          var pc = p - upLeft;
          if (pc < 0)
            pc = -pc;

          var c = rawBytes[i];
          if (pa <= pb && pa <= pc)
            currentRow[i] = left + c;
          else if (pb <= pc)
            currentRow[i] = up + c;
          else
            currentRow[i] = upLeft + c;
        }
        break;
      default:
        error('Unsupported predictor: ' + predictor);
    }
    this.bufferLength += rowBytes;
  };

  return constructor;
})();

var JpegImage = (function() {
  function JpegImage(objId, IR, objs) {
    var src = 'data:image/jpeg;base64,' + window.btoa(IR);

    // create DOM image
    var img = new Image();
    img.onload = (function() {
      this.loaded = true;

      objs.resolve(objId, this);

      if (this.onLoad)
        this.onLoad();
    }).bind(this);
    img.src = src;
    this.domImage = img;
  }

  JpegImage.prototype = {
    getImage: function() {
      return this.domImage;
    }
  };

  return JpegImage;
})();

// A JpegStream can't be read directly. We use the platform to render
// the underlying JPEG data for us.
var JpegStream = (function jpegStream() {
  function isAdobeImage(bytes) {
    var maxBytesScanned = Math.max(bytes.length - 16, 1024);
    // Looking for APP14, 'Adobe'
    for (var i = 0; i < maxBytesScanned; ++i) {
      if (bytes[i] == 0xFF && bytes[i + 1] == 0xEE &&
          bytes[i + 2] == 0x00 && bytes[i + 3] == 0x0E &&
          bytes[i + 4] == 0x41 && bytes[i + 5] == 0x64 &&
          bytes[i + 6] == 0x6F && bytes[i + 7] == 0x62 &&
          bytes[i + 8] == 0x65 && bytes[i + 9] == 0x00)
          return true;
      // scanning until frame tag
      if (bytes[i] == 0xFF && bytes[i + 1] == 0xC0)
        break;
    }
    return false;
  }

  function fixAdobeImage(bytes) {
    // Inserting 'EMBED' marker after JPEG signature
    var embedMarker = new Uint8Array([0xFF, 0xEC, 0, 8, 0x45, 0x4D, 0x42, 0x45,
                                      0x44, 0]);
    var newBytes = new Uint8Array(bytes.length + embedMarker.length);
    newBytes.set(bytes, embedMarker.length);
    // copy JPEG header
    newBytes[0] = bytes[0];
    newBytes[1] = bytes[1];
    newBytes.set(embedMarker, 2);
    return newBytes;
  }

  function constructor(bytes, dict) {
    // TODO: per poppler, some images may have 'junk' before that
    // need to be removed
    this.dict = dict;

    if (isAdobeImage(bytes))
      bytes = fixAdobeImage(bytes);

    this.src = bytesToString(bytes);
  }

  constructor.prototype = {
    getIR: function() {
      return this.src;
    },
    getChar: function jpegStreamGetChar() {
      error('internal error: getChar is not valid on JpegStream');
    }
  };

  return constructor;
})();

var DecryptStream = (function decryptStream() {
  function constructor(str, decrypt) {
    this.str = str;
    this.dict = str.dict;
    this.decrypt = decrypt;

    DecodeStream.call(this);
  }

  var chunkSize = 512;

  constructor.prototype = Object.create(DecodeStream.prototype);

  constructor.prototype.readBlock = function decryptStreamReadBlock() {
    var chunk = this.str.getBytes(chunkSize);
    if (!chunk || chunk.length == 0) {
      this.eof = true;
      return;
    }
    var decrypt = this.decrypt;
    chunk = decrypt(chunk);

    var bufferLength = this.bufferLength;
    var i, n = chunk.length;
    var buffer = this.ensureBuffer(bufferLength + n);
    for (i = 0; i < n; i++)
      buffer[bufferLength++] = chunk[i];
    this.bufferLength = bufferLength;
  };

  return constructor;
})();

var Ascii85Stream = (function ascii85Stream() {
  function constructor(str) {
    this.str = str;
    this.dict = str.dict;
    this.input = new Uint8Array(5);

    DecodeStream.call(this);
  }

  constructor.prototype = Object.create(DecodeStream.prototype);

  constructor.prototype.readBlock = function ascii85StreamReadBlock() {
    var tildaCode = '~'.charCodeAt(0);
    var zCode = 'z'.charCodeAt(0);
    var str = this.str;

    var c = str.getByte();
    while (Lexer.isSpace(String.fromCharCode(c)))
      c = str.getByte();

    if (!c || c === tildaCode) {
      this.eof = true;
      return;
    }

    var bufferLength = this.bufferLength, buffer;

    // special code for z
    if (c == zCode) {
      buffer = this.ensureBuffer(bufferLength + 4);
      for (var i = 0; i < 4; ++i)
        buffer[bufferLength + i] = 0;
      this.bufferLength += 4;
    } else {
      var input = this.input;
      input[0] = c;
      for (var i = 1; i < 5; ++i) {
        c = str.getByte();
        while (Lexer.isSpace(String.fromCharCode(c)))
          c = str.getByte();

        input[i] = c;

        if (!c || c == tildaCode)
          break;
      }
      buffer = this.ensureBuffer(bufferLength + i - 1);
      this.bufferLength += i - 1;

      // partial ending;
      if (i < 5) {
        for (; i < 5; ++i)
          input[i] = 0x21 + 84;
        this.eof = true;
      }
      var t = 0;
      for (var i = 0; i < 5; ++i)
        t = t * 85 + (input[i] - 0x21);

      for (var i = 3; i >= 0; --i) {
        buffer[bufferLength + i] = t & 0xFF;
        t >>= 8;
      }
    }
  };

  return constructor;
})();

var AsciiHexStream = (function asciiHexStream() {
  function constructor(str) {
    this.str = str;
    this.dict = str.dict;

    DecodeStream.call(this);
  }

  var hexvalueMap = {
      9: -1, // \t
      32: -1, // space
      48: 0,
      49: 1,
      50: 2,
      51: 3,
      52: 4,
      53: 5,
      54: 6,
      55: 7,
      56: 8,
      57: 9,
      65: 10,
      66: 11,
      67: 12,
      68: 13,
      69: 14,
      70: 15,
      97: 10,
      98: 11,
      99: 12,
      100: 13,
      101: 14,
      102: 15
  };

  constructor.prototype = Object.create(DecodeStream.prototype);

  constructor.prototype.readBlock = function asciiHexStreamReadBlock() {
    var gtCode = '>'.charCodeAt(0), bytes = this.str.getBytes(), c, n,
        decodeLength, buffer, bufferLength, i, length;

    decodeLength = (bytes.length + 1) >> 1;
    buffer = this.ensureBuffer(this.bufferLength + decodeLength);
    bufferLength = this.bufferLength;

    for (i = 0, length = bytes.length; i < length; i++) {
      c = hexvalueMap[bytes[i]];
      while (c == -1 && (i + 1) < length) {
        c = hexvalueMap[bytes[++i]];
      }

      if ((i + 1) < length && (bytes[i + 1] !== gtCode)) {
        n = hexvalueMap[bytes[++i]];
        buffer[bufferLength++] = c * 16 + n;
      } else {
        // EOD marker at an odd number, behave as if a 0 followed the last
        // digit.
        if (bytes[i] !== gtCode) {
          buffer[bufferLength++] = c * 16;
        }
      }
    }

    this.bufferLength = bufferLength;
    this.eof = true;
  };

  return constructor;
})();

var CCITTFaxStream = (function ccittFaxStream() {

  var ccittEOL = -2;
  var twoDimPass = 0;
  var twoDimHoriz = 1;
  var twoDimVert0 = 2;
  var twoDimVertR1 = 3;
  var twoDimVertL1 = 4;
  var twoDimVertR2 = 5;
  var twoDimVertL2 = 6;
  var twoDimVertR3 = 7;
  var twoDimVertL3 = 8;

  var twoDimTable = [
    [-1, -1], [-1, -1],                   // 000000x
    [7, twoDimVertL3],                    // 0000010
    [7, twoDimVertR3],                    // 0000011
    [6, twoDimVertL2], [6, twoDimVertL2], // 000010x
    [6, twoDimVertR2], [6, twoDimVertR2], // 000011x
    [4, twoDimPass], [4, twoDimPass],     // 0001xxx
    [4, twoDimPass], [4, twoDimPass],
    [4, twoDimPass], [4, twoDimPass],
    [4, twoDimPass], [4, twoDimPass],
    [3, twoDimHoriz], [3, twoDimHoriz],   // 001xxxx
    [3, twoDimHoriz], [3, twoDimHoriz],
    [3, twoDimHoriz], [3, twoDimHoriz],
    [3, twoDimHoriz], [3, twoDimHoriz],
    [3, twoDimHoriz], [3, twoDimHoriz],
    [3, twoDimHoriz], [3, twoDimHoriz],
    [3, twoDimHoriz], [3, twoDimHoriz],
    [3, twoDimHoriz], [3, twoDimHoriz],
    [3, twoDimVertL1], [3, twoDimVertL1], // 010xxxx
    [3, twoDimVertL1], [3, twoDimVertL1],
    [3, twoDimVertL1], [3, twoDimVertL1],
    [3, twoDimVertL1], [3, twoDimVertL1],
    [3, twoDimVertL1], [3, twoDimVertL1],
    [3, twoDimVertL1], [3, twoDimVertL1],
    [3, twoDimVertL1], [3, twoDimVertL1],
    [3, twoDimVertL1], [3, twoDimVertL1],
    [3, twoDimVertR1], [3, twoDimVertR1], // 011xxxx
    [3, twoDimVertR1], [3, twoDimVertR1],
    [3, twoDimVertR1], [3, twoDimVertR1],
    [3, twoDimVertR1], [3, twoDimVertR1],
    [3, twoDimVertR1], [3, twoDimVertR1],
    [3, twoDimVertR1], [3, twoDimVertR1],
    [3, twoDimVertR1], [3, twoDimVertR1],
    [3, twoDimVertR1], [3, twoDimVertR1],
    [1, twoDimVert0], [1, twoDimVert0],   // 1xxxxxx
    [1, twoDimVert0], [1, twoDimVert0],
    [1, twoDimVert0], [1, twoDimVert0],
    [1, twoDimVert0], [1, twoDimVert0],
    [1, twoDimVert0], [1, twoDimVert0],
    [1, twoDimVert0], [1, twoDimVert0],
    [1, twoDimVert0], [1, twoDimVert0],
    [1, twoDimVert0], [1, twoDimVert0],
    [1, twoDimVert0], [1, twoDimVert0],
    [1, twoDimVert0], [1, twoDimVert0],
    [1, twoDimVert0], [1, twoDimVert0],
    [1, twoDimVert0], [1, twoDimVert0],
    [1, twoDimVert0], [1, twoDimVert0],
    [1, twoDimVert0], [1, twoDimVert0],
    [1, twoDimVert0], [1, twoDimVert0],
    [1, twoDimVert0], [1, twoDimVert0],
    [1, twoDimVert0], [1, twoDimVert0],
    [1, twoDimVert0], [1, twoDimVert0],
    [1, twoDimVert0], [1, twoDimVert0],
    [1, twoDimVert0], [1, twoDimVert0],
    [1, twoDimVert0], [1, twoDimVert0],
    [1, twoDimVert0], [1, twoDimVert0],
    [1, twoDimVert0], [1, twoDimVert0],
    [1, twoDimVert0], [1, twoDimVert0],
    [1, twoDimVert0], [1, twoDimVert0],
    [1, twoDimVert0], [1, twoDimVert0],
    [1, twoDimVert0], [1, twoDimVert0],
    [1, twoDimVert0], [1, twoDimVert0],
    [1, twoDimVert0], [1, twoDimVert0],
    [1, twoDimVert0], [1, twoDimVert0],
    [1, twoDimVert0], [1, twoDimVert0],
    [1, twoDimVert0], [1, twoDimVert0]
  ];

  var whiteTable1 = [
    [-1, -1],                               // 00000
    [12, ccittEOL],                         // 00001
    [-1, -1], [-1, -1],                     // 0001x
    [-1, -1], [-1, -1], [-1, -1], [-1, -1], // 001xx
    [-1, -1], [-1, -1], [-1, -1], [-1, -1], // 010xx
    [-1, -1], [-1, -1], [-1, -1], [-1, -1], // 011xx
    [11, 1792], [11, 1792],                 // 1000x
    [12, 1984],                             // 10010
    [12, 2048],                             // 10011
    [12, 2112],                             // 10100
    [12, 2176],                             // 10101
    [12, 2240],                             // 10110
    [12, 2304],                             // 10111
    [11, 1856], [11, 1856],                 // 1100x
    [11, 1920], [11, 1920],                 // 1101x
    [12, 2368],                             // 11100
    [12, 2432],                             // 11101
    [12, 2496],                             // 11110
    [12, 2560]                              // 11111
  ];

  var whiteTable2 = [
    [-1, -1], [-1, -1], [-1, -1], [-1, -1],     // 0000000xx
    [8, 29], [8, 29],                           // 00000010x
    [8, 30], [8, 30],                           // 00000011x
    [8, 45], [8, 45],                           // 00000100x
    [8, 46], [8, 46],                           // 00000101x
    [7, 22], [7, 22], [7, 22], [7, 22],         // 0000011xx
    [7, 23], [7, 23], [7, 23], [7, 23],         // 0000100xx
    [8, 47], [8, 47],                           // 00001010x
    [8, 48], [8, 48],                           // 00001011x
    [6, 13], [6, 13], [6, 13], [6, 13],         // 000011xxx
    [6, 13], [6, 13], [6, 13], [6, 13],
    [7, 20], [7, 20], [7, 20], [7, 20],         // 0001000xx
    [8, 33], [8, 33],                           // 00010010x
    [8, 34], [8, 34],                           // 00010011x
    [8, 35], [8, 35],                           // 00010100x
    [8, 36], [8, 36],                           // 00010101x
    [8, 37], [8, 37],                           // 00010110x
    [8, 38], [8, 38],                           // 00010111x
    [7, 19], [7, 19], [7, 19], [7, 19],         // 0001100xx
    [8, 31], [8, 31],                           // 00011010x
    [8, 32], [8, 32],                           // 00011011x
    [6, 1], [6, 1], [6, 1], [6, 1],             // 000111xxx
    [6, 1], [6, 1], [6, 1], [6, 1],
    [6, 12], [6, 12], [6, 12], [6, 12],         // 001000xxx
    [6, 12], [6, 12], [6, 12], [6, 12],
    [8, 53], [8, 53],                           // 00100100x
    [8, 54], [8, 54],                           // 00100101x
    [7, 26], [7, 26], [7, 26], [7, 26],         // 0010011xx
    [8, 39], [8, 39],                           // 00101000x
    [8, 40], [8, 40],                           // 00101001x
    [8, 41], [8, 41],                           // 00101010x
    [8, 42], [8, 42],                           // 00101011x
    [8, 43], [8, 43],                           // 00101100x
    [8, 44], [8, 44],                           // 00101101x
    [7, 21], [7, 21], [7, 21], [7, 21],         // 0010111xx
    [7, 28], [7, 28], [7, 28], [7, 28],         // 0011000xx
    [8, 61], [8, 61],                           // 00110010x
    [8, 62], [8, 62],                           // 00110011x
    [8, 63], [8, 63],                           // 00110100x
    [8, 0], [8, 0],                             // 00110101x
    [8, 320], [8, 320],                         // 00110110x
    [8, 384], [8, 384],                         // 00110111x
    [5, 10], [5, 10], [5, 10], [5, 10],         // 00111xxxx
    [5, 10], [5, 10], [5, 10], [5, 10],
    [5, 10], [5, 10], [5, 10], [5, 10],
    [5, 10], [5, 10], [5, 10], [5, 10],
    [5, 11], [5, 11], [5, 11], [5, 11],         // 01000xxxx
    [5, 11], [5, 11], [5, 11], [5, 11],
    [5, 11], [5, 11], [5, 11], [5, 11],
    [5, 11], [5, 11], [5, 11], [5, 11],
    [7, 27], [7, 27], [7, 27], [7, 27],         // 0100100xx
    [8, 59], [8, 59],                           // 01001010x
    [8, 60], [8, 60],                           // 01001011x
    [9, 1472],                                  // 010011000
    [9, 1536],                                  // 010011001
    [9, 1600],                                  // 010011010
    [9, 1728],                                  // 010011011
    [7, 18], [7, 18], [7, 18], [7, 18],         // 0100111xx
    [7, 24], [7, 24], [7, 24], [7, 24],         // 0101000xx
    [8, 49], [8, 49],                           // 01010010x
    [8, 50], [8, 50],                           // 01010011x
    [8, 51], [8, 51],                           // 01010100x
    [8, 52], [8, 52],                           // 01010101x
    [7, 25], [7, 25], [7, 25], [7, 25],         // 0101011xx
    [8, 55], [8, 55],                           // 01011000x
    [8, 56], [8, 56],                           // 01011001x
    [8, 57], [8, 57],                           // 01011010x
    [8, 58], [8, 58],                           // 01011011x
    [6, 192], [6, 192], [6, 192], [6, 192],     // 010111xxx
    [6, 192], [6, 192], [6, 192], [6, 192],
    [6, 1664], [6, 1664], [6, 1664], [6, 1664], // 011000xxx
    [6, 1664], [6, 1664], [6, 1664], [6, 1664],
    [8, 448], [8, 448],                         // 01100100x
    [8, 512], [8, 512],                         // 01100101x
    [9, 704],                                   // 011001100
    [9, 768],                                   // 011001101
    [8, 640], [8, 640],                         // 01100111x
    [8, 576], [8, 576],                         // 01101000x
    [9, 832],                                   // 011010010
    [9, 896],                                   // 011010011
    [9, 960],                                   // 011010100
    [9, 1024],                                  // 011010101
    [9, 1088],                                  // 011010110
    [9, 1152],                                  // 011010111
    [9, 1216],                                  // 011011000
    [9, 1280],                                  // 011011001
    [9, 1344],                                  // 011011010
    [9, 1408],                                  // 011011011
    [7, 256], [7, 256], [7, 256], [7, 256],     // 0110111xx
    [4, 2], [4, 2], [4, 2], [4, 2],             // 0111xxxxx
    [4, 2], [4, 2], [4, 2], [4, 2],
    [4, 2], [4, 2], [4, 2], [4, 2],
    [4, 2], [4, 2], [4, 2], [4, 2],
    [4, 2], [4, 2], [4, 2], [4, 2],
    [4, 2], [4, 2], [4, 2], [4, 2],
    [4, 2], [4, 2], [4, 2], [4, 2],
    [4, 2], [4, 2], [4, 2], [4, 2],
    [4, 3], [4, 3], [4, 3], [4, 3],             // 1000xxxxx
    [4, 3], [4, 3], [4, 3], [4, 3],
    [4, 3], [4, 3], [4, 3], [4, 3],
    [4, 3], [4, 3], [4, 3], [4, 3],
    [4, 3], [4, 3], [4, 3], [4, 3],
    [4, 3], [4, 3], [4, 3], [4, 3],
    [4, 3], [4, 3], [4, 3], [4, 3],
    [4, 3], [4, 3], [4, 3], [4, 3],
    [5, 128], [5, 128], [5, 128], [5, 128],     // 10010xxxx
    [5, 128], [5, 128], [5, 128], [5, 128],
    [5, 128], [5, 128], [5, 128], [5, 128],
    [5, 128], [5, 128], [5, 128], [5, 128],
    [5, 8], [5, 8], [5, 8], [5, 8],             // 10011xxxx
    [5, 8], [5, 8], [5, 8], [5, 8],
    [5, 8], [5, 8], [5, 8], [5, 8],
    [5, 8], [5, 8], [5, 8], [5, 8],
    [5, 9], [5, 9], [5, 9], [5, 9],             // 10100xxxx
    [5, 9], [5, 9], [5, 9], [5, 9],
    [5, 9], [5, 9], [5, 9], [5, 9],
    [5, 9], [5, 9], [5, 9], [5, 9],
    [6, 16], [6, 16], [6, 16], [6, 16],         // 101010xxx
    [6, 16], [6, 16], [6, 16], [6, 16],
    [6, 17], [6, 17], [6, 17], [6, 17],         // 101011xxx
    [6, 17], [6, 17], [6, 17], [6, 17],
    [4, 4], [4, 4], [4, 4], [4, 4],             // 1011xxxxx
    [4, 4], [4, 4], [4, 4], [4, 4],
    [4, 4], [4, 4], [4, 4], [4, 4],
    [4, 4], [4, 4], [4, 4], [4, 4],
    [4, 4], [4, 4], [4, 4], [4, 4],
    [4, 4], [4, 4], [4, 4], [4, 4],
    [4, 4], [4, 4], [4, 4], [4, 4],
    [4, 4], [4, 4], [4, 4], [4, 4],
    [4, 5], [4, 5], [4, 5], [4, 5],             // 1100xxxxx
    [4, 5], [4, 5], [4, 5], [4, 5],
    [4, 5], [4, 5], [4, 5], [4, 5],
    [4, 5], [4, 5], [4, 5], [4, 5],
    [4, 5], [4, 5], [4, 5], [4, 5],
    [4, 5], [4, 5], [4, 5], [4, 5],
    [4, 5], [4, 5], [4, 5], [4, 5],
    [4, 5], [4, 5], [4, 5], [4, 5],
    [6, 14], [6, 14], [6, 14], [6, 14],         // 110100xxx
    [6, 14], [6, 14], [6, 14], [6, 14],
    [6, 15], [6, 15], [6, 15], [6, 15],         // 110101xxx
    [6, 15], [6, 15], [6, 15], [6, 15],
    [5, 64], [5, 64], [5, 64], [5, 64],         // 11011xxxx
    [5, 64], [5, 64], [5, 64], [5, 64],
    [5, 64], [5, 64], [5, 64], [5, 64],
    [5, 64], [5, 64], [5, 64], [5, 64],
    [4, 6], [4, 6], [4, 6], [4, 6],             // 1110xxxxx
    [4, 6], [4, 6], [4, 6], [4, 6],
    [4, 6], [4, 6], [4, 6], [4, 6],
    [4, 6], [4, 6], [4, 6], [4, 6],
    [4, 6], [4, 6], [4, 6], [4, 6],
    [4, 6], [4, 6], [4, 6], [4, 6],
    [4, 6], [4, 6], [4, 6], [4, 6],
    [4, 6], [4, 6], [4, 6], [4, 6],
    [4, 7], [4, 7], [4, 7], [4, 7],             // 1111xxxxx
    [4, 7], [4, 7], [4, 7], [4, 7],
    [4, 7], [4, 7], [4, 7], [4, 7],
    [4, 7], [4, 7], [4, 7], [4, 7],
    [4, 7], [4, 7], [4, 7], [4, 7],
    [4, 7], [4, 7], [4, 7], [4, 7],
    [4, 7], [4, 7], [4, 7], [4, 7],
    [4, 7], [4, 7], [4, 7], [4, 7]
  ];

  var blackTable1 = [
    [-1, -1], [-1, -1],                             // 000000000000x
    [12, ccittEOL], [12, ccittEOL],                 // 000000000001x
    [-1, -1], [-1, -1], [-1, -1], [-1, -1],         // 00000000001xx
    [-1, -1], [-1, -1], [-1, -1], [-1, -1],         // 00000000010xx
    [-1, -1], [-1, -1], [-1, -1], [-1, -1],         // 00000000011xx
    [-1, -1], [-1, -1], [-1, -1], [-1, -1],         // 00000000100xx
    [-1, -1], [-1, -1], [-1, -1], [-1, -1],         // 00000000101xx
    [-1, -1], [-1, -1], [-1, -1], [-1, -1],         // 00000000110xx
    [-1, -1], [-1, -1], [-1, -1], [-1, -1],         // 00000000111xx
    [11, 1792], [11, 1792], [11, 1792], [11, 1792], // 00000001000xx
    [12, 1984], [12, 1984],                         // 000000010010x
    [12, 2048], [12, 2048],                         // 000000010011x
    [12, 2112], [12, 2112],                         // 000000010100x
    [12, 2176], [12, 2176],                         // 000000010101x
    [12, 2240], [12, 2240],                         // 000000010110x
    [12, 2304], [12, 2304],                         // 000000010111x
    [11, 1856], [11, 1856], [11, 1856], [11, 1856], // 00000001100xx
    [11, 1920], [11, 1920], [11, 1920], [11, 1920], // 00000001101xx
    [12, 2368], [12, 2368],                         // 000000011100x
    [12, 2432], [12, 2432],                         // 000000011101x
    [12, 2496], [12, 2496],                         // 000000011110x
    [12, 2560], [12, 2560],                         // 000000011111x
    [10, 18], [10, 18], [10, 18], [10, 18],         // 0000001000xxx
    [10, 18], [10, 18], [10, 18], [10, 18],
    [12, 52], [12, 52],                             // 000000100100x
    [13, 640],                                      // 0000001001010
    [13, 704],                                      // 0000001001011
    [13, 768],                                      // 0000001001100
    [13, 832],                                      // 0000001001101
    [12, 55], [12, 55],                             // 000000100111x
    [12, 56], [12, 56],                             // 000000101000x
    [13, 1280],                                     // 0000001010010
    [13, 1344],                                     // 0000001010011
    [13, 1408],                                     // 0000001010100
    [13, 1472],                                     // 0000001010101
    [12, 59], [12, 59],                             // 000000101011x
    [12, 60], [12, 60],                             // 000000101100x
    [13, 1536],                                     // 0000001011010
    [13, 1600],                                     // 0000001011011
    [11, 24], [11, 24], [11, 24], [11, 24],         // 00000010111xx
    [11, 25], [11, 25], [11, 25], [11, 25],         // 00000011000xx
    [13, 1664],                                     // 0000001100100
    [13, 1728],                                     // 0000001100101
    [12, 320], [12, 320],                           // 000000110011x
    [12, 384], [12, 384],                           // 000000110100x
    [12, 448], [12, 448],                           // 000000110101x
    [13, 512],                                      // 0000001101100
    [13, 576],                                      // 0000001101101
    [12, 53], [12, 53],                             // 000000110111x
    [12, 54], [12, 54],                             // 000000111000x
    [13, 896],                                      // 0000001110010
    [13, 960],                                      // 0000001110011
    [13, 1024],                                     // 0000001110100
    [13, 1088],                                     // 0000001110101
    [13, 1152],                                     // 0000001110110
    [13, 1216],                                     // 0000001110111
    [10, 64], [10, 64], [10, 64], [10, 64],         // 0000001111xxx
    [10, 64], [10, 64], [10, 64], [10, 64]
  ];

  var blackTable2 = [
    [8, 13], [8, 13], [8, 13], [8, 13],     // 00000100xxxx
    [8, 13], [8, 13], [8, 13], [8, 13],
    [8, 13], [8, 13], [8, 13], [8, 13],
    [8, 13], [8, 13], [8, 13], [8, 13],
    [11, 23], [11, 23],                     // 00000101000x
    [12, 50],                               // 000001010010
    [12, 51],                               // 000001010011
    [12, 44],                               // 000001010100
    [12, 45],                               // 000001010101
    [12, 46],                               // 000001010110
    [12, 47],                               // 000001010111
    [12, 57],                               // 000001011000
    [12, 58],                               // 000001011001
    [12, 61],                               // 000001011010
    [12, 256],                              // 000001011011
    [10, 16], [10, 16], [10, 16], [10, 16], // 0000010111xx
    [10, 17], [10, 17], [10, 17], [10, 17], // 0000011000xx
    [12, 48],                               // 000001100100
    [12, 49],                               // 000001100101
    [12, 62],                               // 000001100110
    [12, 63],                               // 000001100111
    [12, 30],                               // 000001101000
    [12, 31],                               // 000001101001
    [12, 32],                               // 000001101010
    [12, 33],                               // 000001101011
    [12, 40],                               // 000001101100
    [12, 41],                               // 000001101101
    [11, 22], [11, 22],                     // 00000110111x
    [8, 14], [8, 14], [8, 14], [8, 14],     // 00000111xxxx
    [8, 14], [8, 14], [8, 14], [8, 14],
    [8, 14], [8, 14], [8, 14], [8, 14],
    [8, 14], [8, 14], [8, 14], [8, 14],
    [7, 10], [7, 10], [7, 10], [7, 10],     // 0000100xxxxx
    [7, 10], [7, 10], [7, 10], [7, 10],
    [7, 10], [7, 10], [7, 10], [7, 10],
    [7, 10], [7, 10], [7, 10], [7, 10],
    [7, 10], [7, 10], [7, 10], [7, 10],
    [7, 10], [7, 10], [7, 10], [7, 10],
    [7, 10], [7, 10], [7, 10], [7, 10],
    [7, 10], [7, 10], [7, 10], [7, 10],
    [7, 11], [7, 11], [7, 11], [7, 11],     // 0000101xxxxx
    [7, 11], [7, 11], [7, 11], [7, 11],
    [7, 11], [7, 11], [7, 11], [7, 11],
    [7, 11], [7, 11], [7, 11], [7, 11],
    [7, 11], [7, 11], [7, 11], [7, 11],
    [7, 11], [7, 11], [7, 11], [7, 11],
    [7, 11], [7, 11], [7, 11], [7, 11],
    [7, 11], [7, 11], [7, 11], [7, 11],
    [9, 15], [9, 15], [9, 15], [9, 15],     // 000011000xxx
    [9, 15], [9, 15], [9, 15], [9, 15],
    [12, 128],                              // 000011001000
    [12, 192],                              // 000011001001
    [12, 26],                               // 000011001010
    [12, 27],                               // 000011001011
    [12, 28],                               // 000011001100
    [12, 29],                               // 000011001101
    [11, 19], [11, 19],                     // 00001100111x
    [11, 20], [11, 20],                     // 00001101000x
    [12, 34],                               // 000011010010
    [12, 35],                               // 000011010011
    [12, 36],                               // 000011010100
    [12, 37],                               // 000011010101
    [12, 38],                               // 000011010110
    [12, 39],                               // 000011010111
    [11, 21], [11, 21],                     // 00001101100x
    [12, 42],                               // 000011011010
    [12, 43],                               // 000011011011
    [10, 0], [10, 0], [10, 0], [10, 0],     // 0000110111xx
    [7, 12], [7, 12], [7, 12], [7, 12],     // 0000111xxxxx
    [7, 12], [7, 12], [7, 12], [7, 12],
    [7, 12], [7, 12], [7, 12], [7, 12],
    [7, 12], [7, 12], [7, 12], [7, 12],
    [7, 12], [7, 12], [7, 12], [7, 12],
    [7, 12], [7, 12], [7, 12], [7, 12],
    [7, 12], [7, 12], [7, 12], [7, 12],
    [7, 12], [7, 12], [7, 12], [7, 12]
  ];

  var blackTable3 = [
    [-1, -1], [-1, -1], [-1, -1], [-1, -1], // 0000xx
    [6, 9],                                 // 000100
    [6, 8],                                 // 000101
    [5, 7], [5, 7],                         // 00011x
    [4, 6], [4, 6], [4, 6], [4, 6],         // 0010xx
    [4, 5], [4, 5], [4, 5], [4, 5],         // 0011xx
    [3, 1], [3, 1], [3, 1], [3, 1],         // 010xxx
    [3, 1], [3, 1], [3, 1], [3, 1],
    [3, 4], [3, 4], [3, 4], [3, 4],         // 011xxx
    [3, 4], [3, 4], [3, 4], [3, 4],
    [2, 3], [2, 3], [2, 3], [2, 3],         // 10xxxx
    [2, 3], [2, 3], [2, 3], [2, 3],
    [2, 3], [2, 3], [2, 3], [2, 3],
    [2, 3], [2, 3], [2, 3], [2, 3],
    [2, 2], [2, 2], [2, 2], [2, 2],         // 11xxxx
    [2, 2], [2, 2], [2, 2], [2, 2],
    [2, 2], [2, 2], [2, 2], [2, 2],
    [2, 2], [2, 2], [2, 2], [2, 2]
  ];

  function constructor(str, params) {
    this.str = str;
    this.dict = str.dict;

    params = params || new Dict();

    this.encoding = params.get('K') || 0;
    this.eoline = params.get('EndOfLine') || false;
    this.byteAlign = params.get('EncodedByteAlign') || false;
    this.columns = params.get('Columns') || 1728;
    this.rows = params.get('Rows') || 0;
    var eoblock = params.get('EndOfBlock');
    if (eoblock == null)
      eoblock = true;
    this.eoblock = eoblock;
    this.black = params.get('BlackIs1') || false;

    this.codingLine = new Uint32Array(this.columns + 1);
    this.refLine = new Uint32Array(this.columns + 2);

    this.codingLine[0] = this.columns;
    this.codingPos = 0;

    this.row = 0;
    this.nextLine2D = this.encoding < 0;
    this.inputBits = 0;
    this.inputBuf = 0;
    this.outputBits = 0;
    this.buf = EOF;

    var code1;
    while ((code1 = this.lookBits(12)) == 0) {
      this.eatBits(1);
    }
    if (code1 == 1) {
      this.eatBits(12);
    }
    if (this.encoding > 0) {
      this.nextLine2D = !this.lookBits(1);
      this.eatBits(1);
    }

    DecodeStream.call(this);
  }

  constructor.prototype = Object.create(DecodeStream.prototype);

  constructor.prototype.readBlock = function ccittFaxStreamReadBlock() {
    while (!this.eof) {
      var c = this.lookChar();
      this.buf = EOF;
      this.ensureBuffer(this.bufferLength + 1);
      this.buffer[this.bufferLength++] = c;
    }
  };

  constructor.prototype.addPixels =
    function ccittFaxStreamAddPixels(a1, blackPixels) {
    var codingLine = this.codingLine;
    var codingPos = this.codingPos;

    if (a1 > codingLine[codingPos]) {
      if (a1 > this.columns) {
        warn('row is wrong length');
        this.err = true;
        a1 = this.columns;
      }
      if ((codingPos & 1) ^ blackPixels) {
        ++codingPos;
      }

      codingLine[codingPos] = a1;
    }
    this.codingPos = codingPos;
  };

  constructor.prototype.addPixelsNeg =
    function ccittFaxStreamAddPixelsNeg(a1, blackPixels) {
    var codingLine = this.codingLine;
    var codingPos = this.codingPos;

    if (a1 > codingLine[codingPos]) {
      if (a1 > this.columns) {
        warn('row is wrong length');
        this.err = true;
        a1 = this.columns;
      }
      if ((codingPos & 1) ^ blackPixels)
        ++codingPos;

      codingLine[codingPos] = a1;
    } else if (a1 < codingLine[codingPos]) {
      if (a1 < 0) {
        warn('invalid code');
        this.err = true;
        a1 = 0;
      }
      while (codingPos > 0 && a1 < codingLine[codingPos - 1])
        --codingPos;
      codingLine[codingPos] = a1;
    }

    this.codingPos = codingPos;
  };

  constructor.prototype.lookChar = function ccittFaxStreamLookChar() {
    if (this.buf != EOF)
      return this.buf;

    var refLine = this.refLine;
    var codingLine = this.codingLine;
    var columns = this.columns;

    var refPos, blackPixels, bits;

    if (this.outputBits == 0) {
      if (this.eof)
        return null;

      this.err = false;

      var code1, code2, code3;
      if (this.nextLine2D) {
        for (var i = 0; codingLine[i] < columns; ++i)
          refLine[i] = codingLine[i];

        refLine[i++] = columns;
        refLine[i] = columns;
        codingLine[0] = 0;
        this.codingPos = 0;
        refPos = 0;
        blackPixels = 0;

        while (codingLine[this.codingPos] < columns) {
          code1 = this.getTwoDimCode();
          switch (code1) {
            case twoDimPass:
              this.addPixels(refLine[refPos + 1], blackPixels);
              if (refLine[refPos + 1] < columns)
                refPos += 2;
              break;
            case twoDimHoriz:
              code1 = code2 = 0;
              if (blackPixels) {
                do {
                  code1 += (code3 = this.getBlackCode());
                } while (code3 >= 64);
                do {
                  code2 += (code3 = this.getWhiteCode());
                } while (code3 >= 64);
              } else {
                do {
                  code1 += (code3 = this.getWhiteCode());
                } while (code3 >= 64);
                do {
                  code2 += (code3 = this.getBlackCode());
                } while (code3 >= 64);
              }
              this.addPixels(codingLine[this.codingPos] +
                             code1, blackPixels);
              if (codingLine[this.codingPos] < columns) {
                this.addPixels(codingLine[this.codingPos] + code2,
                               blackPixels ^ 1);
              }
              while (refLine[refPos] <= codingLine[this.codingPos] &&
                     refLine[refPos] < columns) {
                refPos += 2;
              }
              break;
            case twoDimVertR3:
              this.addPixels(refLine[refPos] + 3, blackPixels);
              blackPixels ^= 1;
              if (codingLine[this.codingPos] < columns) {
                ++refPos;
                while (refLine[refPos] <= codingLine[this.codingPos] &&
                       refLine[refPos] < columns)
                  refPos += 2;
              }
              break;
            case twoDimVertR2:
              this.addPixels(refLine[refPos] + 2, blackPixels);
              blackPixels ^= 1;
              if (codingLine[this.codingPos] < columns) {
                ++refPos;
                while (refLine[refPos] <= codingLine[this.codingPos] &&
                       refLine[refPos] < columns) {
                  refPos += 2;
                }
              }
              break;
            case twoDimVertR1:
              this.addPixels(refLine[refPos] + 1, blackPixels);
              blackPixels ^= 1;
              if (codingLine[this.codingPos] < columns) {
                ++refPos;
                while (refLine[refPos] <= codingLine[this.codingPos] &&
                       refLine[refPos] < columns)
                  refPos += 2;
              }
              break;
            case twoDimVert0:
              this.addPixels(refLine[refPos], blackPixels);
              blackPixels ^= 1;
              if (codingLine[this.codingPos] < columns) {
                ++refPos;
                while (refLine[refPos] <= codingLine[this.codingPos] &&
                       refLine[refPos] < columns)
                  refPos += 2;
              }
              break;
            case twoDimVertL3:
              this.addPixelsNeg(refLine[refPos] - 3, blackPixels);
              blackPixels ^= 1;
              if (codingLine[this.codingPos] < columns) {
                if (refPos > 0)
                  --refPos;
                else
                  ++refPos;
                while (refLine[refPos] <= codingLine[this.codingPos] &&
                       refLine[refPos] < columns)
                  refPos += 2;
              }
              break;
            case twoDimVertL2:
              this.addPixelsNeg(refLine[refPos] - 2, blackPixels);
              blackPixels ^= 1;
              if (codingLine[this.codingPos] < columns) {
                if (refPos > 0)
                  --refPos;
                else
                  ++refPos;
                while (refLine[refPos] <= codingLine[this.codingPos] &&
                       refLine[refPos] < columns)
                  refPos += 2;
              }
              break;
            case twoDimVertL1:
              this.addPixelsNeg(refLine[refPos] - 1, blackPixels);
              blackPixels ^= 1;
              if (codingLine[this.codingPos] < columns) {
                if (refPos > 0)
                  --refPos;
                else
                  ++refPos;

                while (refLine[refPos] <= codingLine[this.codingPos] &&
                       refLine[refPos] < columns)
                  refPos += 2;
              }
              break;
            case EOF:
              this.addPixels(columns, 0);
              this.eof = true;
              break;
            default:
              warn('bad 2d code');
              this.addPixels(columns, 0);
              this.err = true;
          }
        }
      } else {
        codingLine[0] = 0;
        this.codingPos = 0;
        blackPixels = 0;
        while (codingLine[this.codingPos] < columns) {
          code1 = 0;
          if (blackPixels) {
            do {
              code1 += (code3 = this.getBlackCode());
            } while (code3 >= 64);
          } else {
            do {
              code1 += (code3 = this.getWhiteCode());
            } while (code3 >= 64);
          }
          this.addPixels(codingLine[this.codingPos] + code1, blackPixels);
          blackPixels ^= 1;
        }
      }

      if (this.byteAlign)
        this.inputBits &= ~7;

      var gotEOL = false;

      if (!this.eoblock && this.row == this.rows - 1) {
        this.eof = true;
      } else {
        code1 = this.lookBits(12);
        while (code1 == 0) {
          this.eatBits(1);
          code1 = this.lookBits(12);
        }
        if (code1 == 1) {
          this.eatBits(12);
          gotEOL = true;
        } else if (code1 == EOF) {
          this.eof = true;
        }
      }

      if (!this.eof && this.encoding > 0) {
        this.nextLine2D = !this.lookBits(1);
        this.eatBits(1);
      }

      if (this.eoblock && gotEOL) {
        code1 = this.lookBits(12);
        if (code1 == 1) {
          this.eatBits(12);
          if (this.encoding > 0) {
            this.lookBits(1);
            this.eatBits(1);
          }
          if (this.encoding >= 0) {
            for (var i = 0; i < 4; ++i) {
              code1 = this.lookBits(12);
              if (code1 != 1)
                warn('bad rtc code: ' + code1);
              this.eatBits(12);
              if (this.encoding > 0) {
                this.lookBits(1);
                this.eatBits(1);
              }
            }
          }
          this.eof = true;
        }
      } else if (this.err && this.eoline) {
        while (true) {
          code1 = this.lookBits(13);
          if (code1 == EOF) {
            this.eof = true;
            return null;
          }
          if ((code1 >> 1) == 1) {
            break;
          }
          this.eatBits(1);
        }
        this.eatBits(12);
        if (this.encoding > 0) {
          this.eatBits(1);
          this.nextLine2D = !(code1 & 1);
        }
      }

      if (codingLine[0] > 0)
        this.outputBits = codingLine[this.codingPos = 0];
      else
        this.outputBits = codingLine[this.codingPos = 1];
      this.row++;
    }

    if (this.outputBits >= 8) {
      this.buf = (this.codingPos & 1) ? 0 : 0xFF;
      this.outputBits -= 8;
      if (this.outputBits == 0 && codingLine[this.codingPos] < columns) {
        this.codingPos++;
        this.outputBits = (codingLine[this.codingPos] -
                           codingLine[this.codingPos - 1]);
      }
    } else {
      var bits = 8;
      this.buf = 0;
      do {
        if (this.outputBits > bits) {
          this.buf <<= bits;
          if (!(this.codingPos & 1)) {
            this.buf |= 0xFF >> (8 - bits);
          }
          this.outputBits -= bits;
          bits = 0;
        } else {
          this.buf <<= this.outputBits;
          if (!(this.codingPos & 1)) {
            this.buf |= 0xFF >> (8 - this.outputBits);
          }
          bits -= this.outputBits;
          this.outputBits = 0;
          if (codingLine[this.codingPos] < columns) {
            this.codingPos++;
            this.outputBits = (codingLine[this.codingPos] -
                               codingLine[this.codingPos - 1]);
          } else if (bits > 0) {
            this.buf <<= bits;
            bits = 0;
          }
        }
      } while (bits);
    }
    if (this.black) {
      this.buf ^= 0xFF;
    }
    return this.buf;
  };

  constructor.prototype.getTwoDimCode = function ccittFaxStreamGetTwoDimCode() {
    var code = 0;
    var p;
    if (this.eoblock) {
      code = this.lookBits(7);
      p = twoDimTable[code];
      if (p[0] > 0) {
        this.eatBits(p[0]);
        return p[1];
      }
    } else {
      for (var n = 1; n <= 7; ++n) {
        code = this.lookBits(n);
        if (n < 7) {
          code <<= 7 - n;
        }
        p = twoDimTable[code];
        if (p[0] == n) {
          this.eatBits(n);
          return p[1];
        }
      }
    }
    warn('Bad two dim code');
    return EOF;
  };

  var findTableCode = function ccittFaxStreamFindTableCode(start, end, table,
                                                           limit) {
    for (var i = start; i <= end; ++i) {
      var code = this.lookBits(i);
      if (code == EOF)
        return [true, 1];
      if (i < end)
        code <<= end - i;
      if (code >= limit) {
        var p = table[code - ((limit == ccittEOL) ? 0 : limit)];
        if (p[0] == i) {
          this.eatBits(i);
          return [true, p[1]];
        }
      }
    }
    return [false, 0];
  };

  constructor.prototype.getWhiteCode = function ccittFaxStreamGetWhiteCode() {
    var code = 0;
    var p;
    var n;
    if (this.eoblock) {
      code = this.lookBits(12);
      if (code == EOF)
        return 1;

      if ((code >> 5) == 0)
        p = whiteTable1[code];
      else
        p = whiteTable2[code >> 3];

      if (p[0] > 0) {
        this.eatBits(p[0]);
        return p[1];
      }
    } else {
      var result = findTableCode(1, 9, whiteTable2, ccittEOL);
      if (result[0])
        return result[1];

      result = findTableCode(11, 12, whiteTable1, ccittEOL);
      if (result[0])
        return result[1];
    }
    warn('bad white code');
    this.eatBits(1);
    return 1;
  };

  constructor.prototype.getBlackCode = function ccittFaxStreamGetBlackCode() {
    var code, p;
    if (this.eoblock) {
      code = this.lookBits(13);
      if (code == EOF)
        return 1;
      if ((code >> 7) == 0)
        p = blackTable1[code];
      else if ((code >> 9) == 0 && (code >> 7) != 0)
        p = blackTable2[(code >> 1) - 64];
      else
        p = blackTable3[code >> 7];

      if (p[0] > 0) {
        this.eatBits(p[0]);
        return p[1];
      }
    } else {
      var result = findTableCode(2, 6, blackTable3, ccittEOL);
      if (result[0])
        return result[1];

      result = findTableCode(7, 12, blackTable2, 64);
      if (result[0])
        return result[1];

      result = findTableCode(10, 13, blackTable1, ccittEOL);
      if (result[0])
        return result[1];
    }
    warn('bad black code');
    this.eatBits(1);
    return 1;
  };

  constructor.prototype.lookBits = function ccittFaxStreamLookBits(n) {
    var c;
    while (this.inputBits < n) {
      if ((c = this.str.getByte()) == null) {
        if (this.inputBits == 0)
          return EOF;
        return ((this.inputBuf << (n - this.inputBits)) &
                (0xFFFF >> (16 - n)));
      }
      this.inputBuf = (this.inputBuf << 8) + c;
      this.inputBits += 8;
    }
    return (this.inputBuf >> (this.inputBits - n)) & (0xFFFF >> (16 - n));
  };

  constructor.prototype.eatBits = function ccittFaxStreamEatBits(n) {
    if ((this.inputBits -= n) < 0)
      this.inputBits = 0;
  };

  return constructor;
})();

var LZWStream = (function lzwStream() {
  function constructor(str, earlyChange) {
    this.str = str;
    this.dict = str.dict;
    this.cachedData = 0;
    this.bitsCached = 0;

    var maxLzwDictionarySize = 4096;
    var lzwState = {
      earlyChange: earlyChange,
      codeLength: 9,
      nextCode: 258,
      dictionaryValues: new Uint8Array(maxLzwDictionarySize),
      dictionaryLengths: new Uint16Array(maxLzwDictionarySize),
      dictionaryPrevCodes: new Uint16Array(maxLzwDictionarySize),
      currentSequence: new Uint8Array(maxLzwDictionarySize),
      currentSequenceLength: 0
    };
    for (var i = 0; i < 256; ++i) {
      lzwState.dictionaryValues[i] = i;
      lzwState.dictionaryLengths[i] = 1;
    }
    this.lzwState = lzwState;

    DecodeStream.call(this);
  }

  constructor.prototype = Object.create(DecodeStream.prototype);

  constructor.prototype.readBits = function lzwStreamReadBits(n) {
    var bitsCached = this.bitsCached;
    var cachedData = this.cachedData;
    while (bitsCached < n) {
      var c = this.str.getByte();
      if (c == null) {
        this.eof = true;
        return null;
      }
      cachedData = (cachedData << 8) | c;
      bitsCached += 8;
    }
    this.bitsCached = (bitsCached -= n);
    this.cachedData = cachedData;
    this.lastCode = null;
    return (cachedData >>> bitsCached) & ((1 << n) - 1);
  };

  constructor.prototype.readBlock = function lzwStreamReadBlock() {
    var blockSize = 512;
    var estimatedDecodedSize = blockSize * 2, decodedSizeDelta = blockSize;
    var i, j, q;

    var lzwState = this.lzwState;
    if (!lzwState)
      return; // eof was found

    var earlyChange = lzwState.earlyChange;
    var nextCode = lzwState.nextCode;
    var dictionaryValues = lzwState.dictionaryValues;
    var dictionaryLengths = lzwState.dictionaryLengths;
    var dictionaryPrevCodes = lzwState.dictionaryPrevCodes;
    var codeLength = lzwState.codeLength;
    var prevCode = lzwState.prevCode;
    var currentSequence = lzwState.currentSequence;
    var currentSequenceLength = lzwState.currentSequenceLength;

    var decodedLength = 0;
    var currentBufferLength = this.bufferLength;
    var buffer = this.ensureBuffer(this.bufferLength + estimatedDecodedSize);

    for (i = 0; i < blockSize; i++) {
      var code = this.readBits(codeLength);
      var hasPrev = currentSequenceLength > 0;
      if (code < 256) {
        currentSequence[0] = code;
        currentSequenceLength = 1;
      } else if (code >= 258) {
        if (code < nextCode) {
          currentSequenceLength = dictionaryLengths[code];
          for (j = currentSequenceLength - 1, q = code; j >= 0; j--) {
            currentSequence[j] = dictionaryValues[q];
            q = dictionaryPrevCodes[q];
          }
        } else {
          currentSequence[currentSequenceLength++] = currentSequence[0];
        }
      } else if (code == 256) {
        codeLength = 9;
        nextCode = 258;
        currentSequenceLength = 0;
        continue;
      } else {
        this.eof = true;
        delete this.lzwState;
        break;
      }

      if (hasPrev) {
        dictionaryPrevCodes[nextCode] = prevCode;
        dictionaryLengths[nextCode] = dictionaryLengths[prevCode] + 1;
        dictionaryValues[nextCode] = currentSequence[0];
        nextCode++;
        codeLength = (nextCode + earlyChange) & (nextCode + earlyChange - 1) ?
          codeLength : Math.min(Math.log(nextCode + earlyChange) /
          0.6931471805599453 + 1, 12) | 0;
      }
      prevCode = code;

      decodedLength += currentSequenceLength;
      if (estimatedDecodedSize < decodedLength) {
        do {
          estimatedDecodedSize += decodedSizeDelta;
        } while (estimatedDecodedSize < decodedLength);
        buffer = this.ensureBuffer(this.bufferLength + estimatedDecodedSize);
      }
      for (j = 0; j < currentSequenceLength; j++)
        buffer[currentBufferLength++] = currentSequence[j];
    }
    lzwState.nextCode = nextCode;
    lzwState.codeLength = codeLength;
    lzwState.prevCode = prevCode;
    lzwState.currentSequenceLength = currentSequenceLength;

    this.bufferLength = currentBufferLength;
  };

  return constructor;
})();


var Name = (function nameName() {
  function constructor(name) {
    this.name = name;
  }

  constructor.prototype = {
  };

  return constructor;
})();

var Cmd = (function cmdCmd() {
  function constructor(cmd) {
    this.cmd = cmd;
  }

  constructor.prototype = {
  };

  return constructor;
})();

var Dict = (function dictDict() {
  function constructor() {
    this.map = Object.create(null);
  }

  constructor.prototype = {
    get: function dictGet(key1, key2, key3) {
      var value;
      if (typeof (value = this.map[key1]) != 'undefined' || key1 in this.map ||
          typeof key2 == 'undefined') {
        return value;
      }
      if (typeof (value = this.map[key2]) != 'undefined' || key2 in this.map ||
          typeof key3 == 'undefined') {
        return value;
      }

      return this.map[key3] || null;
    },

    set: function dictSet(key, value) {
      this.map[key] = value;
    },

    has: function dictHas(key) {
      return key in this.map;
    },

    forEach: function dictForEach(callback) {
      for (var key in this.map) {
        callback(key, this.map[key]);
      }
    }
  };

  return constructor;
})();

var Ref = (function refRef() {
  function constructor(num, gen) {
    this.num = num;
    this.gen = gen;
  }

  constructor.prototype = {
  };

  return constructor;
})();

// The reference is identified by number and generation,
// this structure stores only one instance of the reference.
var RefSet = (function refSet() {
  function constructor() {
    this.dict = {};
  }

  constructor.prototype = {
    has: function refSetHas(ref) {
      return !!this.dict['R' + ref.num + '.' + ref.gen];
    },

    put: function refSetPut(ref) {
      this.dict['R' + ref.num + '.' + ref.gen] = ref;
    }
  };

  return constructor;
})();

function isBool(v) {
  return typeof v == 'boolean';
}

function isInt(v) {
  return typeof v == 'number' && ((v | 0) == v);
}

function isNum(v) {
  return typeof v == 'number';
}

function isString(v) {
  return typeof v == 'string';
}

function isNull(v) {
  return v === null;
}

function isName(v) {
  return v instanceof Name;
}

function isCmd(v, cmd) {
  return v instanceof Cmd && (!cmd || v.cmd == cmd);
}

function isDict(v, type) {
  return v instanceof Dict && (!type || v.get('Type').name == type);
}

function isArray(v) {
  return v instanceof Array;
}

function isStream(v) {
  return typeof v == 'object' && v != null && ('getChar' in v);
}

function isRef(v) {
  return v instanceof Ref;
}

function isPDFFunction(v) {
  var fnDict;
  if (typeof v != 'object')
    return false;
  else if (isDict(v))
    fnDict = v;
  else if (isStream(v))
    fnDict = v.dict;
  else
    return false;
  return fnDict.has('FunctionType');
}

var EOF = {};

function isEOF(v) {
  return v == EOF;
}

var None = {};

function isNone(v) {
  return v == None;
}

var Lexer = (function lexer() {
  function constructor(stream) {
    this.stream = stream;
  }

  constructor.isSpace = function lexerIsSpace(ch) {
    return ch == ' ' || ch == '\t' || ch == '\x0d' || ch == '\x0a';
  };

  // A '1' in this array means the character is white space.  A '1' or
  // '2' means the character ends a name or command.
  var specialChars = [
    1, 0, 0, 0, 0, 0, 0, 0, 0, 1, 1, 0, 1, 1, 0, 0,   // 0x
    0, 0, 0, 0, 0, 0, 0, 0, 0, 0, 0, 0, 0, 0, 0, 0,   // 1x
    1, 0, 0, 0, 0, 2, 0, 0, 2, 2, 0, 0, 0, 0, 0, 2,   // 2x
    0, 0, 0, 0, 0, 0, 0, 0, 0, 0, 0, 0, 2, 0, 2, 0,   // 3x
    0, 0, 0, 0, 0, 0, 0, 0, 0, 0, 0, 0, 0, 0, 0, 0,   // 4x
    0, 0, 0, 0, 0, 0, 0, 0, 0, 0, 0, 2, 0, 2, 0, 0,   // 5x
    0, 0, 0, 0, 0, 0, 0, 0, 0, 0, 0, 0, 0, 0, 0, 0,   // 6x
    0, 0, 0, 0, 0, 0, 0, 0, 0, 0, 0, 2, 0, 2, 0, 0,   // 7x
    0, 0, 0, 0, 0, 0, 0, 0, 0, 0, 0, 0, 0, 0, 0, 0,   // 8x
    0, 0, 0, 0, 0, 0, 0, 0, 0, 0, 0, 0, 0, 0, 0, 0,   // 9x
    0, 0, 0, 0, 0, 0, 0, 0, 0, 0, 0, 0, 0, 0, 0, 0,   // ax
    0, 0, 0, 0, 0, 0, 0, 0, 0, 0, 0, 0, 0, 0, 0, 0,   // bx
    0, 0, 0, 0, 0, 0, 0, 0, 0, 0, 0, 0, 0, 0, 0, 0,   // cx
    0, 0, 0, 0, 0, 0, 0, 0, 0, 0, 0, 0, 0, 0, 0, 0,   // dx
    0, 0, 0, 0, 0, 0, 0, 0, 0, 0, 0, 0, 0, 0, 0, 0,   // ex
    0, 0, 0, 0, 0, 0, 0, 0, 0, 0, 0, 0, 0, 0, 0, 0    // fx
  ];

  function toHexDigit(ch) {
    if (ch >= '0' && ch <= '9')
      return ch.charCodeAt(0) - 48;
    ch = ch.toUpperCase();
    if (ch >= 'A' && ch <= 'F')
      return ch.charCodeAt(0) - 55;
    return -1;
  }

  constructor.prototype = {
    getNumber: function lexerGetNumber(ch) {
      var floating = false;
      var str = ch;
      var stream = this.stream;
      for (;;) {
        ch = stream.lookChar();
        if (ch == '.' && !floating) {
          str += ch;
          floating = true;
        } else if (ch == '-') {
          // ignore minus signs in the middle of numbers to match
          // Adobe's behavior
          warn('Badly formated number');
        } else if (ch >= '0' && ch <= '9') {
          str += ch;
        } else if (ch == 'e' || ch == 'E') {
          floating = true;
        } else {
          // the last character doesn't belong to us
          break;
        }
        stream.skip();
      }
      var value = parseFloat(str);
      if (isNaN(value))
        error('Invalid floating point number: ' + value);
      return value;
    },
    getString: function lexerGetString() {
      var numParen = 1;
      var done = false;
      var str = '';
      var stream = this.stream;
      var ch;
      do {
        ch = stream.getChar();
        switch (ch) {
          case undefined:
            warn('Unterminated string');
            done = true;
            break;
          case '(':
            ++numParen;
            str += ch;
            break;
          case ')':
            if (--numParen == 0) {
              done = true;
            } else {
              str += ch;
            }
            break;
          case '\\':
            ch = stream.getChar();
            switch (ch) {
              case undefined:
                warn('Unterminated string');
                done = true;
                break;
              case 'n':
                str += '\n';
                break;
              case 'r':
                str += '\r';
                break;
              case 't':
                str += '\t';
                break;
              case 'b':
                str += '\b';
                break;
              case 'f':
                str += '\f';
                break;
              case '\\':
              case '(':
              case ')':
                str += ch;
                break;
              case '0': case '1': case '2': case '3':
              case '4': case '5': case '6': case '7':
                var x = ch - '0';
                ch = stream.lookChar();
                if (ch >= '0' && ch <= '7') {
                  stream.skip();
                  x = (x << 3) + (ch - '0');
                  ch = stream.lookChar();
                  if (ch >= '0' && ch <= '7') {
                    stream.skip();
                    x = (x << 3) + (ch - '0');
                  }
                }

                str += String.fromCharCode(x);
                break;
              case '\r':
                ch = stream.lookChar();
                if (ch == '\n')
                  stream.skip();
                break;
              case '\n':
                break;
              default:
                str += ch;
            }
            break;
          default:
            str += ch;
        }
      } while (!done);
      return str;
    },
    getName: function lexerGetName(ch) {
      var str = '';
      var stream = this.stream;
      while (!!(ch = stream.lookChar()) && !specialChars[ch.charCodeAt(0)]) {
        stream.skip();
        if (ch == '#') {
          ch = stream.lookChar();
          var x = toHexDigit(ch);
          if (x != -1) {
            stream.skip();
            var x2 = toHexDigit(stream.getChar());
            if (x2 == -1)
              error('Illegal digit in hex char in name: ' + x2);
            str += String.fromCharCode((x << 4) | x2);
          } else {
            str += '#';
            str += ch;
          }
        } else {
          str += ch;
        }
      }
      if (str.length > 128)
        error('Warning: name token is longer than allowed by the spec: ' +
              str.length);
      return new Name(str);
    },
    getHexString: function lexerGetHexString(ch) {
      var str = '';
      var stream = this.stream;
      for (;;) {
        ch = stream.getChar();
        if (ch == '>') {
          break;
        }
        if (!ch) {
          warn('Unterminated hex string');
          break;
        }
        if (specialChars[ch.charCodeAt(0)] != 1) {
          var x, x2;
          if ((x = toHexDigit(ch)) == -1)
            error('Illegal character in hex string: ' + ch);

          ch = stream.getChar();
          while (specialChars[ch.charCodeAt(0)] == 1)
            ch = stream.getChar();

          if ((x2 = toHexDigit(ch)) == -1)
            error('Illegal character in hex string: ' + ch);

          str += String.fromCharCode((x << 4) | x2);
        }
      }
      return str;
    },
    getObj: function lexerGetObj() {
      // skip whitespace and comments
      var comment = false;
      var stream = this.stream;
      var ch;
      while (true) {
        if (!(ch = stream.getChar()))
          return EOF;
        if (comment) {
          if (ch == '\r' || ch == '\n')
            comment = false;
        } else if (ch == '%') {
          comment = true;
        } else if (specialChars[ch.charCodeAt(0)] != 1) {
          break;
        }
      }

      // start reading token
      switch (ch) {
        case '0': case '1': case '2': case '3': case '4':
        case '5': case '6': case '7': case '8': case '9':
        case '+': case '-': case '.':
          return this.getNumber(ch);
        case '(':
          return this.getString();
        case '/':
          return this.getName(ch);
        // array punctuation
        case '[':
        case ']':
          return new Cmd(ch);
        // hex string or dict punctuation
        case '<':
          ch = stream.lookChar();
          if (ch == '<') {
            // dict punctuation
            stream.skip();
            return new Cmd('<<');
          }
          return this.getHexString(ch);
        // dict punctuation
        case '>':
          ch = stream.lookChar();
          if (ch == '>') {
            stream.skip();
            return new Cmd('>>');
          }
        case '{':
        case '}':
          return new Cmd(ch);
        // fall through
        case ')':
          error('Illegal character: ' + ch);
          return Error;
      }

      // command
      var str = ch;
      while (!!(ch = stream.lookChar()) && !specialChars[ch.charCodeAt(0)]) {
        stream.skip();
        if (str.length == 128) {
          error('Command token too long: ' + str.length);
          break;
        }
        str += ch;
      }
      if (str == 'true')
        return true;
      if (str == 'false')
        return false;
      if (str == 'null')
        return null;
      return new Cmd(str);
    },
    skipToNextLine: function lexerSkipToNextLine() {
      var stream = this.stream;
      while (true) {
        var ch = stream.getChar();
        if (!ch || ch == '\n')
          return;
        if (ch == '\r') {
          if ((ch = stream.lookChar()) == '\n')
            stream.skip();
          return;
        }
      }
    },
    skip: function lexerSkip() {
      this.stream.skip();
    }
  };

  return constructor;
})();

var Parser = (function parserParser() {
  function constructor(lexer, allowStreams, xref) {
    this.lexer = lexer;
    this.allowStreams = allowStreams;
    this.xref = xref;
    this.inlineImg = 0;
    this.refill();
  }

  constructor.prototype = {
    refill: function parserRefill() {
      this.buf1 = this.lexer.getObj();
      this.buf2 = this.lexer.getObj();
    },
    shift: function parserShift() {
      if (isCmd(this.buf2, 'ID')) {
        this.buf1 = this.buf2;
        this.buf2 = null;
        // skip byte after ID
        this.lexer.skip();
      } else {
        this.buf1 = this.buf2;
        this.buf2 = this.lexer.getObj();
      }
    },
    getObj: function parserGetObj(cipherTransform) {
      if (isCmd(this.buf1, 'BI')) { // inline image
        this.shift();
        return this.makeInlineImage(cipherTransform);
      }
      if (isCmd(this.buf1, '[')) { // array
        this.shift();
        var array = [];
        while (!isCmd(this.buf1, ']') && !isEOF(this.buf1))
          array.push(this.getObj());
        if (isEOF(this.buf1))
          error('End of file inside array');
        this.shift();
        return array;
      }
      if (isCmd(this.buf1, '<<')) { // dictionary or stream
        this.shift();
        var dict = new Dict();
        while (!isCmd(this.buf1, '>>') && !isEOF(this.buf1)) {
          if (!isName(this.buf1)) {
            error('Dictionary key must be a name object');
          } else {
            var key = this.buf1.name;
            this.shift();
            if (isEOF(this.buf1))
              break;
            dict.set(key, this.getObj(cipherTransform));
          }
        }
        if (isEOF(this.buf1))
          error('End of file inside dictionary');

        // stream objects are not allowed inside content streams or
        // object streams
        if (isCmd(this.buf2, 'stream')) {
          return this.allowStreams ?
            this.makeStream(dict, cipherTransform) : dict;
        }
        this.shift();
        return dict;
      }
      if (isInt(this.buf1)) { // indirect reference or integer
        var num = this.buf1;
        this.shift();
        if (isInt(this.buf1) && isCmd(this.buf2, 'R')) {
          var ref = new Ref(num, this.buf1);
          this.shift();
          this.shift();
          return ref;
        }
        return num;
      }
      if (isString(this.buf1)) { // string
        var str = this.buf1;
        this.shift();
        if (cipherTransform)
          str = cipherTransform.decryptString(str);
        return str;
      }

      // simple object
      var obj = this.buf1;
      this.shift();
      return obj;
    },
    makeInlineImage: function parserMakeInlineImage(cipherTransform) {
      var lexer = this.lexer;
      var stream = lexer.stream;

      // parse dictionary
      var dict = new Dict();
      while (!isCmd(this.buf1, 'ID') && !isEOF(this.buf1)) {
        if (!isName(this.buf1)) {
          error('Dictionary key must be a name object');
        } else {
          var key = this.buf1.name;
          this.shift();
          if (isEOF(this.buf1))
            break;
          dict.set(key, this.getObj(cipherTransform));
        }
      }

      // parse image stream
      var startPos = stream.pos;

      // searching for the /\sEI\s/
      var state = 0, ch;
      while (state != 4 && (ch = stream.getByte()) != null) {
        switch (ch) {
          case 0x20:
          case 0x0D:
          case 0x0A:
            state = state === 3 ? 4 : 1;
            break;
          case 0x45:
            state = state === 1 ? 2 : 0;
            break;
          case 0x49:
            state = state === 2 ? 3 : 0;
            break;
          default:
            state = 0;
            break;
        }
      }

      // TODO improve the small images performance to remove the limit
      var inlineImgLimit = 500;
      if (++this.inlineImg >= inlineImgLimit) {
        if (this.inlineImg === inlineImgLimit)
          warn('Too many inline images');
        this.shift();
        return null;
      }

      var length = (stream.pos - 4) - startPos;
      var imageStream = stream.makeSubStream(startPos, length, dict);
      if (cipherTransform)
        imageStream = cipherTransform.createStream(imageStream);
      imageStream = this.filter(imageStream, dict, length);
      imageStream.parameters = dict;

      this.buf2 = new Cmd('EI');
      this.shift();

      return imageStream;
    },
    makeStream: function parserMakeStream(dict, cipherTransform) {
      var lexer = this.lexer;
      var stream = lexer.stream;

      // get stream start position
      lexer.skipToNextLine();
      var pos = stream.pos;

      // get length
      var length = dict.get('Length');
      var xref = this.xref;
      if (xref)
        length = xref.fetchIfRef(length);
      if (!isInt(length)) {
        error('Bad ' + length + ' attribute in stream');
        length = 0;
      }

      // skip over the stream data
      stream.pos = pos + length;
      this.shift(); // '>>'
      this.shift(); // 'stream'
      if (!isCmd(this.buf1, 'endstream'))
        error('Missing endstream');
      this.shift();

      stream = stream.makeSubStream(pos, length, dict);
      if (cipherTransform)
        stream = cipherTransform.createStream(stream);
      stream = this.filter(stream, dict, length);
      stream.parameters = dict;
      return stream;
    },
    filter: function parserFilter(stream, dict, length) {
      var filter = dict.get('Filter', 'F');
      var params = dict.get('DecodeParms', 'DP');
      if (isName(filter))
        return this.makeFilter(stream, filter.name, length, params);
      if (isArray(filter)) {
        var filterArray = filter;
        var paramsArray = params;
        for (var i = 0, ii = filterArray.length; i < ii; ++i) {
          filter = filterArray[i];
          if (!isName(filter))
            error('Bad filter name: ' + filter);
          else {
            params = null;
            if (isArray(paramsArray) && (i in paramsArray))
              params = paramsArray[i];
            stream = this.makeFilter(stream, filter.name, length, params);
            // after the first stream the length variable is invalid
            length = null;
          }
        }
      }
      return stream;
    },
    makeFilter: function parserMakeFilter(stream, name, length, params) {
      if (name == 'FlateDecode' || name == 'Fl') {
        if (params) {
          return new PredictorStream(new FlateStream(stream), params);
        }
        return new FlateStream(stream);
      } else if (name == 'LZWDecode' || name == 'LZW') {
        var earlyChange = 1;
        if (params) {
          if (params.has('EarlyChange'))
            earlyChange = params.get('EarlyChange');
          return new PredictorStream(
            new LZWStream(stream, earlyChange), params);
        }
        return new LZWStream(stream, earlyChange);
      } else if (name == 'DCTDecode' || name == 'DCT') {
        var bytes = stream.getBytes(length);
        return new JpegStream(bytes, stream.dict);
      } else if (name == 'ASCII85Decode' || name == 'A85') {
        return new Ascii85Stream(stream);
      } else if (name == 'ASCIIHexDecode' || name == 'AHx') {
        return new AsciiHexStream(stream);
      } else if (name == 'CCITTFaxDecode' || name == 'CCF') {
        return new CCITTFaxStream(stream, params);
      } else {
        error('filter "' + name + '" not supported yet');
      }
      return stream;
    }
  };

  return constructor;
})();

var Linearization = (function linearizationLinearization() {
  function constructor(stream) {
    this.parser = new Parser(new Lexer(stream), false);
    var obj1 = this.parser.getObj();
    var obj2 = this.parser.getObj();
    var obj3 = this.parser.getObj();
    this.linDict = this.parser.getObj();
    if (isInt(obj1) && isInt(obj2) && isCmd(obj3, 'obj') &&
        isDict(this.linDict)) {
      var obj = this.linDict.get('Linearized');
      if (!(isNum(obj) && obj > 0))
        this.linDict = null;
    }
  }

  constructor.prototype = {
    getInt: function linearizationGetInt(name) {
      var linDict = this.linDict;
      var obj;
      if (isDict(linDict) &&
          isInt(obj = linDict.get(name)) &&
          obj > 0) {
        return obj;
      }
      error('"' + name + '" field in linearization table is invalid');
      return 0;
    },
    getHint: function linearizationGetHint(index) {
      var linDict = this.linDict;
      var obj1, obj2;
      if (isDict(linDict) &&
          isArray(obj1 = linDict.get('H')) &&
          obj1.length >= 2 &&
          isInt(obj2 = obj1[index]) &&
          obj2 > 0) {
        return obj2;
      }
      error('Hints table in linearization table is invalid: ' + index);
      return 0;
    },
    get length() {
      if (!isDict(this.linDict))
        return 0;
      return this.getInt('L');
    },
    get hintsOffset() {
      return this.getHint(0);
    },
    get hintsLength() {
      return this.getHint(1);
    },
    get hintsOffset2() {
      return this.getHint(2);
    },
    get hintsLenth2() {
      return this.getHint(3);
    },
    get objectNumberFirst() {
      return this.getInt('O');
    },
    get endFirst() {
      return this.getInt('E');
    },
    get numPages() {
      return this.getInt('N');
    },
    get mainXRefEntriesOffset() {
      return this.getInt('T');
    },
    get pageFirst() {
      return this.getInt('P');
    }
  };

  return constructor;
})();

var XRef = (function xRefXRef() {
  function constructor(stream, startXRef, mainXRefEntriesOffset) {
    this.stream = stream;
    this.entries = [];
    this.xrefstms = {};
    var trailerDict = this.readXRef(startXRef);

    // prepare the XRef cache
    this.cache = [];

    var encrypt = trailerDict.get('Encrypt');
    if (encrypt) {
      var fileId = trailerDict.get('ID');
      this.encrypt = new CipherTransformFactory(this.fetch(encrypt),
                                                fileId[0] /*, password */);
    }

    // get the root dictionary (catalog) object
    if (!isRef(this.root = trailerDict.get('Root')))
      error('Invalid root reference');
  }

  constructor.prototype = {
    readXRefTable: function readXRefTable(parser) {
      var obj;
      while (true) {
        if (isCmd(obj = parser.getObj(), 'trailer'))
          break;
        if (!isInt(obj))
          error('Invalid XRef table');
        var first = obj;
        if (!isInt(obj = parser.getObj()))
          error('Invalid XRef table');
        var n = obj;
        if (first < 0 || n < 0 || (first + n) != ((first + n) | 0))
          error('Invalid XRef table: ' + first + ', ' + n);
        for (var i = first; i < first + n; ++i) {
          var entry = {};
          if (!isInt(obj = parser.getObj()))
            error('Invalid XRef table: ' + first + ', ' + n);
          entry.offset = obj;
          if (!isInt(obj = parser.getObj()))
            error('Invalid XRef table: ' + first + ', ' + n);
          entry.gen = obj;
          obj = parser.getObj();
          if (isCmd(obj, 'n')) {
            entry.uncompressed = true;
          } else if (isCmd(obj, 'f')) {
            entry.free = true;
          } else {
            error('Invalid XRef table: ' + first + ', ' + n);
          }
          if (!this.entries[i]) {
            // In some buggy PDF files the xref table claims to start at 1
            // instead of 0.
            if (i == 1 && first == 1 &&
                entry.offset == 0 && entry.gen == 65535 && entry.free) {
              i = first = 0;
            }
            this.entries[i] = entry;
          }
        }
      }

      // read the trailer dictionary
      var dict;
      if (!isDict(dict = parser.getObj()))
        error('Invalid XRef table');

      // get the 'Prev' pointer
      var prev;
      obj = dict.get('Prev');
      if (isInt(obj)) {
        prev = obj;
      } else if (isRef(obj)) {
        // certain buggy PDF generators generate "/Prev NNN 0 R" instead
        // of "/Prev NNN"
        prev = obj.num;
      }
      if (prev) {
        this.readXRef(prev);
      }

      // check for 'XRefStm' key
      if (isInt(obj = dict.get('XRefStm'))) {
        var pos = obj;
        // ignore previously loaded xref streams (possible infinite recursion)
        if (!(pos in this.xrefstms)) {
          this.xrefstms[pos] = 1;
          this.readXRef(pos);
        }
      }

      return dict;
    },
    readXRefStream: function readXRefStream(stream) {
      var streamParameters = stream.parameters;
      var byteWidths = streamParameters.get('W');
      var range = streamParameters.get('Index');
      if (!range)
        range = [0, streamParameters.get('Size')];
      var i, j;
      while (range.length > 0) {
        var first = range[0], n = range[1];
        if (!isInt(first) || !isInt(n))
          error('Invalid XRef range fields: ' + first + ', ' + n);
        var typeFieldWidth = byteWidths[0];
        var offsetFieldWidth = byteWidths[1];
        var generationFieldWidth = byteWidths[2];
        if (!isInt(typeFieldWidth) || !isInt(offsetFieldWidth) ||
            !isInt(generationFieldWidth)) {
          error('Invalid XRef entry fields length: ' + first + ', ' + n);
        }
        for (i = 0; i < n; ++i) {
          var type = 0, offset = 0, generation = 0;
          for (j = 0; j < typeFieldWidth; ++j)
            type = (type << 8) | stream.getByte();
          // if type field is absent, its default value = 1
          if (typeFieldWidth == 0)
            type = 1;
          for (j = 0; j < offsetFieldWidth; ++j)
            offset = (offset << 8) | stream.getByte();
          for (j = 0; j < generationFieldWidth; ++j)
            generation = (generation << 8) | stream.getByte();
          var entry = {};
          entry.offset = offset;
          entry.gen = generation;
          switch (type) {
            case 0:
              entry.free = true;
              break;
            case 1:
              entry.uncompressed = true;
              break;
            case 2:
              break;
            default:
              error('Invalid XRef entry type: ' + type);
          }
          if (!this.entries[first + i])
            this.entries[first + i] = entry;
        }
        range.splice(0, 2);
      }
      var prev = streamParameters.get('Prev');
      if (isInt(prev))
        this.readXRef(prev);
      return streamParameters;
    },
    indexObjects: function indexObjects() {
      // Simple scan through the PDF content to find objects,
      // trailers and XRef streams.
      function readToken(data, offset) {
        var token = '', ch = data[offset];
        while (ch !== 13 && ch !== 10) {
          if (++offset >= data.length)
            break;
          token += String.fromCharCode(ch);
          ch = data[offset];
        }
        return token;
      }
      function skipUntil(data, offset, what) {
        var length = what.length, dataLength = data.length;
        var skipped = 0;
        // finding byte sequence
        while (offset < dataLength) {
          var i = 0;
          while (i < length && data[offset + i] == what[i])
            ++i;
          if (i >= length)
            break; // sequence found

          offset++;
          skipped++;
        }
        return skipped;
      }
      var trailerBytes = new Uint8Array([116, 114, 97, 105, 108, 101, 114]);
      var startxrefBytes = new Uint8Array([115, 116, 97, 114, 116, 120, 114,
                                          101, 102]);
      var endobjBytes = new Uint8Array([101, 110, 100, 111, 98, 106]);
      var xrefBytes = new Uint8Array([47, 88, 82, 101, 102]);

      var stream = this.stream;
      stream.pos = 0;
      var buffer = stream.getBytes();
      var position = stream.start, length = buffer.length;
      var trailers = [], xrefStms = [];
      var state = 0;
      var currentToken;
      while (position < length) {
        var ch = buffer[position];
        if (ch === 32 || ch === 9 || ch === 13 || ch === 10) {
          ++position;
          continue;
        }
        if (ch === 37) { // %-comment
          do {
            ++position;
            ch = buffer[position];
          } while (ch !== 13 && ch !== 10);
          continue;
        }
        var token = readToken(buffer, position);
        var m;
        if (token === 'xref') {
          position += skipUntil(buffer, position, trailerBytes);
          trailers.push(position);
          position += skipUntil(buffer, position, startxrefBytes);
        } else if ((m = /^(\d+)\s+(\d+)\s+obj\b/.exec(token))) {
          this.entries[m[1]] = {
            offset: position,
            gen: m[2] | 0,
            uncompressed: true
          };

          var contentLength = skipUntil(buffer, position, endobjBytes) + 7;
          var content = buffer.subarray(position, position + contentLength);

          // checking XRef stream suspect
          // (it shall have '/XRef' and next char is not a letter)
          var xrefTagOffset = skipUntil(content, 0, xrefBytes);
          if (xrefTagOffset < contentLength &&
              content[xrefTagOffset + 5] < 64) {
            xrefStms.push(position);
            this.xrefstms[position] = 1; // don't read it recursively
          }

          position += contentLength;
        } else
          position += token.length + 1;
      }
      // reading XRef streams
      for (var i = 0; i < xrefStms.length; ++i) {
          this.readXRef(xrefStms[i]);
      }
      // finding main trailer
      var dict;
      for (var i = 0; i < trailers.length; ++i) {
        stream.pos = trailers[i];
        var parser = new Parser(new Lexer(stream), true);
        var obj = parser.getObj();
        if (!isCmd(obj, 'trailer'))
          continue;
        // read the trailer dictionary
        if (!isDict(dict = parser.getObj()))
          continue;
        // taking the first one with 'ID'
        if (dict.has('ID'))
          return dict;
      }
      // no tailer with 'ID', taking last one (if exists)
      if (dict)
        return dict;
      // nothing helps
      error('Invalid PDF structure');
      return null;
    },
    readXRef: function readXref(startXRef) {
      var stream = this.stream;
      stream.pos = startXRef;
      var parser = new Parser(new Lexer(stream), true);
      var obj = parser.getObj();
      // parse an old-style xref table
      if (isCmd(obj, 'xref'))
        return this.readXRefTable(parser);
      // parse an xref stream
      if (isInt(obj)) {
        if (!isInt(parser.getObj()) ||
            !isCmd(parser.getObj(), 'obj') ||
            !isStream(obj = parser.getObj())) {
          error('Invalid XRef stream');
        }
        return this.readXRefStream(obj);
      }
      return this.indexObjects();
    },
    getEntry: function xRefGetEntry(i) {
      var e = this.entries[i];
      if (e.free)
        error('reading an XRef stream not implemented yet');
      return e;
    },
    fetchIfRef: function xRefFetchIfRef(obj) {
      if (!isRef(obj))
        return obj;
      return this.fetch(obj);
    },
    fetch: function xRefFetch(ref, suppressEncryption) {
      var num = ref.num;
      var e = this.cache[num];
      if (e)
        return e;

      e = this.getEntry(num);
      var gen = ref.gen;
      var stream, parser;
      if (e.uncompressed) {
        if (e.gen != gen)
          throw ('inconsistent generation in XRef');
        stream = this.stream.makeSubStream(e.offset);
        parser = new Parser(new Lexer(stream), true, this);
        var obj1 = parser.getObj();
        var obj2 = parser.getObj();
        var obj3 = parser.getObj();
        if (!isInt(obj1) || obj1 != num ||
            !isInt(obj2) || obj2 != gen ||
            !isCmd(obj3)) {
          error('bad XRef entry');
        }
        if (!isCmd(obj3, 'obj')) {
          // some bad pdfs use "obj1234" and really mean 1234
          if (obj3.cmd.indexOf('obj') == 0) {
            num = parseInt(obj3.cmd.substring(3), 10);
            if (!isNaN(num))
              return num;
          }
          error('bad XRef entry');
        }
        if (this.encrypt && !suppressEncryption) {
          try {
            e = parser.getObj(this.encrypt.createCipherTransform(num, gen));
          } catch (ex) {
            // almost all streams must be encrypted, but sometimes
            // they are not probably due to some broken generators
            // re-trying without encryption
            return this.fetch(ref, true);
          }
        } else {
          e = parser.getObj();
        }
        // Don't cache streams since they are mutable (except images).
        if (!isStream(e) || e.getImage)
          this.cache[num] = e;
        return e;
      }

      // compressed entry
      stream = this.fetch(new Ref(e.offset, 0));
      if (!isStream(stream))
        error('bad ObjStm stream');
      var first = stream.parameters.get('First');
      var n = stream.parameters.get('N');
      if (!isInt(first) || !isInt(n)) {
        error('invalid first and n parameters for ObjStm stream');
      }
      parser = new Parser(new Lexer(stream), false);
      var i, entries = [], nums = [];
      // read the object numbers to populate cache
      for (i = 0; i < n; ++i) {
        num = parser.getObj();
        if (!isInt(num)) {
          error('invalid object number in the ObjStm stream: ' + num);
        }
        nums.push(num);
        var offset = parser.getObj();
        if (!isInt(offset)) {
          error('invalid object offset in the ObjStm stream: ' + offset);
        }
      }
      // read stream objects for cache
      for (i = 0; i < n; ++i) {
        entries.push(parser.getObj());
        this.cache[nums[i]] = entries[i];
      }
      e = entries[e.gen];
      if (!e) {
        error('bad XRef entry for compressed object');
      }
      return e;
    },
    getCatalogObj: function xRefGetCatalogObj() {
      return this.fetch(this.root);
    }
  };

  return constructor;
})();

var Page = (function pagePage() {
  function constructor(xref, pageNumber, pageDict, ref) {
    this.pageNumber = pageNumber;
    this.pageDict = pageDict;
    this.stats = {
      create: Date.now(),
      compile: 0.0,
      fonts: 0.0,
      images: 0.0,
      render: 0.0
    };
    this.xref = xref;
    this.ref = ref;
  }

  constructor.prototype = {
    getPageProp: function pageGetPageProp(key) {
      return this.xref.fetchIfRef(this.pageDict.get(key));
    },
    inheritPageProp: function pageInheritPageProp(key) {
      var dict = this.pageDict;
      var obj = dict.get(key);
      while (obj === undefined) {
        dict = this.xref.fetchIfRef(dict.get('Parent'));
        if (!dict)
          break;
        obj = dict.get(key);
      }
      return obj;
    },
    get content() {
      return shadow(this, 'content', this.getPageProp('Contents'));
    },
    get resources() {
      return shadow(this, 'resources', this.inheritPageProp('Resources'));
    },
    get mediaBox() {
      var obj = this.inheritPageProp('MediaBox');
      // Reset invalid media box to letter size.
      if (!isArray(obj) || obj.length !== 4)
        obj = [0, 0, 612, 792];
      return shadow(this, 'mediaBox', obj);
    },
    get view() {
      var obj = this.inheritPageProp('CropBox');
      var view = {
        x: 0,
        y: 0,
        width: this.width,
        height: this.height
      };
      if (isArray(obj) && obj.length == 4) {
        var tl = this.rotatePoint(obj[0], obj[1]);
        var br = this.rotatePoint(obj[2], obj[3]);
        view.x = Math.min(tl.x, br.x);
        view.y = Math.min(tl.y, br.y);
        view.width = Math.abs(tl.x - br.x);
        view.height = Math.abs(tl.y - br.y);
      }

      return shadow(this, 'cropBox', view);
    },
    get annotations() {
      return shadow(this, 'annotations', this.inheritPageProp('Annots'));
    },
    get width() {
      var mediaBox = this.mediaBox;
      var rotate = this.rotate;
      var width;
      if (rotate == 0 || rotate == 180) {
        width = (mediaBox[2] - mediaBox[0]);
      } else {
        width = (mediaBox[3] - mediaBox[1]);
      }
      return shadow(this, 'width', width);
    },
    get height() {
      var mediaBox = this.mediaBox;
      var rotate = this.rotate;
      var height;
      if (rotate == 0 || rotate == 180) {
        height = (mediaBox[3] - mediaBox[1]);
      } else {
        height = (mediaBox[2] - mediaBox[0]);
      }
      return shadow(this, 'height', height);
    },
    get rotate() {
      var rotate = this.inheritPageProp('Rotate') || 0;
      // Normalize rotation so it's a multiple of 90 and between 0 and 270
      if (rotate % 90 != 0) {
        rotate = 0;
      } else if (rotate >= 360) {
        rotate = rotate % 360;
      } else if (rotate < 0) {
        // The spec doesn't cover negatives, assume its counterclockwise
        // rotation. The following is the other implementation of modulo.
        rotate = ((rotate % 360) + 360) % 360;
      }
      return shadow(this, 'rotate', rotate);
    },
<<<<<<< HEAD
=======
    startRendering: function pageStartRendering(canvasCtx, continuation) {
      var self = this;
      var stats = self.stats;
      stats.compile = stats.fonts = stats.render = 0;
      if (!this.content) {
        setTimeout(function norenderingSetTimeout() {
          if (continuation) continuation(null);
        });
        return;
      }

      var gfx = new CanvasGraphics(canvasCtx);
      var fonts = [];
      var images = new ImagesLoader();
>>>>>>> 27ad798d

    startRenderingFromIRQueue: function startRenderingFromIRQueue(
                                                IRQueue, fonts) {
      var self = this;
      this.IRQueue = IRQueue;
      var gfx = new CanvasGraphics(this.ctx, this.objs);
      var startTime = Date.now();
      var continuation = function(err) {
        var pageNum = this.pageNumber + 1;
        console.log('page=%d - rendering time: time=%dms',
          pageNum, Date.now() - startTime);
        console.log('page=%d - total time: time=%dms',
          pageNum, Date.now() - this.startRenderingTime);

        this.callback(err);
      }.bind(this);

      var displayContinuation = function pageDisplayContinuation() {
        console.log('--display--');
        // Always defer call to display() to work around bug in
        // Firefox error reporting from XHR callbacks.
        setTimeout(function pageSetTimeout() {
          var exc = null;
          try {
            self.display(gfx, continuation);
          } catch (e) {
            exc = e.toString();
            continuation(exc);
            throw e;
          }
        });
      };

      this.ensureFonts(fonts, function() {
        displayContinuation();
      });
    },

    getIRQueue: function(handler, dependency) {
      if (this.IRQueue) {
        // content was compiled
        return this.IRQueue;
      }

      var xref = this.xref;
      var content = xref.fetchIfRef(this.content);
      var resources = xref.fetchIfRef(this.resources);
      if (isArray(content)) {
        // fetching items
        var i, n = content.length;
        for (i = 0; i < n; ++i)
          content[i] = xref.fetchIfRef(content[i]);
        content = new StreamsSequenceStream(content);
      }

      var pe = this.pe = new PartialEvaluator(
                                xref, handler, 'p' + this.pageNumber + '_');
      var IRQueue = {};
      return this.IRQueue = pe.getIRQueue(
                                content, resources, IRQueue, dependency);
    },

    ensureFonts: function(fonts, callback) {
      console.log('--ensureFonts--', '' + fonts);
      // Convert the font names to the corresponding font obj.
      for (var i = 0; i < fonts.length; i++) {
        fonts[i] = this.objs.objs[fonts[i]].data;
      }

      // Load all the fonts
      var fontObjs = FontLoader.bind(
        fonts,
        function(fontObjs) {
          this.stats.fonts = Date.now();

          callback.call(this);
        }.bind(this),
        this.objs
      );
    },

    display: function(gfx, callback) {
      var xref = this.xref;
      var resources = xref.fetchIfRef(this.resources);
      var mediaBox = xref.fetchIfRef(this.mediaBox);
      assertWellFormed(isDict(resources), 'invalid page resources');

      gfx.xref = xref;
      gfx.res = resources;
      gfx.beginDrawing({ x: mediaBox[0], y: mediaBox[1],
            width: this.width,
            height: this.height,
            rotate: this.rotate });

      var startIdx = 0;
      var length = this.IRQueue.fnArray.length;
      var IRQueue = this.IRQueue;

      var self = this;
      var startTime = Date.now();
      function next() {
        startIdx = gfx.executeIRQueue(IRQueue, startIdx, next);
        if (startIdx == length) {
          self.stats.render = Date.now();
          console.log('page=%d - executeIRQueue: time=%dms',
            self.pageNumber + 1, self.stats.render - startTime);
          console.log('call back');
          callback();
        }
      }
      next();
    },
    rotatePoint: function pageRotatePoint(x, y, reverse) {
      var rotate = reverse ? (360 - this.rotate) : this.rotate;
      switch (rotate) {
        case 180:
          return {x: this.width - x, y: y};
        case 90:
          return {x: this.width - y, y: this.height - x};
        case 270:
          return {x: y, y: x};
        case 360:
        case 0:
        default:
          return {x: x, y: this.height - y};
      }
    },
    getLinks: function pageGetLinks() {
      var xref = this.xref;
      var annotations = xref.fetchIfRef(this.annotations) || [];
      var i, n = annotations.length;
      var links = [];
      for (i = 0; i < n; ++i) {
        var annotation = xref.fetch(annotations[i]);
        if (!isDict(annotation))
          continue;
        var subtype = annotation.get('Subtype');
        if (!isName(subtype) || subtype.name != 'Link')
          continue;
        var rect = annotation.get('Rect');
        var topLeftCorner = this.rotatePoint(rect[0], rect[1]);
        var bottomRightCorner = this.rotatePoint(rect[2], rect[3]);

        var link = {};
        link.x = Math.min(topLeftCorner.x, bottomRightCorner.x);
        link.y = Math.min(topLeftCorner.y, bottomRightCorner.y);
        link.width = Math.abs(topLeftCorner.x - bottomRightCorner.x);
        link.height = Math.abs(topLeftCorner.y - bottomRightCorner.y);
        var a = this.xref.fetchIfRef(annotation.get('A'));
        if (a) {
          switch (a.get('S').name) {
            case 'URI':
              link.url = a.get('URI');
              break;
            case 'GoTo':
              link.dest = a.get('D');
              break;
            default:
              TODO('other link types');
          }
        } else if (annotation.has('Dest')) {
          // simple destination link
          var dest = annotation.get('Dest');
          link.dest = isName(dest) ? dest.name : dest;
        }
        links.push(link);
      }
      return links;
    },
    startRendering: function(ctx, callback)  {
      this.ctx = ctx;
      this.callback = callback;

      this.startRenderingTime = Date.now();
      this.pdf.startRendering(this);
    }
  };

  return constructor;
})();

var Catalog = (function catalogCatalog() {
  function constructor(xref) {
    this.xref = xref;
    var obj = xref.getCatalogObj();
    assertWellFormed(isDict(obj), 'catalog object is not a dictionary');
    this.catDict = obj;
  }

  constructor.prototype = {
    get toplevelPagesDict() {
      var pagesObj = this.catDict.get('Pages');
      assertWellFormed(isRef(pagesObj), 'invalid top-level pages reference');
      var xrefObj = this.xref.fetch(pagesObj);
      assertWellFormed(isDict(xrefObj), 'invalid top-level pages dictionary');
      // shadow the prototype getter
      return shadow(this, 'toplevelPagesDict', xrefObj);
    },
    get documentOutline() {
      var obj = this.catDict.get('Outlines');
      var xref = this.xref;
      var root = { items: [] };
      if (isRef(obj)) {
        obj = xref.fetch(obj).get('First');
        var processed = new RefSet();
        if (isRef(obj)) {
          var queue = [{obj: obj, parent: root}];
          // to avoid recursion keeping track of the items
          // in the processed dictionary
          processed.put(obj);
          while (queue.length > 0) {
            var i = queue.shift();
            var outlineDict = xref.fetch(i.obj);
            if (!outlineDict.has('Title'))
              error('Invalid outline item');
            var dest = outlineDict.get('A');
            if (dest)
              dest = xref.fetchIfRef(dest).get('D');
            else if (outlineDict.has('Dest')) {
              dest = outlineDict.get('Dest');
              if (isName(dest))
                dest = dest.name;
            }
            var title = xref.fetchIfRef(outlineDict.get('Title'));
            var outlineItem = {
              dest: dest,
              title: stringToPDFString(title),
              color: outlineDict.get('C') || [0, 0, 0],
              count: outlineDict.get('Count'),
              bold: !!(outlineDict.get('F') & 2),
              italic: !!(outlineDict.get('F') & 1),
              items: []
            };
            i.parent.items.push(outlineItem);
            obj = outlineDict.get('First');
            if (isRef(obj) && !processed.has(obj)) {
              queue.push({obj: obj, parent: outlineItem});
              processed.put(obj);
            }
            obj = outlineDict.get('Next');
            if (isRef(obj) && !processed.has(obj)) {
              queue.push({obj: obj, parent: i.parent});
              processed.put(obj);
            }
          }
        }
      }
      obj = root.items.length > 0 ? root.items : null;
      return shadow(this, 'documentOutline', obj);
    },
    get numPages() {
      var obj = this.toplevelPagesDict.get('Count');
      assertWellFormed(
        isInt(obj),
        'page count in top level pages object is not an integer'
      );
      // shadow the prototype getter
      return shadow(this, 'num', obj);
    },
    traverseKids: function catalogTraverseKids(pagesDict) {
      var pageCache = this.pageCache;
      var kids = pagesDict.get('Kids');
      assertWellFormed(isArray(kids),
                       'page dictionary kids object is not an array');
      for (var i = 0; i < kids.length; ++i) {
        var kid = kids[i];
        assertWellFormed(isRef(kid),
                         'page dictionary kid is not a reference');
        var obj = this.xref.fetch(kid);
        if (isDict(obj, 'Page') || (isDict(obj) && !obj.has('Kids'))) {
          pageCache.push(new Page(this.xref, pageCache.length, obj, kid));
        } else { // must be a child page dictionary
          assertWellFormed(
            isDict(obj),
            'page dictionary kid reference points to wrong type of object'
          );
          this.traverseKids(obj);
        }
      }
    },
    get destinations() {
      function fetchDestination(xref, ref) {
        var dest = xref.fetchIfRef(ref);
        return isDict(dest) ? dest.get('D') : dest;
      }

      var xref = this.xref;
      var dests = {}, nameTreeRef, nameDictionaryRef;
      var obj = this.catDict.get('Names');
      if (obj)
        nameTreeRef = xref.fetchIfRef(obj).get('Dests');
      else if (this.catDict.has('Dests'))
        nameDictionaryRef = this.catDict.get('Dests');

      if (nameDictionaryRef) {
        // reading simple destination dictionary
        obj = xref.fetchIfRef(nameDictionaryRef);
        obj.forEach(function catalogForEach(key, value) {
          if (!value) return;
          dests[key] = fetchDestination(xref, value);
        });
      }
      if (nameTreeRef) {
        // reading name tree
        var processed = new RefSet();
        processed.put(nameTreeRef);
        var queue = [nameTreeRef];
        while (queue.length > 0) {
          var i, n;
          obj = xref.fetch(queue.shift());
          if (obj.has('Kids')) {
            var kids = obj.get('Kids');
            for (i = 0, n = kids.length; i < n; i++) {
              var kid = kids[i];
              if (processed.has(kid))
                error('invalid destinations');
              queue.push(kid);
              processed.put(kid);
            }
            continue;
          }
          var names = obj.get('Names');
          for (i = 0, n = names.length; i < n; i += 2) {
            dests[names[i]] = fetchDestination(xref, names[i + 1]);
          }
        }
      }
      return shadow(this, 'destinations', dests);
    },
    getPage: function catalogGetPage(n) {
      var pageCache = this.pageCache;
      if (!pageCache) {
        pageCache = this.pageCache = [];
        this.traverseKids(this.toplevelPagesDict);
      }
      return this.pageCache[n - 1];
    }
  };

  return constructor;
})();

/**
 * The `PDFDocModel` holds all the data of the PDF file. Compared to the
 * `PDFDoc`, this one doesn't have any job management code.
 * Right now there exists one PDFDocModel on the main thread + one object
 * for each worker. If there is no worker support enabled, there are two
 * `PDFDocModel` objects on the main thread created.
 * TODO: Refactor the internal object structure, such that there is no
 * need for the `PDFDocModel` anymore and there is only one object on the
 * main thread and not one entire copy on each worker instance.
 */
var PDFDocModel = (function pdfDoc() {
  function constructor(arg, callback) {
    // Stream argument
    if (typeof arg.isStream !== 'undefined') {
      init.call(this, arg);
    }
    // ArrayBuffer argument
    else if (typeof arg.byteLength !== 'undefined') {
      init.call(this, new Stream(arg));
    }
    else {
      error('Unknown argument type');
    }
  }

  function init(stream) {
    assertWellFormed(stream.length > 0, 'stream must have data');
    this.stream = stream;
    this.setup();
  }

  function find(stream, needle, limit, backwards) {
    var pos = stream.pos;
    var end = stream.end;
    var str = '';
    if (pos + limit > end)
      limit = end - pos;
    for (var n = 0; n < limit; ++n)
      str += stream.getChar();
    stream.pos = pos;
    var index = backwards ? str.lastIndexOf(needle) : str.indexOf(needle);
    if (index == -1)
      return false; /* not found */
    stream.pos += index;
    return true; /* found */
  }

  constructor.prototype = {
    get linearization() {
      var length = this.stream.length;
      var linearization = false;
      if (length) {
        linearization = new Linearization(this.stream);
        if (linearization.length != length)
          linearization = false;
      }
      // shadow the prototype getter with a data property
      return shadow(this, 'linearization', linearization);
    },
    get startXRef() {
      var stream = this.stream;
      var startXRef = 0;
      var linearization = this.linearization;
      if (linearization) {
        // Find end of first obj.
        stream.reset();
        if (find(stream, 'endobj', 1024))
          startXRef = stream.pos + 6;
      } else {
        // Find startxref at the end of the file.
        var start = stream.end - 1024;
        if (start < 0)
          start = 0;
        stream.pos = start;
        if (find(stream, 'startxref', 1024, true)) {
          stream.skip(9);
          var ch;
          do {
            ch = stream.getChar();
          } while (Lexer.isSpace(ch));
          var str = '';
          while ((ch - '0') <= 9) {
            str += ch;
            ch = stream.getChar();
          }
          startXRef = parseInt(str, 10);
          if (isNaN(startXRef))
            startXRef = 0;
        }
      }
      // shadow the prototype getter with a data property
      return shadow(this, 'startXRef', startXRef);
    },
    get mainXRefEntriesOffset() {
      var mainXRefEntriesOffset = 0;
      var linearization = this.linearization;
      if (linearization)
        mainXRefEntriesOffset = linearization.mainXRefEntriesOffset;
      // shadow the prototype getter with a data property
      return shadow(this, 'mainXRefEntriesOffset', mainXRefEntriesOffset);
    },
    // Find the header, remove leading garbage and setup the stream
    // starting from the header.
    checkHeader: function pdfDocCheckHeader() {
      var stream = this.stream;
      stream.reset();
      if (find(stream, '%PDF-', 1024)) {
        // Found the header, trim off any garbage before it.
        stream.moveStart();
        return;
      }
      // May not be a PDF file, continue anyway.
    },
    setup: function pdfDocSetup(ownerPassword, userPassword) {
      this.checkHeader();
      this.xref = new XRef(this.stream,
                           this.startXRef,
                           this.mainXRefEntriesOffset);
      this.catalog = new Catalog(this.xref);
    },
    get numPages() {
      var linearization = this.linearization;
      var num = linearization ? linearization.numPages : this.catalog.numPages;
      // shadow the prototype getter
      return shadow(this, 'numPages', num);
    },
    getPage: function pdfDocGetPage(n) {
      return this.catalog.getPage(n);
    }
  };

  return constructor;
})();

var PDFDoc = (function() {
  function constructor(arg, callback) {
    var stream = null;
    var data = null;

    // Stream argument
    if (typeof arg.isStream !== 'undefined') {
      stream = arg;
      data = arg.bytes;
    }
    // ArrayBuffer argument
    else if (typeof arg.byteLength !== 'undefined') {
      stream = new Stream(arg);
      data = arg;
    }
    else {
      error('Unknown argument type');
    }

    this.data = data;
    this.stream = stream;
    this.pdf = new PDFDocModel(stream);

    this.catalog = this.pdf.catalog;
    this.objs = new PDFObjects();

    this.pageCache = [];

    if (useWorker) {
      var worker = this.worker = new Worker('../worker/pdf_worker_loader.js');
    } else {
      // If we don't use a worker, just post/sendMessage to the main thread.
      var worker = {
        postMessage: function(obj) {
          worker.onmessage({data: obj});
        }
      };
    }

    this.fontsLoading = {};

    var processorHandler = this.processorHandler =
                                        new MessageHandler('main', worker);

    processorHandler.on('page', function(data) {
      var pageNum = data.pageNum;
      var page = this.pageCache[pageNum];
      var depFonts = data.depFonts;

      page.startRenderingFromIRQueue(data.IRQueue, depFonts);
    }, this);

    processorHandler.on('obj', function(data) {
      var objId = data[0];
      var objType = data[1];

      switch (objType) {
        case 'JpegStream':
          var IR = data[2];
          new JpegImage(objId, IR, this.objs);
          console.log('got image');
        break;
        case 'Font':
          var name = data[2];
          var file = data[3];
          var properties = data[4];

          if (file) {
            var fontFileDict = new Dict();
            fontFileDict.map = file.dict.map;

            var fontFile = new Stream(file.bytes, file.start,
                                      file.end - file.start, fontFileDict);

            // Check if this is a FlateStream. Otherwise just use the created
            // Stream one. This makes complex_ttf_font.pdf work.
            var cmf = file.bytes[0];
            if ((cmf & 0x0f) == 0x08) {
              file = new FlateStream(fontFile);
            } else {
              file = fontFile;
            }
          }

          // For now, resolve the font object here direclty. The real font
          // object is then created in FontLoader.bind().
          this.objs.resolve(objId, {
            name: name,
            file: file,
            properties: properties
          });
        break;
        default:
          throw 'Got unkown object type ' + objType;
      }
    }, this);

    processorHandler.on('font_ready', function(data) {
      var objId = data[0];
      var fontObj = new FontShape(data[1]);

      console.log('got fontData', objId);

      // If there is no string, then there is nothing to attach to the DOM.
      if (!fontObj.str) {
        this.objs.resolve(objId, fontObj);
      } else {
        this.objs.setData(objId, fontObj);
      }
    }.bind(this));

    if (!useWorker) {
      // If the main thread is our worker, setup the handling for the messages
      // the main thread sends to it self.
      WorkerProcessorHandler.setup(processorHandler);
    }

    this.workerReadyPromise = new Promise('workerReady');
    setTimeout(function() {
      processorHandler.send('doc', this.data);
      this.workerReadyPromise.resolve(true);
    }.bind(this));
  }

  constructor.prototype = {
    get numPages() {
      return this.pdf.numPages;
    },

    startRendering: function(page) {
      // The worker might not be ready to receive the page request yet.
      this.workerReadyPromise.then(function() {
        this.processorHandler.send('page_request', page.pageNumber + 1);
      }.bind(this));
    },

    getPage: function(n) {
      if (this.pageCache[n]) {
        return this.pageCache[n];
      }

      var page = this.pdf.getPage(n);
      // Add a reference to the objects such that Page can forward the reference
      // to the CanvasGraphics and so on.
      page.objs = this.objs;
      page.pdf = this;
      return this.pageCache[n] = page;
    },

    destroy: function() {
      console.log('destroy worker');
      if (this.worker) {
        this.worker.terminate();
      }
      if (this.fontWorker) {
        this.fontWorker.terminate();
      }

      for (var n in this.pageCache) {
        delete this.pageCache[n];
      }
      delete this.data;
      delete this.stream;
      delete this.pdf;
      delete this.catalog;
    }
  };

  return constructor;
})();

var Encodings = {
  get ExpertEncoding() {
    return shadow(this, 'ExpertEncoding', ['', '', '', '', '', '', '', '', '',
      '', '', '', '', '', '', '', '', '', '', '', '', '', '', '', '', '', '',
      '', '', '', '', '', 'space', 'exclamsmall', 'Hungarumlautsmall', '',
      'dollaroldstyle', 'dollarsuperior', 'ampersandsmall', 'Acutesmall',
      'parenleftsuperior', 'parenrightsuperior', 'twodotenleader',
      'onedotenleader', 'comma', 'hyphen', 'period', 'fraction',
      'zerooldstyle', 'oneoldstyle', 'twooldstyle', 'threeoldstyle',
      'fouroldstyle', 'fiveoldstyle', 'sixoldstyle', 'sevenoldstyle',
      'eightoldstyle', 'nineoldstyle', 'colon', 'semicolon', 'commasuperior',
      'threequartersemdash', 'periodsuperior', 'questionsmall', '',
      'asuperior', 'bsuperior', 'centsuperior', 'dsuperior', 'esuperior', '',
      '', 'isuperior', '', '', 'lsuperior', 'msuperior', 'nsuperior',
      'osuperior', '', '', 'rsuperior', 'ssuperior', 'tsuperior', '', 'ff',
      'fi', 'fl', 'ffi', 'ffl', 'parenleftinferior', '', 'parenrightinferior',
      'Circumflexsmall', 'hyphensuperior', 'Gravesmall', 'Asmall', 'Bsmall',
      'Csmall', 'Dsmall', 'Esmall', 'Fsmall', 'Gsmall', 'Hsmall', 'Ismall',
      'Jsmall', 'Ksmall', 'Lsmall', 'Msmall', 'Nsmall', 'Osmall', 'Psmall',
      'Qsmall', 'Rsmall', 'Ssmall', 'Tsmall', 'Usmall', 'Vsmall', 'Wsmall',
      'Xsmall', 'Ysmall', 'Zsmall', 'colonmonetary', 'onefitted', 'rupiah',
      'Tildesmall', '', '', '', '', '', '', '', '', '', '', '', '', '', '', '',
      '', '', '', '', '', '', '', '', '', '', '', '', '', '', '', '', '', '',
      '', 'exclamdownsmall', 'centoldstyle', 'Lslashsmall', '', '',
      'Scaronsmall', 'Zcaronsmall', 'Dieresissmall', 'Brevesmall',
      'Caronsmall', '', 'Dotaccentsmall', '', '', 'Macronsmall', '', '',
      'figuredash', 'hypheninferior', '', '', 'Ogoneksmall', 'Ringsmall',
      'Cedillasmall', '', '', '', 'onequarter', 'onehalf', 'threequarters',
      'questiondownsmall', 'oneeighth', 'threeeighths', 'fiveeighths',
      'seveneighths', 'onethird', 'twothirds', '', '', 'zerosuperior',
      'onesuperior', 'twosuperior', 'threesuperior', 'foursuperior',
      'fivesuperior', 'sixsuperior', 'sevensuperior', 'eightsuperior',
      'ninesuperior', 'zeroinferior', 'oneinferior', 'twoinferior',
      'threeinferior', 'fourinferior', 'fiveinferior', 'sixinferior',
      'seveninferior', 'eightinferior', 'nineinferior', 'centinferior',
      'dollarinferior', 'periodinferior', 'commainferior', 'Agravesmall',
      'Aacutesmall', 'Acircumflexsmall', 'Atildesmall', 'Adieresissmall',
      'Aringsmall', 'AEsmall', 'Ccedillasmall', 'Egravesmall', 'Eacutesmall',
      'Ecircumflexsmall', 'Edieresissmall', 'Igravesmall', 'Iacutesmall',
      'Icircumflexsmall', 'Idieresissmall', 'Ethsmall', 'Ntildesmall',
      'Ogravesmall', 'Oacutesmall', 'Ocircumflexsmall', 'Otildesmall',
      'Odieresissmall', 'OEsmall', 'Oslashsmall', 'Ugravesmall', 'Uacutesmall',
      'Ucircumflexsmall', 'Udieresissmall', 'Yacutesmall', 'Thornsmall',
      'Ydieresissmall'
    ]);
  },
  get MacExpertEncoding() {
    return shadow(this, 'MacExpertEncoding', ['', '', '', '', '', '', '', '',
      '', '', '', '', '', '', '', '', '', '', '', '', '', '', '', '', '', '',
      '', '', '', '', '', '', 'space', 'exclamsmall', 'Hungarumlautsmall',
      'centoldstyle', 'dollaroldstyle', 'dollarsuperior', 'ampersandsmall',
      'Acutesmall', 'parenleftsuperior', 'parenrightsuperior',
      'twodotenleader', 'onedotenleader', 'comma', 'hyphen', 'period',
      'fraction', 'zerooldstyle', 'oneoldstyle', 'twooldstyle',
      'threeoldstyle', 'fouroldstyle', 'fiveoldstyle', 'sixoldstyle',
      'sevenoldstyle', 'eightoldstyle', 'nineoldstyle', 'colon', 'semicolon',
      '', 'threequartersemdash', '', 'questionsmall', '', '', '', '',
      'Ethsmall', '', '', 'onequarter', 'onehalf', 'threequarters',
      'oneeighth', 'threeeighths', 'fiveeighths', 'seveneighths', 'onethird',
      'twothirds', '', '', '', '', '', '', 'ff', 'fi', 'fl', 'ffi', 'ffl',
      'parenleftinferior', '', 'parenrightinferior', 'Circumflexsmall',
      'hypheninferior', 'Gravesmall', 'Asmall', 'Bsmall', 'Csmall', 'Dsmall',
      'Esmall', 'Fsmall', 'Gsmall', 'Hsmall', 'Ismall', 'Jsmall', 'Ksmall',
      'Lsmall', 'Msmall', 'Nsmall', 'Osmall', 'Psmall', 'Qsmall', 'Rsmall',
      'Ssmall', 'Tsmall', 'Usmall', 'Vsmall', 'Wsmall', 'Xsmall', 'Ysmall',
      'Zsmall', 'colonmonetary', 'onefitted', 'rupiah', 'Tildesmall', '', '',
      'asuperior', 'centsuperior', '', '', '', '', 'Aacutesmall',
      'Agravesmall', 'Acircumflexsmall', 'Adieresissmall', 'Atildesmall',
      'Aringsmall', 'Ccedillasmall', 'Eacutesmall', 'Egravesmall',
      'Ecircumflexsmall', 'Edieresissmall', 'Iacutesmall', 'Igravesmall',
      'Icircumflexsmall', 'Idieresissmall', 'Ntildesmall', 'Oacutesmall',
      'Ogravesmall', 'Ocircumflexsmall', 'Odieresissmall', 'Otildesmall',
      'Uacutesmall', 'Ugravesmall', 'Ucircumflexsmall', 'Udieresissmall', '',
      'eightsuperior', 'fourinferior', 'threeinferior', 'sixinferior',
      'eightinferior', 'seveninferior', 'Scaronsmall', '', 'centinferior',
      'twoinferior', '', 'Dieresissmall', '', 'Caronsmall', 'osuperior',
      'fiveinferior', '', 'commainferior', 'periodinferior', 'Yacutesmall', '',
      'dollarinferior', '', 'Thornsmall', '', 'nineinferior', 'zeroinferior',
      'Zcaronsmall', 'AEsmall', 'Oslashsmall', 'questiondownsmall',
      'oneinferior', 'Lslashsmall', '', '', '', '', '', '', 'Cedillasmall', '',
      '', '', '', '', 'OEsmall', 'figuredash', 'hyphensuperior', '', '', '',
      '', 'exclamdownsmall', '', 'Ydieresissmall', '', 'onesuperior',
      'twosuperior', 'threesuperior', 'foursuperior', 'fivesuperior',
      'sixsuperior', 'sevensuperior', 'ninesuperior', 'zerosuperior', '',
      'esuperior', 'rsuperior', 'tsuperior', '', '', 'isuperior', 'ssuperior',
      'dsuperior', '', '', '', '', '', 'lsuperior', 'Ogoneksmall',
      'Brevesmall', 'Macronsmall', 'bsuperior', 'nsuperior', 'msuperior',
      'commasuperior', 'periodsuperior', 'Dotaccentsmall', 'Ringsmall'
    ]);
  },
  get MacRomanEncoding() {
    return shadow(this, 'MacRomanEncoding', ['', '', '', '', '', '', '', '',
      '', '', '', '', '', '', '', '', '', '', '', '', '', '', '', '', '', '',
      '', '', '', '', '', '', 'space', 'exclam', 'quotedbl', 'numbersign',
      'dollar', 'percent', 'ampersand', 'quotesingle', 'parenleft',
      'parenright', 'asterisk', 'plus', 'comma', 'hyphen', 'period', 'slash',
      'zero', 'one', 'two', 'three', 'four', 'five', 'six', 'seven', 'eight',
      'nine', 'colon', 'semicolon', 'less', 'equal', 'greater', 'question',
      'at', 'A', 'B', 'C', 'D', 'E', 'F', 'G', 'H', 'I', 'J', 'K', 'L', 'M',
      'N', 'O', 'P', 'Q', 'R', 'S', 'T', 'U', 'V', 'W', 'X', 'Y', 'Z',
      'bracketleft', 'backslash', 'bracketright', 'asciicircum', 'underscore',
      'grave', 'a', 'b', 'c', 'd', 'e', 'f', 'g', 'h', 'i', 'j', 'k', 'l', 'm',
      'n', 'o', 'p', 'q', 'r', 's', 't', 'u', 'v', 'w', 'x', 'y', 'z',
      'braceleft', 'bar', 'braceright', 'asciitilde', '', 'Adieresis', 'Aring',
      'Ccedilla', 'Eacute', 'Ntilde', 'Odieresis', 'Udieresis', 'aacute',
      'agrave', 'acircumflex', 'adieresis', 'atilde', 'aring', 'ccedilla',
      'eacute', 'egrave', 'ecircumflex', 'edieresis', 'iacute', 'igrave',
      'icircumflex', 'idieresis', 'ntilde', 'oacute', 'ograve', 'ocircumflex',
      'odieresis', 'otilde', 'uacute', 'ugrave', 'ucircumflex', 'udieresis',
      'dagger', 'degree', 'cent', 'sterling', 'section', 'bullet', 'paragraph',
      'germandbls', 'registered', 'copyright', 'trademark', 'acute',
      'dieresis', 'notequal', 'AE', 'Oslash', 'infinity', 'plusminus',
      'lessequal', 'greaterequal', 'yen', 'mu', 'partialdiff', 'summation',
      'product', 'pi', 'integral', 'ordfeminine', 'ordmasculine', 'Omega',
      'ae', 'oslash', 'questiondown', 'exclamdown', 'logicalnot', 'radical',
      'florin', 'approxequal', 'Delta', 'guillemotleft', 'guillemotright',
      'ellipsis', 'space', 'Agrave', 'Atilde', 'Otilde', 'OE', 'oe', 'endash',
      'emdash', 'quotedblleft', 'quotedblright', 'quoteleft', 'quoteright',
      'divide', 'lozenge', 'ydieresis', 'Ydieresis', 'fraction', 'currency',
      'guilsinglleft', 'guilsinglright', 'fi', 'fl', 'daggerdbl',
      'periodcentered', 'quotesinglbase', 'quotedblbase', 'perthousand',
      'Acircumflex', 'Ecircumflex', 'Aacute', 'Edieresis', 'Egrave', 'Iacute',
      'Icircumflex', 'Idieresis', 'Igrave', 'Oacute', 'Ocircumflex', 'apple',
      'Ograve', 'Uacute', 'Ucircumflex', 'Ugrave', 'dotlessi', 'circumflex',
      'tilde', 'macron', 'breve', 'dotaccent', 'ring', 'cedilla',
      'hungarumlaut', 'ogonek', 'caron'
    ]);
  },
  get StandardEncoding() {
    return shadow(this, 'StandardEncoding', ['', '', '', '', '', '', '', '',
      '', '', '', '', '', '', '', '', '', '', '', '', '', '', '', '', '', '',
      '', '', '', '', '', '', 'space', 'exclam', 'quotedbl', 'numbersign',
      'dollar', 'percent', 'ampersand', 'quoteright', 'parenleft',
      'parenright', 'asterisk', 'plus', 'comma', 'hyphen', 'period', 'slash',
      'zero', 'one', 'two', 'three', 'four', 'five', 'six', 'seven', 'eight',
      'nine', 'colon', 'semicolon', 'less', 'equal', 'greater', 'question',
      'at', 'A', 'B', 'C', 'D', 'E', 'F', 'G', 'H', 'I', 'J', 'K', 'L', 'M',
      'N', 'O', 'P', 'Q', 'R', 'S', 'T', 'U', 'V', 'W', 'X', 'Y', 'Z',
      'bracketleft', 'backslash', 'bracketright', 'asciicircum', 'underscore',
      'quoteleft', 'a', 'b', 'c', 'd', 'e', 'f', 'g', 'h', 'i', 'j', 'k', 'l',
      'm', 'n', 'o', 'p', 'q', 'r', 's', 't', 'u', 'v', 'w', 'x', 'y', 'z',
      'braceleft', 'bar', 'braceright', 'asciitilde', '', '', 'exclamdown',
      'cent', 'sterling', 'fraction', 'yen', 'florin', 'section', 'currency',
      'quotesingle', 'quotedblleft', 'guillemotleft', 'guilsinglleft',
      'guilsinglright', 'fi', 'fl', '', 'endash', 'dagger', 'daggerdbl',
      'periodcentered', '', 'paragraph', 'bullet', 'quotesinglbase',
      'quotedblbase', 'quotedblright', 'guillemotright', 'ellipsis',
      'perthousand', '', 'questiondown', '', 'grave', 'acute', 'circumflex',
      'tilde', 'macron', 'breve', 'dotaccent', 'dieresis', '', 'ring',
      'cedilla', '', 'hungarumlaut', 'ogonek', 'caron', 'emdash', '', '', '',
      '', '', '', '', '', '', '', '', '', '', '', '', '', 'AE', '',
      'ordfeminine', '', '', '', '', 'Lslash', 'Oslash', 'OE', 'ordmasculine',
      '', '', '', '', '', 'ae', '', '', '', 'dotlessi', '', '', 'lslash',
      'oslash', 'oe', 'germandbls'
    ]);
  },
  get WinAnsiEncoding() {
    return shadow(this, 'WinAnsiEncoding', ['', '', '', '', '', '', '', '', '',
      '', '', '', '', '', '', '', '', '', '', '', '', '', '', '', '', '', '',
      '', '', '', '', '', 'space', 'exclam', 'quotedbl', 'numbersign',
      'dollar', 'percent', 'ampersand', 'quotesingle', 'parenleft',
      'parenright', 'asterisk', 'plus', 'comma', 'hyphen', 'period', 'slash',
      'zero', 'one', 'two', 'three', 'four', 'five', 'six', 'seven', 'eight',
      'nine', 'colon', 'semicolon', 'less', 'equal', 'greater', 'question',
      'at', 'A', 'B', 'C', 'D', 'E', 'F', 'G', 'H', 'I', 'J', 'K', 'L', 'M',
      'N', 'O', 'P', 'Q', 'R', 'S', 'T', 'U', 'V', 'W', 'X', 'Y', 'Z',
      'bracketleft', 'backslash', 'bracketright', 'asciicircum', 'underscore',
      'grave', 'a', 'b', 'c', 'd', 'e', 'f', 'g', 'h', 'i', 'j', 'k', 'l', 'm',
      'n', 'o', 'p', 'q', 'r', 's', 't', 'u', 'v', 'w', 'x', 'y', 'z',
      'braceleft', 'bar', 'braceright', 'asciitilde', 'bullet', 'Euro',
      'bullet', 'quotesinglbase', 'florin', 'quotedblbase', 'ellipsis',
      'dagger', 'daggerdbl', 'circumflex', 'perthousand', 'Scaron',
      'guilsinglleft', 'OE', 'bullet', 'Zcaron', 'bullet', 'bullet',
      'quoteleft', 'quoteright', 'quotedblleft', 'quotedblright', 'bullet',
      'endash', 'emdash', 'tilde', 'trademark', 'scaron', 'guilsinglright',
      'oe', 'bullet', 'zcaron', 'Ydieresis', 'space', 'exclamdown', 'cent',
      'sterling', 'currency', 'yen', 'brokenbar', 'section', 'dieresis',
      'copyright', 'ordfeminine', 'guillemotleft', 'logicalnot', 'hyphen',
      'registered', 'macron', 'degree', 'plusminus', 'twosuperior',
      'threesuperior', 'acute', 'mu', 'paragraph', 'periodcentered',
      'cedilla', 'onesuperior', 'ordmasculine', 'guillemotright', 'onequarter',
      'onehalf', 'threequarters', 'questiondown', 'Agrave', 'Aacute',
      'Acircumflex', 'Atilde', 'Adieresis', 'Aring', 'AE', 'Ccedilla',
      'Egrave', 'Eacute', 'Ecircumflex', 'Edieresis', 'Igrave', 'Iacute',
      'Icircumflex', 'Idieresis', 'Eth', 'Ntilde', 'Ograve', 'Oacute',
      'Ocircumflex', 'Otilde', 'Odieresis', 'multiply', 'Oslash', 'Ugrave',
      'Uacute', 'Ucircumflex', 'Udieresis', 'Yacute', 'Thorn', 'germandbls',
      'agrave', 'aacute', 'acircumflex', 'atilde', 'adieresis', 'aring', 'ae',
      'ccedilla', 'egrave', 'eacute', 'ecircumflex', 'edieresis', 'igrave',
      'iacute', 'icircumflex', 'idieresis', 'eth', 'ntilde', 'ograve',
      'oacute', 'ocircumflex', 'otilde', 'odieresis', 'divide', 'oslash',
      'ugrave', 'uacute', 'ucircumflex', 'udieresis', 'yacute', 'thorn',
      'ydieresis'
    ]);
  },
  get symbolsEncoding() {
    return shadow(this, 'symbolsEncoding', ['', '', '', '', '', '', '', '', '',
      '', '', '', '', '', '', '', '', '', '', '', '', '', '', '', '', '', '',
      '', '', '', '', '', 'space', 'exclam', 'universal', 'numbersign',
      'existential', 'percent', 'ampersand', 'suchthat', 'parenleft',
      'parenright', 'asteriskmath', 'plus', 'comma', 'minus', 'period',
      'slash', 'zero', 'one', 'two', 'three', 'four', 'five', 'six', 'seven',
      'eight', 'nine', 'colon', 'semicolon', 'less', 'equal', 'greater',
      'question', 'congruent', 'Alpha', 'Beta', 'Chi', 'Delta', 'Epsilon',
      'Phi', 'Gamma', 'Eta', 'Iota', 'theta1', 'Kappa', 'Lambda', 'Mu', 'Nu',
      'Omicron', 'Pi', 'Theta', 'Rho', 'Sigma', 'Tau', 'Upsilon', 'sigma1',
      'Omega', 'Xi', 'Psi', 'Zeta', 'bracketleft', 'therefore', 'bracketright',
      'perpendicular', 'underscore', 'radicalex', 'alpha', 'beta', 'chi',
      'delta', 'epsilon', 'phi', 'gamma', 'eta', 'iota', 'phi1', 'kappa',
      'lambda', 'mu', 'nu', 'omicron', 'pi', 'theta', 'rho', 'sigma', 'tau',
      'upsilon', 'omega1', 'omega', 'xi', 'psi', 'zeta', 'braceleft', 'bar',
      'braceright', 'similar', '', '', '', '', '', '', '', '', '', '', '', '',
      '', '', '', '', '', '', '', '', '', '', '', '', '', '', '', '', '', '',
      '', '', '', 'Euro', 'Upsilon1', 'minute', 'lessequal', 'fraction',
      'infinity', 'florin', 'club', 'diamond', 'heart', 'spade', 'arrowboth',
      'arrowleft', 'arrowup', 'arrowright', 'arrowdown', 'degree', 'plusminus',
      'second', 'greaterequal', 'multiply', 'proportional', 'partialdiff',
      'bullet', 'divide', 'notequal', 'equivalence', 'approxequal', 'ellipsis',
      'arrowvertex', 'arrowhorizex', 'carriagereturn', 'aleph', 'Ifraktur',
      'Rfraktur', 'weierstrass', 'circlemultiply', 'circleplus', 'emptyset',
      'intersection', 'union', 'propersuperset', 'reflexsuperset', 'notsubset',
      'propersubset', 'reflexsubset', 'element', 'notelement', 'angle',
      'gradient', 'registerserif', 'copyrightserif', 'trademarkserif',
      'product', 'radical', 'dotmath', 'logicalnot', 'logicaland', 'logicalor',
      'arrowdblboth', 'arrowdblleft', 'arrowdblup', 'arrowdblright',
      'arrowdbldown', 'lozenge', 'angleleft', 'registersans', 'copyrightsans',
      'trademarksans', 'summation', 'parenlefttp', 'parenleftex',
      'parenleftbt', 'bracketlefttp', 'bracketleftex', 'bracketleftbt',
      'bracelefttp', 'braceleftmid', 'braceleftbt', 'braceex', '',
      'angleright', 'integral', 'integraltp', 'integralex', 'integralbt',
      'parenrighttp', 'parenrightex', 'parenrightbt', 'bracketrighttp',
      'bracketrightex', 'bracketrightbt', 'bracerighttp', 'bracerightmid',
      'bracerightbt'
    ]);
  },
  get zapfDingbatsEncoding() {
    return shadow(this, 'zapfDingbatsEncoding', ['', '', '', '', '', '', '',
      '', '', '', '', '', '', '', '', '', '', '', '', '', '', '', '', '', '',
      '', '', '', '', '', '', '', 'space', 'a1', 'a2', 'a202', 'a3', 'a4',
      'a5', 'a119', 'a118', 'a117', 'a11', 'a12', 'a13', 'a14', 'a15', 'a16',
      'a105', 'a17', 'a18', 'a19', 'a20', 'a21', 'a22', 'a23', 'a24', 'a25',
      'a26', 'a27', 'a28', 'a6', 'a7', 'a8', 'a9', 'a10', 'a29', 'a30', 'a31',
      'a32', 'a33', 'a34', 'a35', 'a36', 'a37', 'a38', 'a39', 'a40', 'a41',
      'a42', 'a43', 'a44', 'a45', 'a46', 'a47', 'a48', 'a49', 'a50', 'a51',
      'a52', 'a53', 'a54', 'a55', 'a56', 'a57', 'a58', 'a59', 'a60', 'a61',
      'a62', 'a63', 'a64', 'a65', 'a66', 'a67', 'a68', 'a69', 'a70', 'a71',
      'a72', 'a73', 'a74', 'a203', 'a75', 'a204', 'a76', 'a77', 'a78', 'a79',
      'a81', 'a82', 'a83', 'a84', 'a97', 'a98', 'a99', 'a100', '', '', '', '',
      '', '', '', '', '', '', '', '', '', '', '', '', '', '', '', '', '', '',
      '', '', '', '', '', '', '', '', '', '', '', '', 'a101', 'a102', 'a103',
      'a104', 'a106', 'a107', 'a108', 'a112', 'a111', 'a110', 'a109', 'a120',
      'a121', 'a122', 'a123', 'a124', 'a125', 'a126', 'a127', 'a128', 'a129',
      'a130', 'a131', 'a132', 'a133', 'a134', 'a135', 'a136', 'a137', 'a138',
      'a139', 'a140', 'a141', 'a142', 'a143', 'a144', 'a145', 'a146', 'a147',
      'a148', 'a149', 'a150', 'a151', 'a152', 'a153', 'a154', 'a155', 'a156',
      'a157', 'a158', 'a159', 'a160', 'a161', 'a163', 'a164', 'a196', 'a165',
      'a192', 'a166', 'a167', 'a168', 'a169', 'a170', 'a171', 'a172', 'a173',
      'a162', 'a174', 'a175', 'a176', 'a177', 'a178', 'a179', 'a193', 'a180',
      'a199', 'a181', 'a200', 'a182', '', 'a201', 'a183', 'a184', 'a197',
      'a185', 'a194', 'a198', 'a186', 'a195', 'a187', 'a188', 'a189', 'a190',
      'a191'
    ]);
  }
};

var IDENTITY_MATRIX = [1, 0, 0, 1, 0, 0];

var EvalState = (function evalState() {
  function constructor() {
    // Are soft masks and alpha values shapes or opacities?
    this.alphaIsShape = false;
    this.fontSize = 0;
    this.textMatrix = IDENTITY_MATRIX;
    this.leading = 0;
    // Start of text line (in text coordinates)
    this.lineX = 0;
    this.lineY = 0;
    // Character and word spacing
    this.charSpacing = 0;
    this.wordSpacing = 0;
    this.textHScale = 1;
    // Color spaces
    this.fillColorSpace = null;
    this.strokeColorSpace = null;
  }
  constructor.prototype = {
  };
  return constructor;
})();

var PartialEvaluator = (function partialEvaluator() {
  function constructor(xref, handler, uniquePrefix) {
    this.state = new EvalState();
    this.stateStack = [];

    this.xref = xref;
    this.handler = handler;
    this.uniquePrefix = uniquePrefix;
    this.objIdCounter = 0;
  }

  var OP_MAP = {
    // Graphics state
    w: 'setLineWidth',
    J: 'setLineCap',
    j: 'setLineJoin',
    M: 'setMiterLimit',
    d: 'setDash',
    ri: 'setRenderingIntent',
    i: 'setFlatness',
    gs: 'setGState',
    q: 'save',
    Q: 'restore',
    cm: 'transform',

    // Path
    m: 'moveTo',
    l: 'lineTo',
    c: 'curveTo',
    v: 'curveTo2',
    y: 'curveTo3',
    h: 'closePath',
    re: 'rectangle',
    S: 'stroke',
    s: 'closeStroke',
    f: 'fill',
    F: 'fill',
    'f*': 'eoFill',
    B: 'fillStroke',
    'B*': 'eoFillStroke',
    b: 'closeFillStroke',
    'b*': 'closeEOFillStroke',
    n: 'endPath',

    // Clipping
    W: 'clip',
    'W*': 'eoClip',

    // Text
    BT: 'beginText',
    ET: 'endText',
    Tc: 'setCharSpacing',
    Tw: 'setWordSpacing',
    Tz: 'setHScale',
    TL: 'setLeading',
    Tf: 'setFont',
    Tr: 'setTextRenderingMode',
    Ts: 'setTextRise',
    Td: 'moveText',
    TD: 'setLeadingMoveText',
    Tm: 'setTextMatrix',
    'T*': 'nextLine',
    Tj: 'showText',
    TJ: 'showSpacedText',
    "'": 'nextLineShowText',
    '"': 'nextLineSetSpacingShowText',

    // Type3 fonts
    d0: 'setCharWidth',
    d1: 'setCharWidthAndBounds',

    // Color
    CS: 'setStrokeColorSpace',
    cs: 'setFillColorSpace',
    SC: 'setStrokeColor',
    SCN: 'setStrokeColorN',
    sc: 'setFillColor',
    scn: 'setFillColorN',
    G: 'setStrokeGray',
    g: 'setFillGray',
    RG: 'setStrokeRGBColor',
    rg: 'setFillRGBColor',
    K: 'setStrokeCMYKColor',
    k: 'setFillCMYKColor',

    // Shading
    sh: 'shadingFill',

    // Images
    BI: 'beginInlineImage',
    ID: 'beginImageData',
    EI: 'endInlineImage',

    // XObjects
    Do: 'paintXObject',

    // Marked content
    MP: 'markPoint',
    DP: 'markPointProps',
    BMC: 'beginMarkedContent',
    BDC: 'beginMarkedContentProps',
    EMC: 'endMarkedContent',

    // Compatibility
    BX: 'beginCompat',
    EX: 'endCompat'
  };

  constructor.prototype = {
    getIRQueue: function partialEvaluatorGetIRQueue(stream, resources,
                                    queue, dependency) {

      var self = this;
      var xref = this.xref;
      var handler = this.handler;
      var uniquePrefix = this.uniquePrefix;

      function insertDependency(depList) {
        fnArray.push('dependency');
        argsArray.push(depList);
        for (var i = 0; i < depList.length; i++) {
          var dep = depList[i];
          if (dependency.indexOf(dep) == -1) {
            dependency.push(depList[i]);
          }
        }
      }

      function handleSetFont(fontName, fontRef) {
        var loadedName = null;

        var fontRes = resources.get('Font');
        if (fontRes) {
          fontRes = xref.fetchIfRef(fontRes);
          fontRef = fontRef || fontRes.get(fontName);
          var font = xref.fetchIfRef(fontRef);
          assertWellFormed(isDict(font));
          if (!font.translated) {
            font.translated = self.translateFont(font, xref, resources, handler,
                          uniquePrefix, dependency);
            if (font.translated) {
              // keep track of each font we translated so the caller can
              // load them asynchronously before calling display on a page
              loadedName = 'font_' + uniquePrefix + ++self.objIdCounter;
              font.translated.properties.loadedName = loadedName;
              font.loadedName = loadedName;

              handler.send('obj', [
                  loadedName,
                  'Font',
                  font.translated.name,
                  font.translated.file,
                  font.translated.properties
              ]);
            }
          }
          loadedName = loadedName || font.loadedName;

          // Ensure the font is ready before the font is set
          // and later on used for drawing.
          // TODO: This should get insert to the IRQueue only once per
          // page.
          insertDependency([loadedName]);
          return loadedName;
        } else {
          // TODO: TOASK: Is it possible to get here? If so, what does
          // args[0].name should be like???
          return null;
        }
      }

      function buildPaintImageXObject(image, inline) {
        var dict = image.dict;
        var w = dict.get('Width', 'W');
        var h = dict.get('Height', 'H');

        if (image instanceof JpegStream) {
          var objId = 'img_' + uniquePrefix + ++self.objIdCounter;
          handler.send('obj', [objId, 'JpegStream', image.getIR()]);

          // Add the dependency on the image object.
          insertDependency([objId]);

          // The normal fn.
          fn = 'paintJpegXObject';
          args = [objId, w, h];
        } else {
          // Needs to be rendered ourself.

          // Figure out if the image has an imageMask.
          var imageMask = dict.get('ImageMask', 'IM') || false;

          // If there is no imageMask, create the PDFImage and a lot
          // of image processing can be done here.
          if (!imageMask) {
            var imageObj = new PDFImage(xref, resources, image, inline);

            if (imageObj.imageMask) {
              throw 'Can\'t handle this in the web worker :/';
            }

            var imgData = {
              width: w,
              height: h,
              data: new Uint8Array(w * h * 4)
            };
            var pixels = imgData.data;
            imageObj.fillRgbaBuffer(pixels, imageObj.decode);

            fn = 'paintImageXObject';
            args = [imgData];
          } else /* imageMask == true */ {
            // This depends on a tmpCanvas beeing filled with the
            // current fillStyle, such that processing the pixel
            // data can't be done here. Instead of creating a
            // complete PDFImage, only read the information needed
            // for later.
            fn = 'paintImageMaskXObject';

            var width = dict.get('Width', 'W');
            var height = dict.get('Height', 'H');
            var bitStrideLength = (width + 7) >> 3;
            var imgArray = image.getBytes(bitStrideLength * height);
            var decode = dict.get('Decode', 'D');
            var inverseDecode = !!decode && decode[0] > 0;

            args = [imgArray, inverseDecode, width, height];
          }
        }
      }

      uniquePrefix = uniquePrefix || '';
      if (!queue.argsArray) {
        queue.argsArray = [];
      }
      if (!queue.fnArray) {
        queue.fnArray = [];
      }

      var fnArray = queue.fnArray, argsArray = queue.argsArray;
      var dependency = dependency || [];

      resources = xref.fetchIfRef(resources) || new Dict();
      var xobjs = xref.fetchIfRef(resources.get('XObject')) || new Dict();
      var patterns = xref.fetchIfRef(resources.get('Pattern')) || new Dict();
      var parser = new Parser(new Lexer(stream), false);
<<<<<<< HEAD
      var res = resources;
      var args = [], obj;
=======
      var args = [], argsArray = [], fnArray = [], obj;
>>>>>>> 27ad798d
      var getObjBt = function getObjBt() {
        parser = this.oldParser;
        return { name: 'BT' };
      };

      while (!isEOF(obj = parser.getObj())) {
        if (isCmd(obj)) {
          var cmd = obj.cmd;
          var fn = OP_MAP[cmd];
          if (!fn) {
            // invalid content command, trying to recover
            if (cmd.substr(-2) == 'BT') {
              fn = OP_MAP[cmd.substr(0, cmd.length - 2)];
              // feeding 'BT' on next interation
              parser = {
                getObj: getObjBt,
                oldParser: parser
              };
            }
          }
          assertWellFormed(fn, 'Unknown command "' + cmd + '"');
          // TODO figure out how to type-check vararg functions

          if ((cmd == 'SCN' || cmd == 'scn') && !args[args.length - 1].code) {
            // Use the IR version for setStroke/FillColorN.
            fn += '_IR';

            // compile tiling patterns
            var patternName = args[args.length - 1];
            // SCN/scn applies patterns along with normal colors
            if (isName(patternName)) {
              var pattern = xref.fetchIfRef(patterns.get(patternName.name));
              if (pattern) {
                var dict = isStream(pattern) ? pattern.dict : pattern;
                var typeNum = dict.get('PatternType');

                // Type1 is TilingPattern
                if (typeNum == 1) {
                  // Create an IR of the pattern code.
                  var depIdx = dependency.length;
                  var codeIR = this.getIRQueue(pattern,
                                    dict.get('Resources'), {}, dependency);

                  // Add the dependencies that are required to execute the
                  // codeIR.
                  insertDependency(dependency.slice(depIdx));

                  args = TilingPattern.getIR(codeIR, dict, args);
                }
                // Type2 is ShadingPattern.
                else if (typeNum == 2) {
                  var shading = xref.fetchIfRef(dict.get('Shading'));
                  var matrix = dict.get('Matrix');
                  var pattern = Pattern.parseShading(shading, matrix, xref, res,
                                                                  null /*ctx*/);
                  args = pattern.getIR();
                } else {
                  error('Unkown PatternType ' + typeNum);
                }
              }
            }
          } else if (cmd == 'Do' && !args[0].code) {
            // eagerly compile XForm objects
            var name = args[0].name;
            var xobj = xobjs.get(name);
            if (xobj) {
              xobj = xref.fetchIfRef(xobj);
              assertWellFormed(isStream(xobj), 'XObject should be a stream');

              var type = xobj.dict.get('Subtype');
              assertWellFormed(
                isName(type),
                'XObject should have a Name subtype'
              );

              if ('Form' == type.name) {
                var matrix = xobj.dict.get('Matrix');
                var bbox = xobj.dict.get('BBox');

                fnArray.push('paintFormXObjectBegin');
                argsArray.push([matrix, bbox]);

                // This adds the IRQueue of the xObj to the current queue.
                var depIdx = dependency.length;

                this.getIRQueue(xobj, xobj.dict.get('Resources'), queue,
                                                                dependency);

               // Add the dependencies that are required to execute the
               // codeIR.
               insertDependency(dependency.slice(depIdx));

                fn = 'paintFormXObjectEnd';
                args = [];
              } else if ('Image' == type.name) {
                buildPaintImageXObject(xobj, false);
              } else {
                error('Unhandled XObject subtype ' + type.name);
              }
            }
          } else if (cmd == 'Tf') { // eagerly collect all fonts
            args[0] = handleSetFont(args[0].name);
          } else if (cmd == 'EI') {
            buildPaintImageXObject(args[0], true);
          }

          // Transform some cmds.
          switch (fn) {
          // Parse the ColorSpace data to a raw format.
          case 'setFillColorSpace':
          case 'setStrokeColorSpace':
            args = [ColorSpace.parseToIR(args[0], xref, resources)];
            break;
          case 'shadingFill':
            var shadingRes = xref.fetchIfRef(res.get('Shading'));
            if (!shadingRes)
              error('No shading resource found');

            var shading = xref.fetchIfRef(shadingRes.get(args[0].name));
            if (!shading)
              error('No shading object found');

            var shadingFill = Pattern.parseShading(shading, null, xref, res,
                                                                /* ctx */ null);
            var patternIR = shadingFill.getIR();

            args = [patternIR];
            fn = 'shadingFill';

            break;
          case 'setGState':
            var dictName = args[0];
            var extGState = xref.fetchIfRef(resources.get('ExtGState'));
            if (isDict(extGState) && extGState.has(dictName.name)) {
              var gsState = xref.fetchIfRef(extGState.get(dictName.name));

              // This array holds the converted/processed state data.
              var gsStateObj = [];

              gsState.forEach(
              function canvasGraphicsSetGStateForEach(key, value) {
                switch (key) {
                  case 'Type':
                    break;
                  case 'LW':
                  case 'LC':
                  case 'LJ':
                  case 'ML':
                  case 'D':
                  case 'RI':
                  case 'FL':
                    gsStateObj.push([key, value]);
                    break;
                  case 'Font':
                    gsStateObj.push([
                      'Font',
                      handleSetFont(null, value[0]),
                      value[1]
                    ]);
                    break;
                  case 'OP':
                  case 'op':
                  case 'OPM':
                  case 'BG':
                  case 'BG2':
                  case 'UCR':
                  case 'UCR2':
                  case 'TR':
                  case 'TR2':
                  case 'HT':
                  case 'SM':
                  case 'SA':
                  case 'BM':
                  case 'SMask':
                  case 'CA':
                  case 'ca':
                  case 'AIS':
                  case 'TK':
                    TODO('graphic state operator ' + key);
                    break;
                  default:
                    warn('Unknown graphic state operator ' + key);
                    break;
                }
              });
              args = [gsStateObj];
            }
          }

          fnArray.push(fn);
          argsArray.push(args);
          args = [];
        } else if (obj != null) {
          assertWellFormed(args.length <= 33, 'Too many arguments');
          args.push(obj);
        }
      }

      return {
        fnArray: fnArray,
        argsArray: argsArray
      };
    },

    extractEncoding: function partialEvaluatorExtractEncoding(dict,
                                                              xref,
                                                              properties) {
      var type = properties.type, encoding;
      if (properties.composite) {
        var defaultWidth = xref.fetchIfRef(dict.get('DW')) || 1000;
        properties.defaultWidth = defaultWidth;

        var glyphsWidths = {};
        var widths = xref.fetchIfRef(dict.get('W'));
        if (widths) {
          var start = 0, end = 0;
          for (var i = 0; i < widths.length; i++) {
            var code = widths[i];
            if (isArray(code)) {
              for (var j = 0; j < code.length; j++)
                glyphsWidths[start++] = code[j];
              start = 0;
            } else if (start) {
              var width = widths[++i];
              for (var j = start; j <= code; j++)
                glyphsWidths[j] = width;
              start = 0;
            } else {
              start = code;
            }
          }
        }
        properties.widths = glyphsWidths;

        // Glyph ids are big-endian 2-byte values
        encoding = properties.encoding;

        // CIDSystemInfo might help to match width and glyphs
        var cidSystemInfo = dict.get('CIDSystemInfo');
        if (isDict(cidSystemInfo)) {
          properties.cidSystemInfo = {
            registry: cidSystemInfo.get('Registry'),
            ordering: cidSystemInfo.get('Ordering'),
            supplement: cidSystemInfo.get('Supplement')
          };
        }

        var cidToGidMap = dict.get('CIDToGIDMap');
        if (!cidToGidMap || !isRef(cidToGidMap)) {


          return Object.create(GlyphsUnicode);
        }

        // Extract the encoding from the CIDToGIDMap
        var glyphsStream = xref.fetchIfRef(cidToGidMap);
        var glyphsData = glyphsStream.getBytes(0);

        // Set encoding 0 to later verify the font has an encoding
        encoding[0] = { unicode: 0, width: 0 };
        for (var j = 0; j < glyphsData.length; j++) {
          var glyphID = (glyphsData[j++] << 8) | glyphsData[j];
          if (glyphID == 0)
            continue;

          var code = j >> 1;
          var width = glyphsWidths[code];
          encoding[code] = {
            unicode: glyphID,
            width: isNum(width) ? width : defaultWidth
          };
        }

        return Object.create(GlyphsUnicode);
      }

      var differences = properties.differences;
      var map = properties.encoding;
      var baseEncoding = null;
      if (dict.has('Encoding')) {
        encoding = xref.fetchIfRef(dict.get('Encoding'));
        if (isDict(encoding)) {
          var baseName = encoding.get('BaseEncoding');
          if (baseName)
            baseEncoding = Encodings[baseName.name].slice();

          // Load the differences between the base and original
          if (encoding.has('Differences')) {
            var diffEncoding = encoding.get('Differences');
            var index = 0;
            for (var j = 0; j < diffEncoding.length; j++) {
              var data = diffEncoding[j];
              if (isNum(data))
                index = data;
              else
                differences[index++] = data.name;
            }
          }
        } else if (isName(encoding)) {
          baseEncoding = Encodings[encoding.name].slice();
        } else {
          error('Encoding is not a Name nor a Dict');
        }
      }

      if (!baseEncoding) {
        switch (type) {
          case 'TrueType':
            baseEncoding = Encodings.WinAnsiEncoding.slice();
            break;
          case 'Type1':
          case 'Type3':
            baseEncoding = Encodings.StandardEncoding.slice();
            break;
          default:
            warn('Unknown type of font: ' + type);
            baseEncoding = [];
            break;
        }
      }

      // merge in the differences
      var firstChar = properties.firstChar;
      var lastChar = properties.lastChar;
      var widths = properties.widths || [];
      var glyphs = {};
      for (var i = firstChar; i <= lastChar; i++) {
        var glyph = differences[i];
        var replaceGlyph = true;
        if (!glyph) {
          glyph = baseEncoding[i] || i;
          replaceGlyph = false;
        }
        var index = GlyphsUnicode[glyph] || i;
        var width = widths[i] || widths[glyph];
        map[i] = {
          unicode: index,
          width: isNum(width) ? width : properties.defaultWidth
        };

        if (replaceGlyph || !glyphs[glyph])
          glyphs[glyph] = map[i];
        if (replaceGlyph || !glyphs[index])
          glyphs[index] = map[i];

        // If there is no file, the character mapping can't be modified
        // but this is unlikely that there is any standard encoding with
        // chars below 0x1f, so that's fine.
        if (!properties.file)
          continue;

        if (index <= 0x1f || (index >= 127 && index <= 255))
          map[i].unicode += kCmapGlyphOffset;
      }

      if (type == 'TrueType' && dict.has('ToUnicode') && differences) {
        var cmapObj = dict.get('ToUnicode');
        if (isRef(cmapObj)) {
          cmapObj = xref.fetch(cmapObj);
        }
        if (isName(cmapObj)) {
          error('ToUnicode file cmap translation not implemented');
        } else if (isStream(cmapObj)) {
          var tokens = [];
          var token = '';
          var beginArrayToken = {};

          var cmap = cmapObj.getBytes(cmapObj.length);
          for (var i = 0; i < cmap.length; i++) {
            var byte = cmap[i];
            if (byte == 0x20 || byte == 0x0D || byte == 0x0A ||
                byte == 0x3C || byte == 0x5B || byte == 0x5D) {
              switch (token) {
                case 'usecmap':
                  error('usecmap is not implemented');
                  break;

                case 'beginbfchar':
                case 'beginbfrange':
                case 'begincidchar':
                case 'begincidrange':
                  token = '';
                  tokens = [];
                  break;

                case 'endcidrange':
                case 'endbfrange':
                  for (var j = 0; j < tokens.length; j += 3) {
                    var startRange = tokens[j];
                    var endRange = tokens[j + 1];
                    var code = tokens[j + 2];
                    while (startRange < endRange) {
                      var mapping = map[startRange] || {};
                      mapping.unicode = code++;
                      map[startRange] = mapping;
                      ++startRange;
                    }
                  }
                  break;

                case 'endcidchar':
                case 'endbfchar':
                  for (var j = 0; j < tokens.length; j += 2) {
                    var index = tokens[j];
                    var code = tokens[j + 1];
                    var mapping = map[index] || {};
                    mapping.unicode = code;
                    map[index] = mapping;
                  }
                  break;

                case '':
                  break;

                default:
                  if (token[0] >= '0' && token[0] <= '9')
                    token = parseInt(token, 10); // a number
                  tokens.push(token);
                  token = '';
              }
              switch (byte) {
                case 0x5B:
                  // begin list parsing
                  tokens.push(beginArrayToken);
                  break;
                case 0x5D:
                  // collect array items
                  var items = [], item;
                  while (tokens.length &&
                         (item = tokens.pop()) != beginArrayToken)
                    items.unshift(item);
                  tokens.push(items);
                  break;
              }
            } else if (byte == 0x3E) {
              if (token.length) {
                // parsing hex number
                tokens.push(parseInt(token, 16));
                token = '';
              }
            } else {
              token += String.fromCharCode(byte);
            }
          }
        }
      }
      return glyphs;
    },

    getBaseFontMetricsAndMap: function getBaseFontMetricsAndMap(name) {
      var map = {};
      if (/^Symbol(-?(Bold|Italic))*$/.test(name)) {
        // special case for symbols
        var encoding = Encodings.symbolsEncoding.slice();
        for (var i = 0, n = encoding.length, j; i < n; i++) {
          if (!(j = encoding[i]))
            continue;
          map[i] = GlyphsUnicode[j] || 0;
        }
      }

      var defaultWidth = 0;
      var widths = Metrics[stdFontMap[name] || name];
      if (isNum(widths)) {
        defaultWidth = widths;
        widths = null;
      }

      return {
        defaultWidth: defaultWidth,
        widths: widths || [],
        map: map
      };
    },

    translateFont: function partialEvaluatorTranslateFont(dict, xref, resources,
                                    queue, handler, uniquePrefix, dependency) {
      var baseDict = dict;
      var type = dict.get('Subtype');
      assertWellFormed(isName(type), 'invalid font Subtype');

      var composite = false;
      if (type.name == 'Type0') {
        // If font is a composite
        //  - get the descendant font
        //  - set the type according to the descendant font
        //  - get the FontDescriptor from the descendant font
        var df = dict.get('DescendantFonts');
        if (!df)
          return null;

        if (isRef(df))
          df = xref.fetch(df);

        dict = xref.fetchIfRef(isRef(df) ? df : df[0]);

        type = dict.get('Subtype');
        assertWellFormed(isName(type), 'invalid font Subtype');
        composite = true;
      }

      var descriptor = xref.fetchIfRef(dict.get('FontDescriptor'));
      if (!descriptor) {
        if (type.name == 'Type3') {
          // FontDescriptor is only required for Type3 fonts when the document
          // is a tagged pdf. Create a barbebones one to get by.
          descriptor = new Dict();
          descriptor.set('FontName', new Name(type.name));
        } else {
          // Before PDF 1.5 if the font was one of the base 14 fonts, having a
          // FontDescriptor was not required.
          // This case is here for compatibility.
          var baseFontName = dict.get('BaseFont');
          if (!isName(baseFontName))
            return null;

          // Using base font name as a font name.
          baseFontName = baseFontName.name.replace(/[,_]/g, '-');
          var metricsAndMap = this.getBaseFontMetricsAndMap(baseFontName);

          var properties = {
            type: type.name,
            encoding: metricsAndMap.map,
            differences: [],
            widths: metricsAndMap.widths,
            defaultWidth: metricsAndMap.defaultWidth,
            firstChar: 0,
            lastChar: 256
          };
          this.extractEncoding(dict, xref, properties);

          return {
            name: baseFontName,
            dict: baseDict,
            properties: properties
          };
        }

      }

      // According to the spec if 'FontDescriptor' is declared, 'FirstChar',
      // 'LastChar' and 'Widths' should exists too, but some PDF encoders seems
      // to ignore this rule when a variant of a standart font is used.
      // TODO Fill the width array depending on which of the base font this is
      // a variant.
      var firstChar = xref.fetchIfRef(dict.get('FirstChar')) || 0;
      var lastChar = xref.fetchIfRef(dict.get('LastChar')) || 256;
      var defaultWidth = 0;
      var glyphWidths = {};
      var encoding = {};
      var widths = xref.fetchIfRef(dict.get('Widths'));
      if (widths) {
        for (var i = 0, j = firstChar; i < widths.length; i++, j++)
          glyphWidths[j] = widths[i];
        defaultWidth = parseFloat(descriptor.get('MissingWidth')) || 0;
      } else {
        // Trying get the BaseFont metrics (see comment above).
        var baseFontName = dict.get('BaseFont');
        if (isName(baseFontName)) {
          var metricsAndMap = this.getBaseFontMetricsAndMap(baseFontName.name);

          glyphWidths = metricsAndMap.widths;
          defaultWidth = metricsAndMap.defaultWidth;
          encoding = metricsAndMap.map;
        }
      }

      var fontName = xref.fetchIfRef(descriptor.get('FontName'));
      assertWellFormed(isName(fontName), 'invalid font name');

      var fontFile = descriptor.get('FontFile', 'FontFile2', 'FontFile3');
      if (fontFile) {
        fontFile = xref.fetchIfRef(fontFile);
        if (fontFile.dict) {
          var subtype = fontFile.dict.get('Subtype');
          if (subtype)
            subtype = subtype.name;

          var length1 = fontFile.dict.get('Length1');
          if (!isInt(length1))
            length1 = xref.fetchIfRef(length1);

          var length2 = fontFile.dict.get('Length2');
          if (!isInt(length2))
            length2 = xref.fetchIfRef(length2);
        }
      }

      var properties = {
        type: type.name,
        subtype: subtype,
        file: fontFile,
        length1: length1,
        length2: length2,
        composite: composite,
        fixedPitch: false,
        fontMatrix: dict.get('FontMatrix') || IDENTITY_MATRIX,
        firstChar: firstChar || 0,
        lastChar: lastChar || 256,
        bbox: descriptor.get('FontBBox'),
        ascent: descriptor.get('Ascent'),
        descent: descriptor.get('Descent'),
        xHeight: descriptor.get('XHeight'),
        capHeight: descriptor.get('CapHeight'),
        defaultWidth: defaultWidth,
        flags: descriptor.get('Flags'),
        italicAngle: descriptor.get('ItalicAngle'),
        differences: [],
        widths: glyphWidths,
        encoding: encoding,
        coded: false
      };
      properties.glyphs = this.extractEncoding(dict, xref, properties);

      if (type.name === 'Type3') {
        properties.coded = true;
        var charProcs = xref.fetchIfRef(dict.get('CharProcs'));
        var fontResources = xref.fetchIfRef(dict.get('Resources')) || resources;
        properties.resources = fontResources;
        for (var key in charProcs.map) {
          var glyphStream = xref.fetchIfRef(charProcs.map[key]);
          var queue = {};
          properties.glyphs[key].IRQueue = this.getIRQueue(glyphStream,
                      fontResources, queue, dependency);
        }
      }

      return {
        name: fontName.name,
        dict: baseDict,
        file: fontFile,
        properties: properties
      };
    }
  };

  return constructor;
})();

// <canvas> contexts store most of the state we need natively.
// However, PDF needs a bit more state, which we store here.
var CanvasExtraState = (function canvasExtraState() {
  function constructor(old) {
    // Are soft masks and alpha values shapes or opacities?
    this.alphaIsShape = false;
    this.fontSize = 0;
    this.textMatrix = IDENTITY_MATRIX;
    this.leading = 0;
    // Current point (in user coordinates)
    this.x = 0;
    this.y = 0;
    // Start of text line (in text coordinates)
    this.lineX = 0;
    this.lineY = 0;
    // Character and word spacing
    this.charSpacing = 0;
    this.wordSpacing = 0;
    this.textHScale = 1;
    // Color spaces
    this.fillColorSpaceObj = null;
    this.strokeColorSpaceObj = null;
    this.fillColorObj = null;
    this.strokeColorObj = null;
    // Default fore and background colors
    this.fillColor = '#000000';
    this.strokeColor = '#000000';

    this.old = old;
  }

  constructor.prototype = {
    clone: function canvasextra_clone() {
      return Object.create(this);
    },
    setCurrentPoint: function canvasextra_setCurrentPoint(x, y) {
      this.x = x;
      this.y = y;
    }
  };
  return constructor;
})();

function ScratchCanvas(width, height) {
  var canvas = document.createElement('canvas');
  canvas.width = width;
  canvas.height = height;
  return canvas;
}

var CanvasGraphics = (function canvasGraphics() {
  // Defines the time the executeIRQueue gonna be executing
  // before it stops and shedules a continue of execution.
  var kExecutionTime = 50;
  // Number of IR commands to execute before checking
  // if we execute longer then `kExecutionTime`.
  var kExecutionTimeCheck = 500;

  function constructor(canvasCtx, objs) {
    this.ctx = canvasCtx;
    this.current = new CanvasExtraState();
    this.stateStack = [];
    this.pendingClip = null;
    this.res = null;
    this.xobjs = null;
    this.ScratchCanvas = ScratchCanvas;
    this.objs = objs;
  }

  var LINE_CAP_STYLES = ['butt', 'round', 'square'];
  var LINE_JOIN_STYLES = ['miter', 'round', 'bevel'];
  var NORMAL_CLIP = {};
  var EO_CLIP = {};

  constructor.prototype = {
    beginDrawing: function canvasGraphicsBeginDrawing(mediaBox) {
      var cw = this.ctx.canvas.width, ch = this.ctx.canvas.height;
      this.ctx.save();
      switch (mediaBox.rotate) {
        case 0:
          this.ctx.transform(1, 0, 0, -1, 0, ch);
          break;
        case 90:
          this.ctx.transform(0, 1, 1, 0, 0, 0);
          break;
        case 180:
          this.ctx.transform(-1, 0, 0, 1, cw, 0);
          break;
        case 270:
          this.ctx.transform(0, -1, -1, 0, cw, ch);
          break;
      }
      this.ctx.scale(cw / mediaBox.width, ch / mediaBox.height);
    },

    executeIRQueue: function canvasGraphicsExecuteIRQueue(codeIR,
                                  executionStartIdx, continueCallback) {
      var argsArray = codeIR.argsArray;
      var fnArray = codeIR.fnArray;
      var i = executionStartIdx || 0;
      var argsArrayLen = argsArray.length;

      var executionEndIdx;
      var startTime = Date.now();

      var objs = this.objs;

      do {
        executionEndIdx = Math.min(argsArrayLen, i + kExecutionTimeCheck);

        for (i; i < executionEndIdx; i++) {
          if (fnArray[i] !== 'dependency') {
            this[fnArray[i]].apply(this, argsArray[i]);
          } else {
            var deps = argsArray[i];
            for (var n = 0; n < deps.length; n++) {
              var depObjId = deps[n];

              // If the promise isn't resolved yet, add the continueCallback
              // to the promise and bail out.
              if (!objs.isResolved(depObjId)) {
                objs.get(depObjId, continueCallback);
                return i;
              }
            }
          }
        }

        // If the entire IRQueue was executed, stop as were done.
        if (i == argsArrayLen) {
          return i;
        }
        // If the execution took longer then a certain amount of time, shedule
        // to continue exeution after a short delay.
        // However, this is only possible if a 'continueCallback' is passed in.
        else if (continueCallback &&
                (Date.now() - startTime) > kExecutionTime) {
          setTimeout(continueCallback, 0);
          return i;
        }

        // If the IRQueue isn't executed completly yet OR the execution time
        // was short enough, do another execution round.
      } while (true);
    },

    endDrawing: function canvasGraphicsEndDrawing() {
      this.ctx.restore();
    },

    // Graphics state
    setLineWidth: function canvasGraphicsSetLineWidth(width) {
      this.ctx.lineWidth = width;
    },
    setLineCap: function canvasGraphicsSetLineCap(style) {
      this.ctx.lineCap = LINE_CAP_STYLES[style];
    },
    setLineJoin: function canvasGraphicsSetLineJoin(style) {
      this.ctx.lineJoin = LINE_JOIN_STYLES[style];
    },
    setMiterLimit: function canvasGraphicsSetMiterLimit(limit) {
      this.ctx.miterLimit = limit;
    },
    setDash: function canvasGraphicsSetDash(dashArray, dashPhase) {
      this.ctx.mozDash = dashArray;
      this.ctx.mozDashOffset = dashPhase;
    },
    setRenderingIntent: function canvasGraphicsSetRenderingIntent(intent) {
      TODO('set rendering intent: ' + intent);
    },
    setFlatness: function canvasGraphicsSetFlatness(flatness) {
      TODO('set flatness: ' + flatness);
    },
    setGState: function canvasGraphicsSetGState(states) {
      for (var i = 0; i < states.length; i++) {
        var state = states[i];
        var key = state[0];
        var value = state[1];

        switch (key) {
          case 'LW':
            this.setLineWidth(value);
            break;
          case 'LC':
            this.setLineCap(value);
            break;
          case 'LJ':
            this.setLineJoin(value);
            break;
          case 'ML':
            this.setMiterLimit(value);
            break;
          case 'D':
            this.setDash(value[0], value[1]);
            break;
          case 'RI':
            this.setRenderingIntent(value);
            break;
          case 'FL':
            this.setFlatness(value);
            break;
          case 'Font':
            this.setFont(state[1], state[2]);
            break;
        }
      }
    },
    save: function canvasGraphicsSave() {
      this.ctx.save();
      var old = this.current;
      this.stateStack.push(old);
      this.current = old.clone();
    },
    restore: function canvasGraphicsRestore() {
      var prev = this.stateStack.pop();
      if (prev) {
        this.current = prev;
        this.ctx.restore();
      }
    },
    transform: function canvasGraphicsTransform(a, b, c, d, e, f) {
      this.ctx.transform(a, b, c, d, e, f);
    },

    // Path
    moveTo: function canvasGraphicsMoveTo(x, y) {
      this.ctx.moveTo(x, y);
      this.current.setCurrentPoint(x, y);
    },
    lineTo: function canvasGraphicsLineTo(x, y) {
      this.ctx.lineTo(x, y);
      this.current.setCurrentPoint(x, y);
    },
    curveTo: function canvasGraphicsCurveTo(x1, y1, x2, y2, x3, y3) {
      this.ctx.bezierCurveTo(x1, y1, x2, y2, x3, y3);
      this.current.setCurrentPoint(x3, y3);
    },
    curveTo2: function canvasGraphicsCurveTo2(x2, y2, x3, y3) {
      var current = this.current;
      this.ctx.bezierCurveTo(current.x, current.y, x2, y2, x3, y3);
      current.setCurrentPoint(x3, y3);
    },
    curveTo3: function canvasGraphicsCurveTo3(x1, y1, x3, y3) {
      this.curveTo(x1, y1, x3, y3, x3, y3);
      this.current.setCurrentPoint(x3, y3);
    },
    closePath: function canvasGraphicsClosePath() {
      this.ctx.closePath();
    },
    rectangle: function canvasGraphicsRectangle(x, y, width, height) {
      this.ctx.rect(x, y, width, height);
    },
    stroke: function canvasGraphicsStroke() {
      var ctx = this.ctx;
      var strokeColor = this.current.strokeColor;
      if (strokeColor && strokeColor.hasOwnProperty('type') &&
          strokeColor.type === 'Pattern') {
        // for patterns, we transform to pattern space, calculate
        // the pattern, call stroke, and restore to user space
        ctx.save();
        ctx.strokeStyle = strokeColor.getPattern(ctx);
        ctx.stroke();
        ctx.restore();
      } else {
        ctx.stroke();
      }

      this.consumePath();
    },
    closeStroke: function canvasGraphicsCloseStroke() {
      this.closePath();
      this.stroke();
    },
    fill: function canvasGraphicsFill() {
      var ctx = this.ctx;
      var fillColor = this.current.fillColor;

      if (fillColor && fillColor.hasOwnProperty('type') &&
          fillColor.type === 'Pattern') {
        ctx.save();
        ctx.fillStyle = fillColor.getPattern(ctx);
        ctx.fill();
        ctx.restore();
      } else {
        ctx.fill();
      }

      this.consumePath();
    },
    eoFill: function canvasGraphicsEoFill() {
      var savedFillRule = this.setEOFillRule();
      this.fill();
      this.restoreFillRule(savedFillRule);
    },
    fillStroke: function canvasGraphicsFillStroke() {
      var ctx = this.ctx;

      var fillColor = this.current.fillColor;
      if (fillColor && fillColor.hasOwnProperty('type') &&
          fillColor.type === 'Pattern') {
        ctx.save();
        ctx.fillStyle = fillColor.getPattern(ctx);
        ctx.fill();
        ctx.restore();
      } else {
        ctx.fill();
      }

      var strokeColor = this.current.strokeColor;
      if (strokeColor && strokeColor.hasOwnProperty('type') &&
          strokeColor.type === 'Pattern') {
        ctx.save();
        ctx.strokeStyle = strokeColor.getPattern(ctx);
        ctx.stroke();
        ctx.restore();
      } else {
        ctx.stroke();
      }

      this.consumePath();
    },
    eoFillStroke: function canvasGraphicsEoFillStroke() {
      var savedFillRule = this.setEOFillRule();
      this.fillStroke();
      this.restoreFillRule(savedFillRule);
    },
    closeFillStroke: function canvasGraphicsCloseFillStroke() {
      return this.fillStroke();
    },
    closeEOFillStroke: function canvasGraphicsCloseEOFillStroke() {
      var savedFillRule = this.setEOFillRule();
      this.fillStroke();
      this.restoreFillRule(savedFillRule);
    },
    endPath: function canvasGraphicsEndPath() {
      this.consumePath();
    },

    // Clipping
    clip: function canvasGraphicsClip() {
      this.pendingClip = NORMAL_CLIP;
    },
    eoClip: function canvasGraphicsEoClip() {
      this.pendingClip = EO_CLIP;
    },

    // Text
    beginText: function canvasGraphicsBeginText() {
      this.current.textMatrix = IDENTITY_MATRIX;
      this.current.x = this.current.lineX = 0;
      this.current.y = this.current.lineY = 0;
    },
    endText: function canvasGraphicsEndText() {
    },
    setCharSpacing: function canvasGraphicsSetCharSpacing(spacing) {
      this.current.charSpacing = spacing;
    },
    setWordSpacing: function canvasGraphicsSetWordSpacing(spacing) {
      this.current.wordSpacing = spacing;
    },
    setHScale: function canvasGraphicsSetHScale(scale) {
      this.current.textHScale = scale / 100;
    },
    setLeading: function canvasGraphicsSetLeading(leading) {
      this.current.leading = -leading;
    },
    setFont: function canvasGraphicsSetFont(fontRefName, size) {
      // Lookup the fontObj using fontRefName only.
      var fontObj = this.objs.get(fontRefName).fontObj;

      if (!fontObj) {
        throw 'Can\'t find font for ' + fontRefName;
      }

      var name = fontObj.loadedName || 'sans-serif';

      this.current.font = fontObj;
      this.current.fontSize = size;

      var name = fontObj.loadedName || 'sans-serif';
      var bold = fontObj.black ? (fontObj.bold ? 'bolder' : 'bold') :
                                 (fontObj.bold ? 'bold' : 'normal');

      var italic = fontObj.italic ? 'italic' : 'normal';
      var serif = fontObj.serif ? 'serif' : 'sans-serif';
      var typeface = '"' + name + '", ' + serif;
      var rule = italic + ' ' + bold + ' ' + size + 'px ' + typeface;
      this.ctx.font = rule;
    },
    setTextRenderingMode: function canvasGraphicsSetTextRenderingMode(mode) {
      TODO('text rendering mode: ' + mode);
    },
    setTextRise: function canvasGraphicsSetTextRise(rise) {
      TODO('text rise: ' + rise);
    },
    moveText: function canvasGraphicsMoveText(x, y) {
      this.current.x = this.current.lineX += x;
      this.current.y = this.current.lineY += y;
    },
    setLeadingMoveText: function canvasGraphicsSetLeadingMoveText(x, y) {
      this.setLeading(-y);
      this.moveText(x, y);
    },
    setTextMatrix: function canvasGraphicsSetTextMatrix(a, b, c, d, e, f) {
      this.current.textMatrix = [a, b, c, d, e, f];

      this.current.x = this.current.lineX = 0;
      this.current.y = this.current.lineY = 0;
    },
    nextLine: function canvasGraphicsNextLine() {
      this.moveText(0, this.current.leading);
    },

    showText: function canvasGraphicsShowText(text) {
      var ctx = this.ctx;
      var current = this.current;
      var font = current.font;
      var glyphs = font.charsToGlyphs(text);
      var fontSize = current.fontSize;
      var charSpacing = current.charSpacing;
      var wordSpacing = current.wordSpacing;
      var textHScale = current.textHScale;
      var glyphsLength = glyphs.length;
      if (font.coded) {
        ctx.save();
        ctx.transform.apply(ctx, current.textMatrix);
        ctx.translate(current.x, current.y);

        var fontMatrix = font.fontMatrix || IDENTITY_MATRIX;
        ctx.scale(1 / textHScale, 1);
        for (var i = 0; i < glyphsLength; ++i) {

          var glyph = glyphs[i];
          if (glyph === null) {
            // word break
            this.ctx.translate(wordSpacing, 0);
            continue;
          }

          this.save();
          ctx.scale(fontSize, fontSize);
          ctx.transform.apply(ctx, fontMatrix);
          this.executeIRQueue(glyph.IRQueue);
          this.restore();

          var transformed = Util.applyTransform([glyph.width, 0], fontMatrix);
          var width = transformed[0] * fontSize + charSpacing;

          ctx.translate(width, 0);
          current.x += width;

        }
        ctx.restore();
      } else {
        ctx.save();
        ctx.transform.apply(ctx, current.textMatrix);
        ctx.scale(1, -1);
        ctx.translate(current.x, -1 * current.y);
        ctx.transform.apply(ctx, font.fontMatrix || IDENTITY_MATRIX);

        ctx.scale(1 / textHScale, 1);

        var width = 0;
        for (var i = 0; i < glyphsLength; ++i) {
          var glyph = glyphs[i];
          if (glyph === null) {
            // word break
            width += wordSpacing;
            continue;
          }

          var unicode = glyph.unicode;
          var char = (unicode >= 0x10000) ?
            String.fromCharCode(0xD800 | ((unicode - 0x10000) >> 10),
            0xDC00 | (unicode & 0x3FF)) : String.fromCharCode(unicode);

          ctx.fillText(char, width, 0);
          width += glyph.width * fontSize * 0.001 + charSpacing;
        }
        current.x += width;

        ctx.restore();
      }
    },

    showSpacedText: function canvasGraphicsShowSpacedText(arr) {
      var ctx = this.ctx;
      var current = this.current;
      var fontSize = current.fontSize;
      var textHScale = current.textHScale;
      var arrLength = arr.length;
      for (var i = 0; i < arrLength; ++i) {
        var e = arr[i];
        if (isNum(e)) {
          current.x -= e * 0.001 * fontSize * textHScale;
        } else if (isString(e)) {
          this.showText(e);
        } else {
          malformed('TJ array element ' + e + ' is not string or num');
        }
      }
    },
    nextLineShowText: function canvasGraphicsNextLineShowText(text) {
      this.nextLine();
      this.showText(text);
    },
    nextLineSetSpacingShowText:
      function canvasGraphicsNextLineSetSpacingShowText(wordSpacing,
                                                        charSpacing,
                                                        text) {
      this.setWordSpacing(wordSpacing);
      this.setCharSpacing(charSpacing);
      this.nextLineShowText(text);
    },

    // Type3 fonts
    setCharWidth: function canvasGraphicsSetCharWidth(xWidth, yWidth) {
      // We can safely ignore this since the width should be the same
      // as the width in the Widths array.
    },
    setCharWidthAndBounds: function canvasGraphicsSetCharWidthAndBounds(xWidth,
                                                                        yWidth,
                                                                        llx,
                                                                        lly,
                                                                        urx,
                                                                        ury) {
      // TODO According to the spec we're also suppose to ignore any operators
      // that set color or include images while processing this type3 font.
      this.rectangle(llx, lly, urx - llx, ury - lly);
      this.clip();
      this.endPath();
    },

    // Color
    setStrokeColorSpace:
    function canvasGraphicsSetStrokeColorSpacefunction(raw) {
      this.current.strokeColorSpace =
            ColorSpace.fromIR(raw);
    },
    setFillColorSpace: function canvasGraphicsSetFillColorSpace(raw) {
      this.current.fillColorSpace =
            ColorSpace.fromIR(raw);
    },
    setStrokeColor: function canvasGraphicsSetStrokeColor(/*...*/) {
      var cs = this.current.strokeColorSpace;
      var color = cs.getRgb(arguments);
      this.setStrokeRGBColor.apply(this, color);
    },
    getColorN_IR_Pattern: function(IR, cs) {
      if (IR[0] == 'TilingPattern') {
        // First, build the `color` var like it's done in the
        // Pattern.prototype.parse function.
        var args = IR[1];
        var base = cs.base;
        var color;
        if (base) {
          var baseComps = base.numComps;

          color = [];
          for (var i = 0; i < baseComps; ++i)
            color.push(args[i]);

          color = base.getRgb(color);
        }

        // Build the pattern based on the IR data.
        var pattern = new TilingPattern(IR, color, this.ctx, this.objs);
      } else if (IR[0] == 'RadialAxialShading' || IR[0] == 'DummyShading') {
        var pattern = Pattern.shadingFromIR(this.ctx, IR);
      } else {
        throw 'Unkown IR type';
      }
      return pattern;
    },
    setStrokeColorN_IR: function canvasGraphicsSetStrokeColorN(/*...*/) {
      var cs = this.current.strokeColorSpace;

      if (cs.name == 'Pattern') {
        this.current.strokeColor = this.getColorN_IR_Pattern(arguments, cs);
      } else {
        this.setStrokeColor.apply(this, arguments);
      }
    },
    setFillColor: function canvasGraphicsSetFillColor(/*...*/) {
      var cs = this.current.fillColorSpace;
      var color = cs.getRgb(arguments);
      this.setFillRGBColor.apply(this, color);
    },
    setFillColorN_IR: function canvasGraphicsSetFillColorN(/*...*/) {
      var cs = this.current.fillColorSpace;

      if (cs.name == 'Pattern') {
        this.current.fillColor = this.getColorN_IR_Pattern(arguments, cs);
      } else {
        this.setFillColor.apply(this, arguments);
      }
    },
    setStrokeGray: function canvasGraphicsSetStrokeGray(gray) {
      this.setStrokeRGBColor(gray, gray, gray);
    },
    setFillGray: function canvasGraphicsSetFillGray(gray) {
      this.setFillRGBColor(gray, gray, gray);
    },
    setStrokeRGBColor: function canvasGraphicsSetStrokeRGBColor(r, g, b) {
      var color = Util.makeCssRgb(r, g, b);
      this.ctx.strokeStyle = color;
      this.current.strokeColor = color;
    },
    setFillRGBColor: function canvasGraphicsSetFillRGBColor(r, g, b) {
      var color = Util.makeCssRgb(r, g, b);
      this.ctx.fillStyle = color;
      this.current.fillColor = color;
    },
    setStrokeCMYKColor: function canvasGraphicsSetStrokeCMYKColor(c, m, y, k) {
      var color = Util.makeCssCmyk(c, m, y, k);
      this.ctx.strokeStyle = color;
      this.current.strokeColor = color;
    },
    setFillCMYKColor: function canvasGraphicsSetFillCMYKColor(c, m, y, k) {
      var color = Util.makeCssCmyk(c, m, y, k);
      this.ctx.fillStyle = color;
      this.current.fillColor = color;
    },

    shadingFill: function canvasGraphicsShadingFill(patternIR) {
      var ctx = this.ctx;

      this.save();
      ctx.fillStyle = Pattern.shadingFromIR(ctx, patternIR);

      var inv = ctx.mozCurrentTransformInverse;
      if (inv) {
        var canvas = ctx.canvas;
        var width = canvas.width;
        var height = canvas.height;

        var bl = Util.applyTransform([0, 0], inv);
        var br = Util.applyTransform([0, width], inv);
        var ul = Util.applyTransform([height, 0], inv);
        var ur = Util.applyTransform([height, width], inv);

        var x0 = Math.min(bl[0], br[0], ul[0], ur[0]);
        var y0 = Math.min(bl[1], br[1], ul[1], ur[1]);
        var x1 = Math.max(bl[0], br[0], ul[0], ur[0]);
        var y1 = Math.max(bl[1], br[1], ul[1], ur[1]);

        this.ctx.fillRect(x0, y0, x1 - x0, y1 - y0);
      } else {
        // HACK to draw the gradient onto an infinite rectangle.
        // PDF gradients are drawn across the entire image while
        // Canvas only allows gradients to be drawn in a rectangle
        // The following bug should allow us to remove this.
        // https://bugzilla.mozilla.org/show_bug.cgi?id=664884

        this.ctx.fillRect(-1e10, -1e10, 2e10, 2e10);
      }

      this.restore();
    },

    // Images
    beginInlineImage: function canvasGraphicsBeginInlineImage() {
      error('Should not call beginInlineImage');
    },
    beginImageData: function canvasGraphicsBeginImageData() {
      error('Should not call beginImageData');
    },

    paintFormXObjectBegin:
    function canvasGraphicsPaintFormXObject(matrix, bbox) {
      this.save();

      if (matrix && isArray(matrix) && 6 == matrix.length)
        this.transform.apply(this, matrix);

      if (bbox && isArray(bbox) && 4 == bbox.length) {
        var width = bbox[2] - bbox[0];
        var height = bbox[3] - bbox[1];
        this.rectangle(bbox[0], bbox[1], width, height);
        this.clip();
        this.endPath();
      }
    },

    paintFormXObjectEnd: function() {
      this.restore();
    },

    paintJpegXObject: function(objId, w, h) {
      var image = this.objs.get(objId);
      if (!image) {
        error('Dependent image isn\'t ready yet');
      }

      this.save();

      var ctx = this.ctx;
      ctx.scale(1 / w, -1 / h);

      var domImage = image.getImage();
      ctx.drawImage(domImage, 0, 0, domImage.width, domImage.height,
                    0, -h, w, h);

      this.restore();
    },

    paintImageMaskXObject: function(imgArray, inverseDecode, width, height) {
      function applyStencilMask(buffer, inverseDecode) {
        var imgArrayPos = 0;
        var i, j, mask, buf;
        // removing making non-masked pixels transparent
        var bufferPos = 3; // alpha component offset
        for (i = 0; i < height; i++) {
          mask = 0;
          for (j = 0; j < width; j++) {
            if (!mask) {
              buf = imgArray[imgArrayPos++];
              mask = 128;
            }
            if (!(buf & mask) == inverseDecode) {
              buffer[bufferPos] = 0;
            }
            bufferPos += 4;
            mask >>= 1;
          }
        }
      }

      this.save();

      var ctx = this.ctx;
      var w = width, h = height;

      // scale the image to the unit square
      ctx.scale(1 / w, -1 / h);

      var tmpCanvas = new this.ScratchCanvas(w, h);
      var tmpCtx = tmpCanvas.getContext('2d');
<<<<<<< HEAD
      var fillColor = this.current.fillColor;

      tmpCtx.fillStyle = (fillColor && fillColor.type === 'Pattern') ?
        fillColor.getPattern(tmpCtx) : fillColor;
      tmpCtx.fillRect(0, 0, w, h);

=======
      if (imageObj.imageMask) {
        var fillColor = this.current.fillColor;
        tmpCtx.fillStyle = (fillColor && fillColor.hasOwnProperty('type') &&
                            fillColor.type === 'Pattern') ?
                            fillColor.getPattern(tmpCtx) : fillColor;
        tmpCtx.fillRect(0, 0, w, h);
      }
>>>>>>> 27ad798d
      var imgData = tmpCtx.getImageData(0, 0, w, h);
      var pixels = imgData.data;

      applyStencilMask(pixels, inverseDecode);

      tmpCtx.putImageData(imgData, 0, 0);
      ctx.drawImage(tmpCanvas, 0, -h);
      this.restore();
    },

    paintImageXObject: function(imgData) {
      this.save();
      var ctx = this.ctx;
      var w = imgData.width;
      var h = imgData.height;
      // scale the image to the unit square
      ctx.scale(1 / w, -1 / h);

      var tmpCanvas = new this.ScratchCanvas(w, h);
      var tmpCtx = tmpCanvas.getContext('2d');
      var tmpImgData;

      // Some browsers can set an UInt8Array directly as imageData, some
      // can't. As long as we don't have proper feature detection, just
      // copy over each pixel and set the imageData that way.
      tmpImgData = tmpCtx.getImageData(0, 0, w, h);

      // Copy over the imageData.
      var tmpImgDataPixels = tmpImgData.data;
      var len = tmpImgDataPixels.length;

      while (len--) {
        tmpImgDataPixels[len] = imgData.data[len];
      }

      tmpCtx.putImageData(tmpImgData, 0, 0);
      ctx.drawImage(tmpCanvas, 0, -h);
      this.restore();
    },

    // Marked content

    markPoint: function canvasGraphicsMarkPoint(tag) {
      TODO('Marked content');
    },
    markPointProps: function canvasGraphicsMarkPointProps(tag, properties) {
      TODO('Marked content');
    },
    beginMarkedContent: function canvasGraphicsBeginMarkedContent(tag) {
      TODO('Marked content');
    },
    beginMarkedContentProps:
      function canvasGraphicsBeginMarkedContentProps(tag, properties) {
      TODO('Marked content');
    },
    endMarkedContent: function canvasGraphicsEndMarkedContent() {
      TODO('Marked content');
    },

    // Compatibility

    beginCompat: function canvasGraphicsBeginCompat() {
      TODO('ignore undefined operators (should we do that anyway?)');
    },
    endCompat: function canvasGraphicsEndCompat() {
      TODO('stop ignoring undefined operators');
    },

    // Helper functions

    consumePath: function canvasGraphicsConsumePath() {
      if (this.pendingClip) {
        var savedFillRule = null;
        if (this.pendingClip == EO_CLIP)
          savedFillRule = this.setEOFillRule();

        this.ctx.clip();

        this.pendingClip = null;
        if (savedFillRule !== null)
          this.restoreFillRule(savedFillRule);
      }
      this.ctx.beginPath();
    },
    // We generally keep the canvas context set for
    // nonzero-winding, and just set evenodd for the operations
    // that need them.
    setEOFillRule: function canvasGraphicsSetEOFillRule() {
      var savedFillRule = this.ctx.mozFillRule;
      this.ctx.mozFillRule = 'evenodd';
      return savedFillRule;
    },
    restoreFillRule: function canvasGraphicsRestoreFillRule(rule) {
      this.ctx.mozFillRule = rule;
    }
  };

  return constructor;
})();

var Util = (function utilUtil() {
  function constructor() {}
  constructor.makeCssRgb = function makergb(r, g, b) {
    var ri = (255 * r) | 0, gi = (255 * g) | 0, bi = (255 * b) | 0;
    return 'rgb(' + ri + ',' + gi + ',' + bi + ')';
  };
  constructor.makeCssCmyk = function makecmyk(c, m, y, k) {
    c = (new DeviceCmykCS()).getRgb([c, m, y, k]);
    var ri = (255 * c[0]) | 0, gi = (255 * c[1]) | 0, bi = (255 * c[2]) | 0;
    return 'rgb(' + ri + ',' + gi + ',' + bi + ')';
  };
  constructor.applyTransform = function apply(p, m) {
    var xt = p[0] * m[0] + p[1] * m[2] + m[4];
    var yt = p[0] * m[1] + p[1] * m[3] + m[5];
    return [xt, yt];
  };

  return constructor;
})();

var ColorSpace = (function colorSpaceColorSpace() {
  // Constructor should define this.numComps, this.defaultColor, this.name
  function constructor() {
    error('should not call ColorSpace constructor');
  }

  constructor.prototype = {
    // Input: array of size numComps representing color component values
    // Output: array of rgb values, each value ranging from [0.1]
    getRgb: function cs_getRgb(color) {
      error('Should not call ColorSpace.getRgb: ' + color);
    },
    // Input: Uint8Array of component values, each value scaled to [0,255]
    // Output: Uint8Array of rgb values, each value scaled to [0,255]
    getRgbBuffer: function cs_getRgbBuffer(input) {
      error('Should not call ColorSpace.getRgbBuffer: ' + input);
    }
  };

  constructor.parse = function colorspace_parse(cs, xref, res) {
    var IR = constructor.parseToIR(cs, xref, res, true);
    if (!(IR instanceof SeparationCS)) {
      return constructor.fromIR(IR);
    } else {
      return IR;
    }
  };

  constructor.fromIR = function(IR) {
    var name;
    if (isArray(IR)) {
      name = IR[0];
    } else {
      name = IR;
    }

    switch (name) {
      case 'DeviceGrayCS':
        return new DeviceGrayCS();
      case 'DeviceRgbCS':
        return new DeviceRgbCS();
      case 'DeviceCmykCS':
        return new DeviceCmykCS();
      case 'PatternCS':
        var baseCS = IR[1];
        if (baseCS == null) {
          return new PatternCS(null);
        } else {
          return new PatternCS(ColorSpace.fromIR(baseCS));
        }
      case 'IndexedCS':
        var baseCS = IR[1];
        var hiVal = IR[2];
        var lookup = IR[3];
        return new IndexedCS(ColorSpace.fromIR(baseCS), hiVal, lookup);
      case 'SeparationCS':
        var alt = IR[1];
        var tintFnIR = IR[2];

        return new SeparationCS(
          ColorSpace.fromIR(alt),
          PDFFunction.fromIR(tintFnIR)
        );
      default:
        error('Unkown name ' + name);
    }
    return null;
  }

  constructor.parseToIR = function colorspace_parse(cs, xref, res, parseOnly) {
    if (isName(cs)) {
      var colorSpaces = xref.fetchIfRef(res.get('ColorSpace'));
      if (isDict(colorSpaces)) {
        var refcs = colorSpaces.get(cs.name);
        if (refcs)
          cs = refcs;
      }
    }

    cs = xref.fetchIfRef(cs);

    if (isName(cs)) {
      var mode = cs.name;
      this.mode = mode;

      switch (mode) {
      case 'DeviceGray':
      case 'G':
        return 'DeviceGrayCS';
      case 'DeviceRGB':
      case 'RGB':
        return 'DeviceRgbCS';
      case 'DeviceCMYK':
      case 'CMYK':
        return 'DeviceCmykCS';
      case 'Pattern':
        return ['PatternCS', null];
      default:
        error('unrecognized colorspace ' + mode);
      }
    } else if (isArray(cs)) {
      var mode = cs[0].name;
      this.mode = mode;

      switch (mode) {
      case 'DeviceGray':
      case 'G':
        return 'DeviceGrayCS';
      case 'DeviceRGB':
      case 'RGB':
        return 'DeviceRgbCS';
      case 'DeviceCMYK':
      case 'CMYK':
        return 'DeviceCmykCS';
      case 'CalGray':
        return 'DeviceGrayCS';
      case 'CalRGB':
        return 'DeviceRgbCS';
      case 'ICCBased':
        var stream = xref.fetchIfRef(cs[1]);
        var dict = stream.dict;
        var numComps = dict.get('N');
        if (numComps == 1)
          return 'DeviceGrayCS';
        if (numComps == 3)
          return 'DeviceRgbCS';
        if (numComps == 4)
          return 'DeviceCmykCS';
        break;
      case 'Pattern':
        var baseCS = cs[1];
        if (baseCS)
          baseCS = ColorSpace.parseToIR(baseCS, xref, res);
        return ['PatternCS', baseCS];
      case 'Indexed':
        var baseCS = ColorSpace.parseToIR(cs[1], xref, res);
        var hiVal = cs[2] + 1;
        var lookup = xref.fetchIfRef(cs[3]);
        return ['IndexedCS', baseCS, hiVal, lookup];
      case 'Separation':
        var alt = ColorSpace.parseToIR(cs[2], xref, res);
        var tintFnIR = PDFFunction.getIR(xref, xref.fetchIfRef(cs[3]));
        return ['SeparationCS', alt, tintFnIR];
      case 'Lab':
      case 'DeviceN':
      default:
        error('unimplemented color space object "' + mode + '"');
      }
    } else {
      error('unrecognized color space object: "' + cs + '"');
    }
    return null;
  };

  return constructor;
})();

var SeparationCS = (function separationCS() {
  function constructor(base, tintFn) {
    this.name = 'Separation';
    this.numComps = 1;
    this.defaultColor = [1];

    this.base = base;
    this.tintFn = tintFn;
  }

  constructor.prototype = {
    getRgb: function sepcs_getRgb(color) {
      var tinted = this.tintFn(color);
      return this.base.getRgb(tinted);
    },
    getRgbBuffer: function sepcs_getRgbBuffer(input, bits) {
      var tintFn = this.tintFn;
      var base = this.base;
      var scale = 1 / ((1 << bits) - 1);

      var length = input.length;
      var pos = 0;

      var numComps = base.numComps;
      var baseBuf = new Uint8Array(numComps * length);
      for (var i = 0; i < length; ++i) {
        var scaled = input[i] * scale;
        var tinted = tintFn([scaled]);
        for (var j = 0; j < numComps; ++j)
          baseBuf[pos++] = 255 * tinted[j];
      }
      return base.getRgbBuffer(baseBuf, 8);
    }
  };

  return constructor;
})();

var PatternCS = (function patternCS() {
  function constructor(baseCS) {
    this.name = 'Pattern';
    this.base = baseCS;
  }
  constructor.prototype = {};

  return constructor;
})();

var IndexedCS = (function indexedCS() {
  function constructor(base, highVal, lookup) {
    this.name = 'Indexed';
    this.numComps = 1;
    this.defaultColor = [0];

    this.base = base;
    var baseNumComps = base.numComps;
    this.highVal = highVal;

    var length = baseNumComps * highVal;
    var lookupArray = new Uint8Array(length);
    if (isStream(lookup)) {
      var bytes = lookup.getBytes(length);
      lookupArray.set(bytes);
    } else if (isString(lookup)) {
      for (var i = 0; i < length; ++i)
        lookupArray[i] = lookup.charCodeAt(i);
    } else {
      error('Unrecognized lookup table: ' + lookup);
    }
    this.lookup = lookupArray;
  }

  constructor.prototype = {
    getRgb: function indexcs_getRgb(color) {
      var numComps = this.base.numComps;

      var start = color[0] * numComps;
      var c = [];

      for (var i = start, ii = start + numComps; i < ii; ++i)
        c.push(this.lookup[i]);

      return this.base.getRgb(c);
    },
    getRgbBuffer: function indexcs_getRgbBuffer(input) {
      var base = this.base;
      var numComps = base.numComps;
      var lookup = this.lookup;
      var length = input.length;

      var baseBuf = new Uint8Array(length * numComps);
      var baseBufPos = 0;
      for (var i = 0; i < length; ++i) {
        var lookupPos = input[i] * numComps;
        for (var j = 0; j < numComps; ++j) {
          baseBuf[baseBufPos++] = lookup[lookupPos + j];
        }
      }

      return base.getRgbBuffer(baseBuf, 8);
    }
  };
  return constructor;
})();

var DeviceGrayCS = (function deviceGrayCS() {
  function constructor() {
    this.name = 'DeviceGray';
    this.numComps = 1;
    this.defaultColor = [0];
  }

  constructor.prototype = {
    getRgb: function graycs_getRgb(color) {
      var c = color[0];
      return [c, c, c];
    },
    getRgbBuffer: function graycs_getRgbBuffer(input, bits) {
      var scale = 255 / ((1 << bits) - 1);
      var length = input.length;
      var rgbBuf = new Uint8Array(length * 3);
      for (var i = 0, j = 0; i < length; ++i) {
        var c = (scale * input[i]) | 0;
        rgbBuf[j++] = c;
        rgbBuf[j++] = c;
        rgbBuf[j++] = c;
      }
      return rgbBuf;
    }
  };
  return constructor;
})();

var DeviceRgbCS = (function deviceRgbCS() {
  function constructor(bits) {
    this.name = 'DeviceRGB';
    this.numComps = 3;
    this.defaultColor = [0, 0, 0];
  }
  constructor.prototype = {
    getRgb: function rgbcs_getRgb(color) {
      return color;
    },
    getRgbBuffer: function rgbcs_getRgbBuffer(input, bits) {
      if (bits == 8)
        return input;
      var scale = 255 / ((1 << bits) - 1);
      var i, length = input.length;
      var rgbBuf = new Uint8Array(length);
      for (i = 0; i < length; ++i)
        rgbBuf[i] = (scale * input[i]) | 0;
      return rgbBuf;
    }
  };
  return constructor;
})();

var DeviceCmykCS = (function deviceCmykCS() {
  function constructor() {
    this.name = 'DeviceCMYK';
    this.numComps = 4;
    this.defaultColor = [0, 0, 0, 1];
  }
  constructor.prototype = {
    getRgb: function cmykcs_getRgb(color) {
      var c = color[0], m = color[1], y = color[2], k = color[3];
      var c1 = 1 - c, m1 = 1 - m, y1 = 1 - y, k1 = 1 - k;

      var x, r, g, b;
      // this is a matrix multiplication, unrolled for performance
      // code is taken from the poppler implementation
      x = c1 * m1 * y1 * k1; // 0 0 0 0
      r = g = b = x;
      x = c1 * m1 * y1 * k;  // 0 0 0 1
      r += 0.1373 * x;
      g += 0.1216 * x;
      b += 0.1255 * x;
      x = c1 * m1 * y * k1; // 0 0 1 0
      r += x;
      g += 0.9490 * x;
      x = c1 * m1 * y * k;  // 0 0 1 1
      r += 0.1098 * x;
      g += 0.1020 * x;
      x = c1 * m * y1 * k1; // 0 1 0 0
      r += 0.9255 * x;
      b += 0.5490 * x;
      x = c1 * m * y1 * k;  // 0 1 0 1
      r += 0.1412 * x;
      x = c1 * m * y * k1; // 0 1 1 0
      r += 0.9294 * x;
      g += 0.1098 * x;
      b += 0.1412 * x;
      x = c1 * m * y * k;  // 0 1 1 1
      r += 0.1333 * x;
      x = c * m1 * y1 * k1; // 1 0 0 0
      g += 0.6784 * x;
      b += 0.9373 * x;
      x = c * m1 * y1 * k;  // 1 0 0 1
      g += 0.0588 * x;
      b += 0.1412 * x;
      x = c * m1 * y * k1; // 1 0 1 0
      g += 0.6510 * x;
      b += 0.3137 * x;
      x = c * m1 * y * k;  // 1 0 1 1
      g += 0.0745 * x;
      x = c * m * y1 * k1; // 1 1 0 0
      r += 0.1804 * x;
      g += 0.1922 * x;
      b += 0.5725 * x;
      x = c * m * y1 * k;  // 1 1 0 1
      b += 0.0078 * x;
      x = c * m * y * k1; // 1 1 1 0
      r += 0.2118 * x;
      g += 0.2119 * x;
      b += 0.2235 * x;

      return [r, g, b];
    },
    getRgbBuffer: function cmykcs_getRgbBuffer(colorBuf, bits) {
      var scale = 1 / ((1 << bits) - 1);
      var length = colorBuf.length / 4;
      var rgbBuf = new Uint8Array(length * 3);
      var rgbBufPos = 0;
      var colorBufPos = 0;

      for (var i = 0; i < length; i++) {
        var cmyk = [];
        for (var j = 0; j < 4; ++j)
          cmyk.push(scale * colorBuf[colorBufPos++]);

        var rgb = this.getRgb(cmyk);
        for (var j = 0; j < 3; ++j)
          rgbBuf[rgbBufPos++] = Math.round(rgb[j] * 255);
      }

      return rgbBuf;
    }
  };
  return constructor;
})();

var Pattern = (function patternPattern() {
  // Constructor should define this.getPattern
  function constructor() {
    error('should not call Pattern constructor');
  }

  constructor.prototype = {
    // Input: current Canvas context
    // Output: the appropriate fillStyle or strokeStyle
    getPattern: function pattern_getStyle(ctx) {
      error('Should not call Pattern.getStyle: ' + ctx);
    }
  };

  constructor.shadingFromIR = function pattern_shadingFromIR(ctx, raw) {
    var obj = window[raw[0]];
    return obj.fromIR(ctx, raw);
  }

  constructor.parseShading = function pattern_shading(shading, matrix,
      xref, res, ctx) {

    var dict = isStream(shading) ? shading.dict : shading;
    var type = dict.get('ShadingType');

    switch (type) {
      case 2:
      case 3:
        // both radial and axial shadings are handled by RadialAxial shading
        return new RadialAxialShading(dict, matrix, xref, res, ctx);
      default:
        return new DummyShading();
    }
  };
  return constructor;
})();

var DummyShading = (function dummyShading() {
  function constructor() {
    this.type = 'Pattern';
  }

  constructor.fromIR = function() {
    return 'hotpink';
  }

  constructor.prototype = {
    getIR: function dummpy_getir() {
      return ['DummyShading'];
    }
  };
  return constructor;
})();

// Radial and axial shading have very similar implementations
// If needed, the implementations can be broken into two classes
var RadialAxialShading = (function radialAxialShading() {
  function constructor(dict, matrix, xref, res, ctx) {
    this.matrix = matrix;
    this.coordsArr = dict.get('Coords');
    this.shadingType = dict.get('ShadingType');
    this.type = 'Pattern';

    this.ctx = ctx;
    var cs = dict.get('ColorSpace', 'CS');
    cs = ColorSpace.parse(cs, xref, res);
    this.cs = cs;

    var t0 = 0.0, t1 = 1.0;
    if (dict.has('Domain')) {
      var domainArr = dict.get('Domain');
      t0 = domainArr[0];
      t1 = domainArr[1];
    }

    var extendStart = false, extendEnd = false;
    if (dict.has('Extend')) {
      var extendArr = dict.get('Extend');
      extendStart = extendArr[0];
      extendEnd = extendArr[1];
      TODO('Support extend');
    }

    this.extendStart = extendStart;
    this.extendEnd = extendEnd;

    var fnObj = dict.get('Function');
    fnObj = xref.fetchIfRef(fnObj);
    if (isArray(fnObj))
      error('No support for array of functions');
    else if (!isPDFFunction(fnObj))
      error('Invalid function');
    var fn = PDFFunction.parse(xref, fnObj);

    // 10 samples seems good enough for now, but probably won't work
    // if there are sharp color changes. Ideally, we would implement
    // the spec faithfully and add lossless optimizations.
    var step = (t1 - t0) / 10;
    var diff = t1 - t0;

    var colorStops = [];
    for (var i = t0; i <= t1; i += step) {
      var color = fn([i]);
      var rgbColor = Util.makeCssRgb.apply(this, cs.getRgb(color));
      colorStops.push([(i - t0) / diff, rgbColor]);
    }

    this.colorStops = colorStops;
  }

  constructor.fromIR = function(ctx, raw) {
    var type = raw[1];
    var colorStops = raw[2];
    var p0 = raw[3];
    var p1 = raw[4];
    var r0 = raw[5];
    var r1 = raw[6];

    var curMatrix = ctx.mozCurrentTransform;
    if (curMatrix) {
      var userMatrix = ctx.mozCurrentTransformInverse;

      p0 = Util.applyTransform(p0, curMatrix);
      p0 = Util.applyTransform(p0, userMatrix);

      p1 = Util.applyTransform(p1, curMatrix);
      p1 = Util.applyTransform(p1, userMatrix);
    }

    if (type == 2)
      var grad = ctx.createLinearGradient(p0[0], p0[1], p1[0], p1[1]);
    else if (type == 3)
      var grad = ctx.createRadialGradient(p0[0], p0[1], r0, p1[0], p1[1], r1);

    for (var i = 0, ii = colorStops.length; i < ii; ++i) {
      var c = colorStops[i];
      grad.addColorStop(c[0], c[1]);
    }
    return grad;
  }

  constructor.prototype = {
    getIR: function RadialAxialShading_getIR() {
      var coordsArr = this.coordsArr;
      var type = this.shadingType;
      if (type == 2) {
        var p0 = [coordsArr[0], coordsArr[1]];
        var p1 = [coordsArr[2], coordsArr[3]];
        var r0 = null;
        var r1 = null;
      } else if (type == 3) {
        var p0 = [coordsArr[0], coordsArr[1]];
        var p1 = [coordsArr[3], coordsArr[4]];
        var r0 = coordsArr[2];
        var r1 = coordsArr[5];
      } else {
        error('getPattern type unknown: ' + type);
      }

      var matrix = this.matrix;
      if (matrix) {
        p0 = Util.applyTransform(p0, matrix);
        p1 = Util.applyTransform(p1, matrix);
      }

      return ['RadialAxialShading', type, this.colorStops, p0, p1, r0, r1];
    }
  };

  return constructor;
})();

var TilingPattern = (function tilingPattern() {
  var PAINT_TYPE_COLORED = 1, PAINT_TYPE_UNCOLORED = 2;

  function TilingPattern(IR, color, ctx, objs) {
    // 'Unfolding' the IR.
    var IRQueue = IR[2];
    this.matrix = IR[3];
    var bbox = IR[4];
    var xstep = IR[5];
    var ystep = IR[6];
    var paintType = IR[7];

    //
    TODO('TilingType');

    this.curMatrix = ctx.mozCurrentTransform;
    this.invMatrix = ctx.mozCurrentTransformInverse;
    this.ctx = ctx;
    this.type = 'Pattern';

    var x0 = bbox[0], y0 = bbox[1], x1 = bbox[2], y1 = bbox[3];
    var topLeft = [x0, y0];
    // we want the canvas to be as large as the step size
    var botRight = [x0 + xstep, y0 + ystep];

    var width = botRight[0] - topLeft[0];
    var height = botRight[1] - topLeft[1];

    // TODO: hack to avoid OOM, we would idealy compute the tiling
    // pattern to be only as large as the acual size in device space
    // This could be computed with .mozCurrentTransform, but still
    // needs to be implemented
    while (Math.abs(width) > 512 || Math.abs(height) > 512) {
      width = 512;
      height = 512;
    }

    var tmpCanvas = new ScratchCanvas(width, height);

    // set the new canvas element context as the graphics context
    var tmpCtx = tmpCanvas.getContext('2d');
    var graphics = new CanvasGraphics(tmpCtx, objs);

    switch (paintType) {
    case PAINT_TYPE_COLORED:
      tmpCtx.fillStyle = ctx.fillStyle;
      tmpCtx.strokeStyle = ctx.strokeStyle;
      break;
    case PAINT_TYPE_UNCOLORED:
      color = Util.makeCssRgb.apply(this, color);
      tmpCtx.fillStyle = color;
      tmpCtx.strokeStyle = color;
      break;
    default:
      error('Unsupported paint type: ' + paintType);
    }

    var scale = [width / xstep, height / ystep];
    this.scale = scale;

    // transform coordinates to pattern space
    var tmpTranslate = [1, 0, 0, 1, -topLeft[0], -topLeft[1]];
    var tmpScale = [scale[0], 0, 0, scale[1], 0, 0];
    graphics.transform.apply(graphics, tmpScale);
    graphics.transform.apply(graphics, tmpTranslate);

    if (bbox && isArray(bbox) && 4 == bbox.length) {
      var bboxWidth = bbox[2] - bbox[0];
      var bboxHeight = bbox[3] - bbox[1];
      graphics.rectangle(bbox[0], bbox[1], bboxWidth, bboxHeight);
      graphics.clip();
      graphics.endPath();
    }

    graphics.executeIRQueue(IRQueue);

    this.canvas = tmpCanvas;
  }

  TilingPattern.getIR = function tiling_getIR(codeIR, dict, args) {
    var matrix = dict.get('Matrix');
    var bbox = dict.get('BBox');
    var xstep = dict.get('XStep');
    var ystep = dict.get('YStep');
    var paintType = dict.get('PaintType');

    return [
      'TilingPattern', args, codeIR, matrix, bbox, xstep, ystep, paintType
    ];
  }

  TilingPattern.prototype = {
    getPattern: function tiling_getPattern() {
      var matrix = this.matrix;
      var curMatrix = this.curMatrix;
      var ctx = this.ctx;

      if (curMatrix)
        ctx.setTransform.apply(ctx, curMatrix);

      if (matrix)
        ctx.transform.apply(ctx, matrix);

      var scale = this.scale;
      ctx.scale(1 / scale[0], 1 / scale[1]);

      return ctx.createPattern(this.canvas, 'repeat');
    }
  };

  return TilingPattern;
})();

var PDFImage = (function pdfImage() {
  function constructor(xref, res, image, inline) {
    this.image = image;
    if (image.getParams) {
      // JPX/JPEG2000 streams directly contain bits per component
      // and color space mode information.
      TODO('get params from actual stream');
      // var bits = ...
      // var colorspace = ...
    }
    // TODO cache rendered images?

    var dict = image.dict;
    this.width = dict.get('Width', 'W');
    this.height = dict.get('Height', 'H');

    if (this.width < 1 || this.height < 1)
      error('Invalid image width: ' + this.width + ' or height: ' +
            this.height);

    this.interpolate = dict.get('Interpolate', 'I') || false;
    this.imageMask = dict.get('ImageMask', 'IM') || false;

    var bitsPerComponent = image.bitsPerComponent;
    if (!bitsPerComponent) {
      bitsPerComponent = dict.get('BitsPerComponent', 'BPC');
      if (!bitsPerComponent) {
        if (this.imageMask)
          bitsPerComponent = 1;
        else
          error('Bits per component missing in image: ' + this.imageMask);
      }
    }
    this.bpc = bitsPerComponent;

    if (!this.imageMask) {
      var colorSpace = dict.get('ColorSpace', 'CS');
      if (!colorSpace) {
        TODO('JPX images (which don"t require color spaces');
        colorSpace = new Name('DeviceRGB');
      }
      this.colorSpace = ColorSpace.parse(colorSpace, xref, res);
      this.numComps = this.colorSpace.numComps;
    }

    this.decode = dict.get('Decode', 'D');

    var mask = xref.fetchIfRef(dict.get('Mask'));
    var smask = xref.fetchIfRef(dict.get('SMask'));

    if (mask) {
      TODO('masked images');
    } else if (smask) {
      this.smask = new PDFImage(xref, res, smask);
    }
  }

  constructor.prototype = {
    getComponents: function getComponents(buffer, decodeMap) {
      var bpc = this.bpc;
      if (bpc == 8)
        return buffer;

      var width = this.width;
      var height = this.height;
      var numComps = this.numComps;

      var length = width * height;
      var bufferPos = 0;
      var output = bpc <= 8 ? new Uint8Array(length) :
        bpc <= 16 ? new Uint16Array(length) : new Uint32Array(length);
      var rowComps = width * numComps;

      if (bpc == 1) {
        var valueZero = 0, valueOne = 1;
        if (decodeMap) {
          valueZero = decodeMap[0] ? 1 : 0;
          valueOne = decodeMap[1] ? 1 : 0;
        }
        var mask = 0;
        var buf = 0;

        for (var i = 0, ii = length; i < ii; ++i) {
          if (i % rowComps == 0) {
            mask = 0;
            buf = 0;
          } else {
            mask >>= 1;
          }

          if (mask <= 0) {
            buf = buffer[bufferPos++];
            mask = 128;
          }

          output[i] = !(buf & mask) ? valueZero : valueOne;
        }
      } else {
        if (decodeMap != null)
          TODO('interpolate component values');
        var bits = 0, buf = 0;
        for (var i = 0, ii = length; i < ii; ++i) {
          if (i % rowComps == 0) {
            buf = 0;
            bits = 0;
          }

          while (bits < bpc) {
            buf = (buf << 8) | buffer[bufferPos++];
            bits += 8;
          }

          var remainingBits = bits - bpc;
          output[i] = buf >> remainingBits;
          buf = buf & ((1 << remainingBits) - 1);
          bits = remainingBits;
        }
      }
      return output;
    },
    getOpacity: function getOpacity() {
      var smask = this.smask;
      var width = this.width;
      var height = this.height;
      var buf = new Uint8Array(width * height);

      if (smask) {
        if (smask.image.getImage) {
          // smask is a DOM image
          var tempCanvas = new ScratchCanvas(width, height);
          var tempCtx = tempCanvas.getContext('2d');
          var domImage = smask.image.getImage();
          tempCtx.drawImage(domImage, 0, 0, domImage.width, domImage.height,
            0, 0, width, height);
          var data = tempCtx.getImageData(0, 0, width, height).data;
          for (var i = 0, j = 0, ii = width * height; i < ii; ++i, j += 4)
            buf[i] = data[j]; // getting first component value
          return buf;
        }
        var sw = smask.width;
        var sh = smask.height;
        if (sw != this.width || sh != this.height)
          error('smask dimensions do not match image dimensions: ' + sw +
                ' != ' + this.width + ', ' + sh + ' != ' + this.height);

        smask.fillGrayBuffer(buf);
        return buf;
      } else {
        for (var i = 0, ii = width * height; i < ii; ++i)
          buf[i] = 255;
      }
      return buf;
    },
    applyStencilMask: function applyStencilMask(buffer, inverseDecode) {
      var width = this.width, height = this.height;
      var bitStrideLength = (width + 7) >> 3;
      this.image.reset();
      var imgArray = this.image.getBytes(bitStrideLength * height);
      var imgArrayPos = 0;
      var i, j, mask, buf;
      // removing making non-masked pixels transparent
      var bufferPos = 3; // alpha component offset
      for (i = 0; i < height; i++) {
        mask = 0;
        for (j = 0; j < width; j++) {
          if (!mask) {
            buf = imgArray[imgArrayPos++];
            mask = 128;
          }
          if (!(buf & mask) == inverseDecode) {
            buffer[bufferPos] = 0;
          }
          bufferPos += 4;
          mask >>= 1;
        }
      }
    },
    fillRgbaBuffer: function fillRgbaBuffer(buffer, decodeMap) {
      var numComps = this.numComps;
      var width = this.width;
      var height = this.height;
      var bpc = this.bpc;

      // rows start at byte boundary;
      var rowBytes = (width * numComps * bpc + 7) >> 3;
      this.image.reset();
      var imgArray = this.image.getBytes(height * rowBytes);

      var comps = this.colorSpace.getRgbBuffer(
        this.getComponents(imgArray, decodeMap), bpc);
      var compsPos = 0;
      var opacity = this.getOpacity();
      var opacityPos = 0;
      var length = width * height * 4;

      for (var i = 0; i < length; i += 4) {
        buffer[i] = comps[compsPos++];
        buffer[i + 1] = comps[compsPos++];
        buffer[i + 2] = comps[compsPos++];
        buffer[i + 3] = opacity[opacityPos++];
      }
    },
    fillGrayBuffer: function fillGrayBuffer(buffer) {
      var numComps = this.numComps;
      if (numComps != 1)
        error('Reading gray scale from a color image: ' + numComps);

      var width = this.width;
      var height = this.height;
      var bpc = this.bpc;

      // rows start at byte boundary;
      var rowBytes = (width * numComps * bpc + 7) >> 3;
      this.image.reset();
      var imgArray = this.image.getBytes(height * rowBytes);

      var comps = this.getComponents(imgArray);
      var length = width * height;

      for (var i = 0; i < length; ++i)
        buffer[i] = comps[i];
    }
  };
  return constructor;
})();

var PDFFunction = (function() {
  var CONSTRUCT_SAMPLED = 0;
  var CONSTRUCT_INTERPOLATED = 2;
  var CONSTRUCT_STICHED = 3;
  var CONSTRUCT_POSTSCRIPT = 4;

  return {
    getSampleArray: function(size, outputSize, bps, str) {
      var length = 1;
      for (var i = 0; i < size.length; i++)
        length *= size[i];
      length *= outputSize;

      var array = [];
      var codeSize = 0;
      var codeBuf = 0;

      var strBytes = str.getBytes((length * bps + 7) / 8);
      var strIdx = 0;
      for (var i = 0; i < length; i++) {
        var b;
        while (codeSize < bps) {
          codeBuf <<= 8;
          codeBuf |= strBytes[strIdx++];
          codeSize += 8;
        }
        codeSize -= bps;
        array.push(codeBuf >> codeSize);
        codeBuf &= (1 << codeSize) - 1;
      }
      return array;
    },

    getIR: function(xref, fn) {
      var dict = fn.dict;
      if (!dict)
        dict = fn;

      var types = [this.constructSampled,
                   null,
                   this.constructInterpolated,
                   this.constructStiched,
                   this.constructPostScript];

      var typeNum = dict.get('FunctionType');
      var typeFn = types[typeNum];
      if (!typeFn)
        error('Unknown type of function');

      return typeFn.call(this, fn, dict, xref);
    },

    fromIR: function(IR) {
      var type = IR[0];
      switch (type) {
        case CONSTRUCT_SAMPLED:
          return this.constructSampledFromIR(IR);
        case CONSTRUCT_INTERPOLATED:
          return this.constructInterpolatedFromIR(IR);
        case CONSTRUCT_STICHED:
          return this.constructStichedFromIR(IR);
        case CONSTRUCT_POSTSCRIPT:
          return this.constructPostScriptFromIR(IR);
      }
    },

    parse: function(xref, fn) {
      var IR = this.getIR(xref, fn);
      return this.fromIR(IR);
    },

    constructSampled: function(str, dict) {
      var domain = dict.get('Domain');
      var range = dict.get('Range');

      if (!domain || !range)
        error('No domain or range');

      var inputSize = domain.length / 2;
      var outputSize = range.length / 2;

      if (inputSize != 1)
        error('No support for multi-variable inputs to functions: ' +
              inputSize);

      var size = dict.get('Size');
      var bps = dict.get('BitsPerSample');
      var order = dict.get('Order');
      if (!order)
        order = 1;
      if (order !== 1)
        error('No support for cubic spline interpolation: ' + order);

      var encode = dict.get('Encode');
      if (!encode) {
        encode = [];
        for (var i = 0; i < inputSize; ++i) {
          encode.push(0);
          encode.push(size[i] - 1);
        }
      }
      var decode = dict.get('Decode');
      if (!decode)
        decode = range;

      var samples = this.getSampleArray(size, outputSize, bps, str);

      return [
        CONSTRUCT_SAMPLED, inputSize, domain, encode, decode, samples, size,
        outputSize, bps, range
      ];
    },

    constructSampledFromIR: function(IR) {
      var inputSize = IR[1];
      var domain = IR[2];
      var encode = IR[3];
      var decode = IR[4];
      var samples = IR[5];
      var size = IR[6];
      var outputSize = IR[7];
      var bps = IR[8];
      var range = IR[9];

      return function(args) {
        var clip = function(v, min, max) {
          if (v > max)
            v = max;
          else if (v < min)
            v = min;
          return v;
        };

        if (inputSize != args.length)
          error('Incorrect number of arguments: ' + inputSize + ' != ' +
                args.length);

        for (var i = 0; i < inputSize; i++) {
          var i2 = i * 2;

          // clip to the domain
          var v = clip(args[i], domain[i2], domain[i2 + 1]);

          // encode
          v = encode[i2] + ((v - domain[i2]) *
                            (encode[i2 + 1] - encode[i2]) /
                            (domain[i2 + 1] - domain[i2]));

          // clip to the size
          args[i] = clip(v, 0, size[i] - 1);
        }

        // interpolate to table
        TODO('Multi-dimensional interpolation');
        var floor = Math.floor(args[0]);
        var ceil = Math.ceil(args[0]);
        var scale = args[0] - floor;

        floor *= outputSize;
        ceil *= outputSize;

        var output = [], v = 0;
        for (var i = 0; i < outputSize; ++i) {
          if (ceil == floor) {
            v = samples[ceil + i];
          } else {
            var low = samples[floor + i];
            var high = samples[ceil + i];
            v = low * scale + high * (1 - scale);
          }

          var i2 = i * 2;
          // decode
          v = decode[i2] + (v * (decode[i2 + 1] - decode[i2]) /
                            ((1 << bps) - 1));

          // clip to the domain
          output.push(clip(v, range[i2], range[i2 + 1]));
        }

        return output;
      }
    },

    constructInterpolated:
    function pdfFunctionConstructInterpolated(str, dict) {
      var c0 = dict.get('C0') || [0];
      var c1 = dict.get('C1') || [1];
      var n = dict.get('N');

      if (!isArray(c0) || !isArray(c1))
        error('Illegal dictionary for interpolated function');

      var length = c0.length;
      var diff = [];
      for (var i = 0; i < length; ++i)
        diff.push(c1[i] - c0[i]);

      return [CONSTRUCT_INTERPOLATED, c0, diff, n];
    },

    constructInterpolatedFromIR:
    function pdfFunctionconstructInterpolatedFromIR(IR) {
      var c0 = IR[1];
      var diff = IR[2];
      var n = IR[3];

      var length = diff.length;

      return function(args) {
        var x = n == 1 ? args[0] : Math.pow(args[0], n);

        var out = [];
        for (var j = 0; j < length; ++j)
          out.push(c0[j] + (x * diff[j]));

        return out;

      }
    },

    constructStiched: function pdfFunctionConstructStiched(fn, dict, xref) {
      var domain = dict.get('Domain');
      var range = dict.get('Range');

      if (!domain)
        error('No domain');

      var inputSize = domain.length / 2;
      if (inputSize != 1)
        error('Bad domain for stiched function');

      var fnRefs = dict.get('Functions');
      var fns = [];
      for (var i = 0, ii = fnRefs.length; i < ii; ++i)
        fns.push(PDFFunction.getIR(xref, xref.fetchIfRef(fnRefs[i])));

      var bounds = dict.get('Bounds');
      var encode = dict.get('Encode');

      return [CONSTRUCT_STICHED, domain, bounds, encode, fns];
    },

    constructStichedFromIR: function pdfFunctionConstructStichedFromIR(IR) {
      var domain = IR[1];
      var bounds = IR[2];
      var encode = IR[3];
      var fnsIR = IR[4];
      var fns = [];

      for (var i = 0; i < fnsIR.length; i++) {
        fns.push(PDFFunction.fromIR(fnsIR[i]));
      }

      return function(args) {
        var clip = function(v, min, max) {
          if (v > max)
            v = max;
          else if (v < min)
            v = min;
          return v;
        };

        // clip to domain
        var v = clip(args[0], domain[0], domain[1]);
        // calulate which bound the value is in
        for (var i = 0, ii = bounds.length; i < ii; ++i) {
          if (v < bounds[i])
            break;
        }

        // encode value into domain of function
        var dmin = domain[0];
        if (i > 0)
          dmin = bounds[i - 1];
        var dmax = domain[1];
        if (i < bounds.length)
          dmax = bounds[i];

        var rmin = encode[2 * i];
        var rmax = encode[2 * i + 1];

        var v2 = rmin + (v - dmin) * (rmax - rmin) / (dmax - dmin);

        // call the appropropriate function
        return fns[i]([v2]);
      };
    },

    constructPostScript: function pdfFunctionConstructPostScript() {
      return [CONSTRUCT_POSTSCRIPT];
    },

    constructPostScriptFromIR: function pdfFunctionConstructPostScriptFromIR() {
      TODO('unhandled type of function');
      return function() {
        return [255, 105, 180];
      };
    }
  };
})();

/**
 * A PDF document and page is build up of many objects. E.g. there are objects
 * for fonts, images, rendering code and such. These objects might get processed
 * inside of a worker. The `PDFObjects` implements some basic functions to
 * manage these objects.
 */
var PDFObjects = (function() {
  function PDFObjects() {
    this.objs = {};
  }

  PDFObjects.prototype = {
    objs: null,

    /**
     * Internal function.
     * Ensures there is an object defined for `objId`. Stores `data` on the
     * object *if* it is created.
     */
    ensureObj: function(objId, data) {
      if (!this.objs[objId]) {
        return this.objs[objId] = new Promise(objId, data);
      } else {
        return this.objs[objId];
      }
    },

    /**
     * If called *without* callback, this returns the data of `objId` but the
     * object needs to be resolved. If it isn't, this function throws.
     *
     * If called *with* a callback, the callback is called with the data of the
     * object once the object is resolved. That means, if you call this
     * function and the object is already resolved, the callback gets called
     * right away.
     */
    get: function(objId, callback) {
      // If there is a callback, then the get can be async and the object is
      // not required to be resolved right now
      if (callback) {
        this.ensureObj(objId).then(callback);
      }
      // If there isn't a callback, the user expects to get the resolved data
      // directly.
      else {
        var obj = this.objs[objId];

        // If there isn't an object yet or the object isn't resolved, then the
        // data isn't ready yet!
        if (!obj || !obj.isResolved) {
          debugger;
          throw 'Requesting object that isn\'t resolved yet ' + objId;
        }
        // Direct access.
        else {
          return obj.data;
        }
      }
    },

    /**
     * Resolves the object `objId` with optional `data`.
     */
    resolve: function(objId, data) {
      var objs = this.objs;

      // In case there is a promise already on this object, just resolve it.
      if (objs[objId]) {
        objs[objId].resolve(data);
      } else {
        this.ensureObj(objId, data);
      }
    },

    onData: function(objId, callback) {
      this.ensureObj(objId).onData(callback);
    },

    isResolved: function(objId) {
      var objs = this.objs;
      if (!objs[objId]) {
        return false;
      } else {
        return objs[objId].isResolved;
      }
    },

    hasData: function(objId) {
      var objs = this.objs;
      if (!objs[objId]) {
        return false;
      } else {
        return objs[objId].hasData;
      }
    },

    /**
     * Sets the data of an object but *doesn't* resolve it.
     */
    setData: function(objId, data) {
      // Watchout! If you call `this.ensureObj(objId, data)` you'll gonna create
      // a *resolved* promise which shouldn't be the case!
      this.ensureObj(objId).data = data;
    }
  };
  return PDFObjects;
})();

/**
 * 'Promise' object.
 * Each object that is stored in PDFObjects is based on a Promise object that
 * contains the status of the object and the data. There migth be situations,
 * where a function want to use the value of an object, but it isn't ready at
 * that time. To get a notification, once the object is ready to be used, s.o.
 * can add a callback using the `then` method on the promise that then calls
 * the callback once the object gets resolved.
 * A promise can get resolved only once and only once the data of the promise
 * can be set. If any of these happens twice or the data is required before
 * it was set, an exception is throw.
 */
var Promise = (function() {
  var EMPTY_PROMISE = {};

  /**
   * If `data` is passed in this constructor, the promise is created resolved.
   * If there isn't data, it isn't resolved at the beginning.
   */
  function Promise(name, data) {
    this.name = name;
    // If you build a promise and pass in some data it's already resolved.
    if (data != null) {
      this.isResolved = true;
      this._data = data;
      this.hasData = true;
    } else {
      this.isResolved = false;
      this._data = EMPTY_PROMISE;
    }
    this.callbacks = [];
  };

  Promise.prototype = {
    hasData: false,

    set data(data) {
      if (data === undefined) {
        return;
      }
      if (this._data !== EMPTY_PROMISE) {
        throw 'Promise ' + this.name +
                                ': Cannot set the data of a promise twice';
      }
      this._data = data;
      this.hasData = true;

      if (this.onDataCallback) {
        this.onDataCallback(data);
      }
    },

    get data() {
      if (this._data === EMPTY_PROMISE) {
        throw 'Promise ' + this.name + ': Cannot get data that isn\'t set';
      }
      return this._data;
    },

    onData: function(callback) {
      if (this._data !== EMPTY_PROMISE) {
        callback(this._data);
      } else {
        this.onDataCallback = callback;
      }
    },

    resolve: function(data) {
      if (this.isResolved) {
        throw 'A Promise can be resolved only once ' + this.name;
      }

      this.isResolved = true;
      this.data = data;
      var callbacks = this.callbacks;

      for (var i = 0; i < callbacks.length; i++) {
        callbacks[i].call(null, data);
      }
    },

    then: function(callback) {
      if (!callback) {
        throw 'Requiring callback' + this.name;
      }

      // If the promise is already resolved, call the callback directly.
      if (this.isResolved) {
        var data = this.data;
        callback.call(null, data);
      } else {
        this.callbacks.push(callback);
      }
    }
  };
  return Promise;
})();<|MERGE_RESOLUTION|>--- conflicted
+++ resolved
@@ -3510,23 +3510,6 @@
       }
       return shadow(this, 'rotate', rotate);
     },
-<<<<<<< HEAD
-=======
-    startRendering: function pageStartRendering(canvasCtx, continuation) {
-      var self = this;
-      var stats = self.stats;
-      stats.compile = stats.fonts = stats.render = 0;
-      if (!this.content) {
-        setTimeout(function norenderingSetTimeout() {
-          if (continuation) continuation(null);
-        });
-        return;
-      }
-
-      var gfx = new CanvasGraphics(canvasCtx);
-      var fonts = [];
-      var images = new ImagesLoader();
->>>>>>> 27ad798d
 
     startRenderingFromIRQueue: function startRenderingFromIRQueue(
                                                 IRQueue, fonts) {
@@ -4710,12 +4693,8 @@
       var xobjs = xref.fetchIfRef(resources.get('XObject')) || new Dict();
       var patterns = xref.fetchIfRef(resources.get('Pattern')) || new Dict();
       var parser = new Parser(new Lexer(stream), false);
-<<<<<<< HEAD
       var res = resources;
       var args = [], obj;
-=======
-      var args = [], argsArray = [], fnArray = [], obj;
->>>>>>> 27ad798d
       var getObjBt = function getObjBt() {
         parser = this.oldParser;
         return { name: 'BT' };
@@ -6093,14 +6072,6 @@
 
       var tmpCanvas = new this.ScratchCanvas(w, h);
       var tmpCtx = tmpCanvas.getContext('2d');
-<<<<<<< HEAD
-      var fillColor = this.current.fillColor;
-
-      tmpCtx.fillStyle = (fillColor && fillColor.type === 'Pattern') ?
-        fillColor.getPattern(tmpCtx) : fillColor;
-      tmpCtx.fillRect(0, 0, w, h);
-
-=======
       if (imageObj.imageMask) {
         var fillColor = this.current.fillColor;
         tmpCtx.fillStyle = (fillColor && fillColor.hasOwnProperty('type') &&
@@ -6108,7 +6079,6 @@
                             fillColor.getPattern(tmpCtx) : fillColor;
         tmpCtx.fillRect(0, 0, w, h);
       }
->>>>>>> 27ad798d
       var imgData = tmpCtx.getImageData(0, 0, w, h);
       var pixels = imgData.data;
 
