<html>
<head>
  <title>pdf.js test slave</title>
  <style type="text/css"></style>
  <script type="text/javascript" src="/pdf.js"></script>
  <script type="text/javascript" src="/fonts.js"></script>
  <script type="text/javascript" src="/crypto.js"></script>
  <script type="text/javascript" src="/glyphlist.js"></script>
<<<<<<< HEAD
  <script type="application/javascript">
var appPath, browser, canvas, currentTask, currentTaskIdx, failure, manifest, numPages, pdfDoc, stdout;

function queryParams() {
    var qs = window.location.search.substring(1);
    var kvs = qs.split("&");
    var params = { };
    for (var i = 0; i < kvs.length; ++i) {
        var kv = kvs[i].split("=");
        params[unescape(kv[0])] = unescape(kv[1]);
    }
    return params;
}

function load() {
  var params = queryParams();
  browser = params.browser;
  manifestFile = params.manifestFile;
  appPath = params.path;

  canvas = document.createElement("canvas");
  canvas.mozOpaque = true;
  stdout = document.getElementById("stdout");

  log("Harness thinks this browser is '"+ browser + "' with path " + appPath + "\n");
  log("Fetching manifest "+ manifestFile +"...");

  var r = new XMLHttpRequest();
  r.open("GET", manifestFile, false);
  r.onreadystatechange = function(e) {
    if (r.readyState == 4) {
      log("done\n");

      manifest = JSON.parse(r.responseText);
      currentTaskIdx = 0, nextTask();
    }
  };
  r.send(null);
}

function nextTask() {
  if (currentTaskIdx == manifest.length) {
    return done();
  }
  currentTask = manifest[currentTaskIdx];
  currentTask.round = 0;

  log("Loading file "+ currentTask.file +"\n");

  var r = new XMLHttpRequest();
  r.open("GET", currentTask.file);
  r.mozResponseType = r.responseType = "arraybuffer";
  r.onreadystatechange = function() {
    if (r.readyState == 4) {
      var data = r.mozResponseArrayBuffer || r.mozResponse ||
                 r.responseArrayBuffer || r.response;

      try {
        pdfDoc = new PDFDoc(new Stream(data));
        numPages = pdfDoc.numPages;
      } catch(e) {
        numPages = 1;
        failure = 'load PDF doc: '+ e.toString();
      }

      currentTask.pageNum = 1, nextPage();
    }    
  };
  r.send(null);
}

function nextPage() {
  if (currentTask.pageNum > numPages) {
    if (++currentTask.round < currentTask.rounds) {
      log("  Round "+ (1 + currentTask.round) +"\n");
      currentTask.pageNum = 1;
    } else {
      ++currentTaskIdx, nextTask();
      return;
    }
  }

  failure = '';
  log("    loading page "+ currentTask.pageNum +"... ");

  var ctx = canvas.getContext("2d");

  var fonts = [];
  var imagesLoader = new ImagesLoader();
  var gfx = null;
  try {
    gfx = new CanvasGraphics(ctx);
    currentPage = pdfDoc.getPage(currentTask.pageNum);
    currentPage.compile(gfx, fonts, imagesLoader);
  } catch(e) {
    failure = 'compile: '+ e.toString();
  }

  try {
    var pdfToCssUnitsCoef = 96.0 / 72.0;
    // using mediaBox for the canvas size
    var pageWidth = (currentPage.mediaBox[2] - currentPage.mediaBox[0]);
    var pageHeight = (currentPage.mediaBox[3] - currentPage.mediaBox[1]);
    canvas.width = pageWidth * pdfToCssUnitsCoef;
    canvas.height = pageHeight * pdfToCssUnitsCoef;
    clear(ctx);
  } catch(e) {
    failure = 'page setup: '+ e.toString();
  }

  if (failure) {
    // Skip right to snapshotting if there was a failure, since the
    // fonts might be in an inconsistent state.
    snapshotCurrentPage(gfx);
    return;
  }

  imagesLoader.notifyOnLoad(function() {
    if (failure) {
      snapshotCurrentPage(gfx);
      return;
    }

    try {
      FontLoader.bind(fonts, function() { snapshotCurrentPage(gfx); });
    } catch(e) {
      failure = 'fonts: '+ e.toString();
    }
  });
}

function snapshotCurrentPage(gfx) {
  log("done, snapshotting... ");

  if (!failure) {
    try {
      currentPage.display(gfx);
    } catch(e) {
      failure = 'render: '+ e.toString();
    }
  }

  sendTaskResult(canvas.toDataURL("image/png"));
  log("done"+ (failure ? " (failed!)" : "") +"\n");

  // Set up the next request
  backoff = (inFlightRequests > 0) ? inFlightRequests * 10 : 0;
  setTimeout(function() {
      ++currentTask.pageNum, nextPage();
    },
    backoff
  );
}

function sendQuitRequest() {
  var r = new XMLHttpRequest();
  r.open("POST", "/tellMeToQuit?path=" + escape(appPath), false);
  r.send("");
}

function quitApp() {
  log("Done!");
  document.body.innerHTML = "Tests are finished.  <h1>CLOSE ME!</h1>";
  if (window.SpecialPowers) {
    SpecialPowers.quitApplication();
  } else {
    sendQuitRequest();
    window.close();
  }
}

function done() {
  if (inFlightRequests > 0) {
    document.getElementById("inFlightCount").innerHTML = inFlightRequests;
    setTimeout(done, 100);
  } else {
    setTimeout(quitApp, 100);
  }
}

var inFlightRequests = 0;
function sendTaskResult(snapshot) {
  var result = { browser: browser,
                 id: currentTask.id,
                 numPages: numPages,
                 failure: failure,
                 file: currentTask.file,
                 round: currentTask.round,
                 page: currentTask.pageNum,
                 snapshot: snapshot };

  var r = new XMLHttpRequest();
  // (The POST URI is ignored atm.)
  r.open("POST", "/submit_task_results", true);
  r.setRequestHeader("Content-Type", "application/json");
  r.onreadystatechange = function(e) {
    if (r.readyState == 4) {
      inFlightRequests--;
    }
  }
  document.getElementById("inFlightCount").innerHTML = inFlightRequests++;
  r.send(JSON.stringify(result));
}

function clear(ctx) {
  ctx.save();
  ctx.fillStyle = "rgb(255, 255, 255)";
  ctx.fillRect(0, 0, canvas.width, canvas.height);
  ctx.restore();
}

/* Auto-scroll if the scrollbar is near the bottom, otherwise do nothing. */
function checkScrolling() {
  if ((stdout.scrollHeight - stdout.scrollTop) <= stdout.offsetHeight) {
    stdout.scrollTop = stdout.scrollHeight;
  }
}

function log(str) {
  stdout.innerHTML += str;
  checkScrolling();
}
  </script>
=======
  <script type="text/javascript" src="driver.js"></script>
>>>>>>> b59a27a2
</head>

<body onload="load();">
  <pre style="width:800; height:800; overflow: scroll;"id="stdout"></pre>
  <p>Inflight requests: <span id="inFlightCount"></span></p>
</body>

</html><|MERGE_RESOLUTION|>--- conflicted
+++ resolved
@@ -6,233 +6,7 @@
   <script type="text/javascript" src="/fonts.js"></script>
   <script type="text/javascript" src="/crypto.js"></script>
   <script type="text/javascript" src="/glyphlist.js"></script>
-<<<<<<< HEAD
-  <script type="application/javascript">
-var appPath, browser, canvas, currentTask, currentTaskIdx, failure, manifest, numPages, pdfDoc, stdout;
-
-function queryParams() {
-    var qs = window.location.search.substring(1);
-    var kvs = qs.split("&");
-    var params = { };
-    for (var i = 0; i < kvs.length; ++i) {
-        var kv = kvs[i].split("=");
-        params[unescape(kv[0])] = unescape(kv[1]);
-    }
-    return params;
-}
-
-function load() {
-  var params = queryParams();
-  browser = params.browser;
-  manifestFile = params.manifestFile;
-  appPath = params.path;
-
-  canvas = document.createElement("canvas");
-  canvas.mozOpaque = true;
-  stdout = document.getElementById("stdout");
-
-  log("Harness thinks this browser is '"+ browser + "' with path " + appPath + "\n");
-  log("Fetching manifest "+ manifestFile +"...");
-
-  var r = new XMLHttpRequest();
-  r.open("GET", manifestFile, false);
-  r.onreadystatechange = function(e) {
-    if (r.readyState == 4) {
-      log("done\n");
-
-      manifest = JSON.parse(r.responseText);
-      currentTaskIdx = 0, nextTask();
-    }
-  };
-  r.send(null);
-}
-
-function nextTask() {
-  if (currentTaskIdx == manifest.length) {
-    return done();
-  }
-  currentTask = manifest[currentTaskIdx];
-  currentTask.round = 0;
-
-  log("Loading file "+ currentTask.file +"\n");
-
-  var r = new XMLHttpRequest();
-  r.open("GET", currentTask.file);
-  r.mozResponseType = r.responseType = "arraybuffer";
-  r.onreadystatechange = function() {
-    if (r.readyState == 4) {
-      var data = r.mozResponseArrayBuffer || r.mozResponse ||
-                 r.responseArrayBuffer || r.response;
-
-      try {
-        pdfDoc = new PDFDoc(new Stream(data));
-        numPages = pdfDoc.numPages;
-      } catch(e) {
-        numPages = 1;
-        failure = 'load PDF doc: '+ e.toString();
-      }
-
-      currentTask.pageNum = 1, nextPage();
-    }    
-  };
-  r.send(null);
-}
-
-function nextPage() {
-  if (currentTask.pageNum > numPages) {
-    if (++currentTask.round < currentTask.rounds) {
-      log("  Round "+ (1 + currentTask.round) +"\n");
-      currentTask.pageNum = 1;
-    } else {
-      ++currentTaskIdx, nextTask();
-      return;
-    }
-  }
-
-  failure = '';
-  log("    loading page "+ currentTask.pageNum +"... ");
-
-  var ctx = canvas.getContext("2d");
-
-  var fonts = [];
-  var imagesLoader = new ImagesLoader();
-  var gfx = null;
-  try {
-    gfx = new CanvasGraphics(ctx);
-    currentPage = pdfDoc.getPage(currentTask.pageNum);
-    currentPage.compile(gfx, fonts, imagesLoader);
-  } catch(e) {
-    failure = 'compile: '+ e.toString();
-  }
-
-  try {
-    var pdfToCssUnitsCoef = 96.0 / 72.0;
-    // using mediaBox for the canvas size
-    var pageWidth = (currentPage.mediaBox[2] - currentPage.mediaBox[0]);
-    var pageHeight = (currentPage.mediaBox[3] - currentPage.mediaBox[1]);
-    canvas.width = pageWidth * pdfToCssUnitsCoef;
-    canvas.height = pageHeight * pdfToCssUnitsCoef;
-    clear(ctx);
-  } catch(e) {
-    failure = 'page setup: '+ e.toString();
-  }
-
-  if (failure) {
-    // Skip right to snapshotting if there was a failure, since the
-    // fonts might be in an inconsistent state.
-    snapshotCurrentPage(gfx);
-    return;
-  }
-
-  imagesLoader.notifyOnLoad(function() {
-    if (failure) {
-      snapshotCurrentPage(gfx);
-      return;
-    }
-
-    try {
-      FontLoader.bind(fonts, function() { snapshotCurrentPage(gfx); });
-    } catch(e) {
-      failure = 'fonts: '+ e.toString();
-    }
-  });
-}
-
-function snapshotCurrentPage(gfx) {
-  log("done, snapshotting... ");
-
-  if (!failure) {
-    try {
-      currentPage.display(gfx);
-    } catch(e) {
-      failure = 'render: '+ e.toString();
-    }
-  }
-
-  sendTaskResult(canvas.toDataURL("image/png"));
-  log("done"+ (failure ? " (failed!)" : "") +"\n");
-
-  // Set up the next request
-  backoff = (inFlightRequests > 0) ? inFlightRequests * 10 : 0;
-  setTimeout(function() {
-      ++currentTask.pageNum, nextPage();
-    },
-    backoff
-  );
-}
-
-function sendQuitRequest() {
-  var r = new XMLHttpRequest();
-  r.open("POST", "/tellMeToQuit?path=" + escape(appPath), false);
-  r.send("");
-}
-
-function quitApp() {
-  log("Done!");
-  document.body.innerHTML = "Tests are finished.  <h1>CLOSE ME!</h1>";
-  if (window.SpecialPowers) {
-    SpecialPowers.quitApplication();
-  } else {
-    sendQuitRequest();
-    window.close();
-  }
-}
-
-function done() {
-  if (inFlightRequests > 0) {
-    document.getElementById("inFlightCount").innerHTML = inFlightRequests;
-    setTimeout(done, 100);
-  } else {
-    setTimeout(quitApp, 100);
-  }
-}
-
-var inFlightRequests = 0;
-function sendTaskResult(snapshot) {
-  var result = { browser: browser,
-                 id: currentTask.id,
-                 numPages: numPages,
-                 failure: failure,
-                 file: currentTask.file,
-                 round: currentTask.round,
-                 page: currentTask.pageNum,
-                 snapshot: snapshot };
-
-  var r = new XMLHttpRequest();
-  // (The POST URI is ignored atm.)
-  r.open("POST", "/submit_task_results", true);
-  r.setRequestHeader("Content-Type", "application/json");
-  r.onreadystatechange = function(e) {
-    if (r.readyState == 4) {
-      inFlightRequests--;
-    }
-  }
-  document.getElementById("inFlightCount").innerHTML = inFlightRequests++;
-  r.send(JSON.stringify(result));
-}
-
-function clear(ctx) {
-  ctx.save();
-  ctx.fillStyle = "rgb(255, 255, 255)";
-  ctx.fillRect(0, 0, canvas.width, canvas.height);
-  ctx.restore();
-}
-
-/* Auto-scroll if the scrollbar is near the bottom, otherwise do nothing. */
-function checkScrolling() {
-  if ((stdout.scrollHeight - stdout.scrollTop) <= stdout.offsetHeight) {
-    stdout.scrollTop = stdout.scrollHeight;
-  }
-}
-
-function log(str) {
-  stdout.innerHTML += str;
-  checkScrolling();
-}
-  </script>
-=======
   <script type="text/javascript" src="driver.js"></script>
->>>>>>> b59a27a2
 </head>
 
 <body onload="load();">
