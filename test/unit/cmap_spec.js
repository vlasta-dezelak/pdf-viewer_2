/* Copyright 2017 Mozilla Foundation
 *
 * Licensed under the Apache License, Version 2.0 (the "License");
 * you may not use this file except in compliance with the License.
 * You may obtain a copy of the License at
 *
 *     http://www.apache.org/licenses/LICENSE-2.0
 *
 * Unless required by applicable law or agreed to in writing, software
 * distributed under the License is distributed on an "AS IS" BASIS,
 * WITHOUT WARRANTIES OR CONDITIONS OF ANY KIND, either express or implied.
 * See the License for the specific language governing permissions and
 * limitations under the License.
 */

import { CMap, CMapFactory, IdentityCMap } from "../../src/core/cmap.js";
import { DOMCMapReaderFactory } from "../../src/display/display_utils.js";
import { isNodeJS } from "../../src/shared/is_node.js";
import { Name } from "../../src/core/primitives.js";
<<<<<<< HEAD
import { NodeCMapReaderFactory } from "./test_utils.js";
=======
import { NodeCMapReaderFactory } from "../../src/display/node_utils.js";
>>>>>>> e389ed62
import { StringStream } from "../../src/core/stream.js";

var cMapUrl = {
  dom: "../../external/bcmaps/",
  node: "./external/bcmaps/",
};
var cMapPacked = true;

describe("cmap", function () {
  var fetchBuiltInCMap;

  beforeAll(function (done) {
    // Allow CMap testing in Node.js, e.g. for Travis.
    var CMapReaderFactory;
    if (isNodeJS) {
      CMapReaderFactory = new NodeCMapReaderFactory({
        baseUrl: cMapUrl.node,
        isCompressed: cMapPacked,
      });
    } else {
      CMapReaderFactory = new DOMCMapReaderFactory({
        baseUrl: cMapUrl.dom,
        isCompressed: cMapPacked,
      });
    }

    fetchBuiltInCMap = function (name) {
      return CMapReaderFactory.fetch({
        name,
      });
    };
    done();
  });

  afterAll(function () {
    fetchBuiltInCMap = null;
  });

  it("parses beginbfchar", function (done) {
    // prettier-ignore
    var str = "2 beginbfchar\n" +
              "<03> <00>\n" +
              "<04> <01>\n" +
              "endbfchar\n";
    var stream = new StringStream(str);
    var cmapPromise = CMapFactory.create({ encoding: stream });
    cmapPromise
      .then(function (cmap) {
        expect(cmap.lookup(0x03)).toEqual(String.fromCharCode(0x00));
        expect(cmap.lookup(0x04)).toEqual(String.fromCharCode(0x01));
        expect(cmap.lookup(0x05)).toBeUndefined();
        done();
      })
      .catch(function (reason) {
        done.fail(reason);
      });
  });
  it("parses beginbfrange with range", function (done) {
    // prettier-ignore
    var str = "1 beginbfrange\n" +
              "<06> <0B> 0\n" +
              "endbfrange\n";
    var stream = new StringStream(str);
    var cmapPromise = CMapFactory.create({ encoding: stream });
    cmapPromise
      .then(function (cmap) {
        expect(cmap.lookup(0x05)).toBeUndefined();
        expect(cmap.lookup(0x06)).toEqual(String.fromCharCode(0x00));
        expect(cmap.lookup(0x0b)).toEqual(String.fromCharCode(0x05));
        expect(cmap.lookup(0x0c)).toBeUndefined();
        done();
      })
      .catch(function (reason) {
        done.fail(reason);
      });
  });
  it("parses beginbfrange with array", function (done) {
    // prettier-ignore
    var str = "1 beginbfrange\n" +
              "<0D> <12> [ 0 1 2 3 4 5 ]\n" +
              "endbfrange\n";
    var stream = new StringStream(str);
    var cmapPromise = CMapFactory.create({ encoding: stream });
    cmapPromise
      .then(function (cmap) {
        expect(cmap.lookup(0x0c)).toBeUndefined();
        expect(cmap.lookup(0x0d)).toEqual(0x00);
        expect(cmap.lookup(0x12)).toEqual(0x05);
        expect(cmap.lookup(0x13)).toBeUndefined();
        done();
      })
      .catch(function (reason) {
        done.fail(reason);
      });
  });
  it("parses begincidchar", function (done) {
    // prettier-ignore
    var str = "1 begincidchar\n" +
              "<14> 0\n" +
              "endcidchar\n";
    var stream = new StringStream(str);
    var cmapPromise = CMapFactory.create({ encoding: stream });
    cmapPromise
      .then(function (cmap) {
        expect(cmap.lookup(0x14)).toEqual(0x00);
        expect(cmap.lookup(0x15)).toBeUndefined();
        done();
      })
      .catch(function (reason) {
        done.fail(reason);
      });
  });
  it("parses begincidrange", function (done) {
    // prettier-ignore
    var str = "1 begincidrange\n" +
              "<0016> <001B>   0\n" +
              "endcidrange\n";
    var stream = new StringStream(str);
    var cmapPromise = CMapFactory.create({ encoding: stream });
    cmapPromise
      .then(function (cmap) {
        expect(cmap.lookup(0x15)).toBeUndefined();
        expect(cmap.lookup(0x16)).toEqual(0x00);
        expect(cmap.lookup(0x1b)).toEqual(0x05);
        expect(cmap.lookup(0x1c)).toBeUndefined();
        done();
      })
      .catch(function (reason) {
        done.fail(reason);
      });
  });
  it("decodes codespace ranges", function (done) {
    // prettier-ignore
    var str = "1 begincodespacerange\n" +
              "<01> <02>\n" +
              "<00000003> <00000004>\n" +
              "endcodespacerange\n";
    var stream = new StringStream(str);
    var cmapPromise = CMapFactory.create({ encoding: stream });
    cmapPromise
      .then(function (cmap) {
        var c = {};
        cmap.readCharCode(String.fromCharCode(1), 0, c);
        expect(c.charcode).toEqual(1);
        expect(c.length).toEqual(1);
        cmap.readCharCode(String.fromCharCode(0, 0, 0, 3), 0, c);
        expect(c.charcode).toEqual(3);
        expect(c.length).toEqual(4);
        done();
      })
      .catch(function (reason) {
        done.fail(reason);
      });
  });
  it("decodes 4 byte codespace ranges", function (done) {
    // prettier-ignore
    var str = "1 begincodespacerange\n" +
              "<8EA1A1A1> <8EA1FEFE>\n" +
              "endcodespacerange\n";
    var stream = new StringStream(str);
    var cmapPromise = CMapFactory.create({ encoding: stream });
    cmapPromise
      .then(function (cmap) {
        var c = {};
        cmap.readCharCode(String.fromCharCode(0x8e, 0xa1, 0xa1, 0xa1), 0, c);
        expect(c.charcode).toEqual(0x8ea1a1a1);
        expect(c.length).toEqual(4);
        done();
      })
      .catch(function (reason) {
        done.fail(reason);
      });
  });
  it("read usecmap", function (done) {
    var str = "/Adobe-Japan1-1 usecmap\n";
    var stream = new StringStream(str);
    var cmapPromise = CMapFactory.create({
      encoding: stream,
      fetchBuiltInCMap,
      useCMap: null,
    });
    cmapPromise
      .then(function (cmap) {
        expect(cmap instanceof CMap).toEqual(true);
        expect(cmap.useCMap).not.toBeNull();
        expect(cmap.builtInCMap).toBeFalsy();
        expect(cmap.length).toEqual(0x20a7);
        expect(cmap.isIdentityCMap).toEqual(false);
        done();
      })
      .catch(function (reason) {
        done.fail(reason);
      });
  });
  it("parses cmapname", function (done) {
    var str = "/CMapName /Identity-H def\n";
    var stream = new StringStream(str);
    var cmapPromise = CMapFactory.create({ encoding: stream });
    cmapPromise
      .then(function (cmap) {
        expect(cmap.name).toEqual("Identity-H");
        done();
      })
      .catch(function (reason) {
        done.fail(reason);
      });
  });
  it("parses wmode", function (done) {
    var str = "/WMode 1 def\n";
    var stream = new StringStream(str);
    var cmapPromise = CMapFactory.create({ encoding: stream });
    cmapPromise
      .then(function (cmap) {
        expect(cmap.vertical).toEqual(true);
        done();
      })
      .catch(function (reason) {
        done.fail(reason);
      });
  });
  it("loads built in cmap", function (done) {
    var cmapPromise = CMapFactory.create({
      encoding: Name.get("Adobe-Japan1-1"),
      fetchBuiltInCMap,
      useCMap: null,
    });
    cmapPromise
      .then(function (cmap) {
        expect(cmap instanceof CMap).toEqual(true);
        expect(cmap.useCMap).toBeNull();
        expect(cmap.builtInCMap).toBeTruthy();
        expect(cmap.length).toEqual(0x20a7);
        expect(cmap.isIdentityCMap).toEqual(false);
        done();
      })
      .catch(function (reason) {
        done.fail(reason);
      });
  });
  it("loads built in identity cmap", function (done) {
    var cmapPromise = CMapFactory.create({
      encoding: Name.get("Identity-H"),
      fetchBuiltInCMap,
      useCMap: null,
    });
    cmapPromise
      .then(function (cmap) {
        expect(cmap instanceof IdentityCMap).toEqual(true);
        expect(cmap.vertical).toEqual(false);
        expect(cmap.length).toEqual(0x10000);
        expect(function () {
          return cmap.isIdentityCMap;
        }).toThrow(new Error("should not access .isIdentityCMap"));
        done();
      })
      .catch(function (reason) {
        done.fail(reason);
      });
  });

  it("attempts to load a non-existent built-in CMap", function (done) {
    var cmapPromise = CMapFactory.create({
      encoding: Name.get("null"),
      fetchBuiltInCMap,
      useCMap: null,
    });
    cmapPromise.then(
      function () {
        done.fail("No CMap should be loaded");
      },
      function (reason) {
        expect(reason instanceof Error).toEqual(true);
        expect(reason.message).toEqual("Unknown CMap name: null");
        done();
      }
    );
  });

  it("attempts to load a built-in CMap without the necessary API parameters", function (done) {
    function tmpFetchBuiltInCMap(name) {
      var CMapReaderFactory = isNodeJS
        ? new NodeCMapReaderFactory({})
        : new DOMCMapReaderFactory({});
      return CMapReaderFactory.fetch({
        name,
      });
    }

    var cmapPromise = CMapFactory.create({
      encoding: Name.get("Adobe-Japan1-1"),
      fetchBuiltInCMap: tmpFetchBuiltInCMap,
      useCMap: null,
    });
    cmapPromise.then(
      function () {
        done.fail("No CMap should be loaded");
      },
      function (reason) {
        expect(reason instanceof Error).toEqual(true);
        expect(reason.message).toEqual(
          'The CMap "baseUrl" parameter must be specified, ensure that ' +
            'the "cMapUrl" and "cMapPacked" API parameters are provided.'
        );
        done();
      }
    );
  });

  it("attempts to load a built-in CMap with inconsistent API parameters", function (done) {
    function tmpFetchBuiltInCMap(name) {
      let CMapReaderFactory;
      if (isNodeJS) {
        CMapReaderFactory = new NodeCMapReaderFactory({
          baseUrl: cMapUrl.node,
          isCompressed: false,
        });
      } else {
        CMapReaderFactory = new DOMCMapReaderFactory({
          baseUrl: cMapUrl.dom,
          isCompressed: false,
        });
      }
      return CMapReaderFactory.fetch({
        name,
      });
    }

    const cmapPromise = CMapFactory.create({
      encoding: Name.get("Adobe-Japan1-1"),
      fetchBuiltInCMap: tmpFetchBuiltInCMap,
      useCMap: null,
    });
    cmapPromise.then(
      function () {
        done.fail("No CMap should be loaded");
      },
      function (reason) {
        expect(reason instanceof Error).toEqual(true);
        const message = reason.message;
        expect(message.startsWith("Unable to load CMap at: ")).toEqual(true);
        expect(message.endsWith("/external/bcmaps/Adobe-Japan1-1")).toEqual(
          true
        );
        done();
      }
    );
  });
});<|MERGE_RESOLUTION|>--- conflicted
+++ resolved
@@ -17,11 +17,7 @@
 import { DOMCMapReaderFactory } from "../../src/display/display_utils.js";
 import { isNodeJS } from "../../src/shared/is_node.js";
 import { Name } from "../../src/core/primitives.js";
-<<<<<<< HEAD
-import { NodeCMapReaderFactory } from "./test_utils.js";
-=======
 import { NodeCMapReaderFactory } from "../../src/display/node_utils.js";
->>>>>>> e389ed62
 import { StringStream } from "../../src/core/stream.js";
 
 var cMapUrl = {
