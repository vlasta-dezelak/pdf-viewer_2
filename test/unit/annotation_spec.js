/* Copyright 2017 Mozilla Foundation
 *
 * Licensed under the Apache License, Version 2.0 (the "License");
 * you may not use this file except in compliance with the License.
 * You may obtain a copy of the License at
 *
 *     http://www.apache.org/licenses/LICENSE-2.0
 *
 * Unless required by applicable law or agreed to in writing, software
 * distributed under the License is distributed on an "AS IS" BASIS,
 * WITHOUT WARRANTIES OR CONDITIONS OF ANY KIND, either express or implied.
 * See the License for the specific language governing permissions and
 * limitations under the License.
 */

import {
  Annotation, AnnotationBorderStyle, AnnotationFactory
} from '../../src/core/annotation';
import {
  AnnotationBorderStyleType, AnnotationFieldFlag, AnnotationFlag,
  AnnotationType, stringToBytes, stringToUTF8String
} from '../../src/shared/util';
import { Dict, Name, Ref } from '../../src/core/primitives';
import { Lexer, Parser } from '../../src/core/parser';
import { StringStream } from '../../src/core/stream';
import { XRefMock } from './test_utils';

describe('annotation', function() {
  function PDFManagerMock(params) {
    this.docBaseUrl = params.docBaseUrl || null;
  }
  PDFManagerMock.prototype = {};

  function IdFactoryMock(params) {
    var uniquePrefix = params.prefix || 'p0_';
    var idCounters = {
      obj: params.startObjId || 0,
    };
    return {
      createObjId() {
        return uniquePrefix + (++idCounters.obj);
      },
    };
  }
  IdFactoryMock.prototype = {};

  var pdfManagerMock, idFactoryMock;

  beforeAll(function (done) {
    pdfManagerMock = new PDFManagerMock({
      docBaseUrl: null,
    });
    idFactoryMock = new IdFactoryMock({ });
    done();
  });

  afterAll(function () {
    pdfManagerMock = null;
    idFactoryMock = null;
  });

  describe('AnnotationFactory', function () {
    it('should get id for annotation', function () {
      var annotationDict = new Dict();
      annotationDict.set('Type', Name.get('Annot'));
      annotationDict.set('Subtype', Name.get('Link'));

      var annotationRef = new Ref(10, 0);
      var xref = new XRefMock([
        { ref: annotationRef, data: annotationDict, }
      ]);

<<<<<<< HEAD
      annotationFactory.create(xref, annotationRef,
        pdfManagerMock, idFactoryMock).then(function (annotation) {
        var data = annotation.data;
        expect(data.annotationType).toEqual(AnnotationType.LINK);
=======
      var annotation = AnnotationFactory.create(xref, annotationRef,
                                                pdfManagerMock, idFactoryMock);
      var data = annotation.data;
      expect(data.annotationType).toEqual(AnnotationType.LINK);
>>>>>>> 066fea9c

        expect(data.id).toEqual('10R');
      });
    });

    it('should handle, and get fallback id\'s for, annotations that are not ' +
       'indirect objects (issue 7569)', function () {
      var annotationDict = new Dict();
      annotationDict.set('Type', Name.get('Annot'));
      annotationDict.set('Subtype', Name.get('Link'));

      var xref = new XRefMock();
      var idFactory = new IdFactoryMock({
        prefix: 'p0_',
        startObjId: 0,
      });

<<<<<<< HEAD
      annotationFactory.create(xref, annotationDict,
                pdfManagerMock, idFactory).then(function (annotation1) {
        var data1 = annotation1.data;
        expect(data1.annotationType).toEqual(AnnotationType.LINK);
        expect(data1.id).toEqual('annot_p0_1');
      });
      annotationFactory.create(xref, annotationDict,
                pdfManagerMock, idFactory).then(function (annotation2) {
        var data2 = annotation2.data;
        expect(data2.annotationType).toEqual(AnnotationType.LINK);
        expect(data2.id).toEqual('annot_p0_2');
      });
=======
      var annotation1 = AnnotationFactory.create(xref, annotationDict,
                                                 pdfManagerMock, idFactory);
      var annotation2 = AnnotationFactory.create(xref, annotationDict,
                                                 pdfManagerMock, idFactory);
      var data1 = annotation1.data, data2 = annotation2.data;
      expect(data1.annotationType).toEqual(AnnotationType.LINK);
      expect(data2.annotationType).toEqual(AnnotationType.LINK);

      expect(data1.id).toEqual('annot_p0_1');
      expect(data2.id).toEqual('annot_p0_2');
>>>>>>> 066fea9c
    });

    it('should handle missing /Subtype', function () {
      var annotationDict = new Dict();
      annotationDict.set('Type', Name.get('Annot'));

      var annotationRef = new Ref(1, 0);
      var xref = new XRefMock([
        { ref: annotationRef, data: annotationDict, }
      ]);

<<<<<<< HEAD
      annotationFactory.create(xref, annotationRef,
                pdfManagerMock, idFactoryMock).then(function (annotation) {
        var data = annotation.data;
        expect(data.annotationType).toBeUndefined();
      });
=======
      var annotation = AnnotationFactory.create(xref, annotationRef,
                                                pdfManagerMock, idFactoryMock);
      var data = annotation.data;
      expect(data.annotationType).toBeUndefined();
>>>>>>> 066fea9c
    });
  });

  describe('Annotation', function() {
    var dict, ref;

    beforeAll(function (done) {
      dict = new Dict();
      ref = new Ref(1, 0);
      done();
    });

    afterAll(function () {
      dict = ref = null;
    });

    it('should set and get flags', function() {
      var annotation = new Annotation({ dict, ref, });
      annotation.setFlags(13);

      expect(annotation.hasFlag(AnnotationFlag.INVISIBLE)).toEqual(true);
      expect(annotation.hasFlag(AnnotationFlag.NOZOOM)).toEqual(true);
      expect(annotation.hasFlag(AnnotationFlag.PRINT)).toEqual(true);
      expect(annotation.hasFlag(AnnotationFlag.READONLY)).toEqual(false);
    });

    it('should be viewable and not printable by default', function() {
      var annotation = new Annotation({ dict, ref, });

      expect(annotation.viewable).toEqual(true);
      expect(annotation.printable).toEqual(false);
    });

    it('should set and get a valid rectangle', function() {
      var annotation = new Annotation({ dict, ref, });
      annotation.setRectangle([117, 694, 164.298, 720]);

      expect(annotation.rectangle).toEqual([117, 694, 164.298, 720]);
    });

    it('should not set and get an invalid rectangle', function() {
      var annotation = new Annotation({ dict, ref, });
      annotation.setRectangle([117, 694, 164.298]);

      expect(annotation.rectangle).toEqual([0, 0, 0, 0]);
    });

    it('should reject a color if it is not an array', function() {
      var annotation = new Annotation({ dict, ref, });
      annotation.setColor('red');

      expect(annotation.color).toEqual(new Uint8Array([0, 0, 0]));
    });

    it('should set and get a transparent color', function() {
      var annotation = new Annotation({ dict, ref, });
      annotation.setColor([]);

      expect(annotation.color).toEqual(null);
    });

    it('should set and get a grayscale color', function() {
      var annotation = new Annotation({ dict, ref, });
      annotation.setColor([0.4]);

      expect(annotation.color).toEqual(new Uint8Array([102, 102, 102]));
    });

    it('should set and get an RGB color', function() {
      var annotation = new Annotation({ dict, ref, });
      annotation.setColor([0, 0, 1]);

      expect(annotation.color).toEqual(new Uint8Array([0, 0, 255]));
    });

    it('should set and get a CMYK color', function() {
      var annotation = new Annotation({ dict, ref, });
      annotation.setColor([0.1, 0.92, 0.84, 0.02]);

      expect(annotation.color).toEqual(new Uint8Array([233, 59, 47]));
    });

    it('should not set and get an invalid color', function() {
      var annotation = new Annotation({ dict, ref, });
      annotation.setColor([0.4, 0.6]);

      expect(annotation.color).toEqual(new Uint8Array([0, 0, 0]));
    });
  });

  describe('AnnotationBorderStyle', function() {
    it('should set and get a valid width', function() {
      var borderStyle = new AnnotationBorderStyle();
      borderStyle.setWidth(3);

      expect(borderStyle.width).toEqual(3);
    });

    it('should not set and get an invalid width', function() {
      var borderStyle = new AnnotationBorderStyle();
      borderStyle.setWidth('three');

      expect(borderStyle.width).toEqual(1);
    });

    it('should set and get a valid style', function() {
      var borderStyle = new AnnotationBorderStyle();
      borderStyle.setStyle(Name.get('D'));

      expect(borderStyle.style).toEqual(AnnotationBorderStyleType.DASHED);
    });

    it('should not set and get an invalid style', function() {
      var borderStyle = new AnnotationBorderStyle();
      borderStyle.setStyle('Dashed');

      expect(borderStyle.style).toEqual(AnnotationBorderStyleType.SOLID);
    });

    it('should set and get a valid dash array', function() {
      var borderStyle = new AnnotationBorderStyle();
      borderStyle.setDashArray([1, 2, 3]);

      expect(borderStyle.dashArray).toEqual([1, 2, 3]);
    });

    it('should not set and get an invalid dash array', function() {
      var borderStyle = new AnnotationBorderStyle();
      borderStyle.setDashArray([0, 0]);

      expect(borderStyle.dashArray).toEqual([3]);
    });

    it('should set and get a valid horizontal corner radius', function() {
      var borderStyle = new AnnotationBorderStyle();
      borderStyle.setHorizontalCornerRadius(3);

      expect(borderStyle.horizontalCornerRadius).toEqual(3);
    });

    it('should not set and get an invalid horizontal corner radius',
        function() {
      var borderStyle = new AnnotationBorderStyle();
      borderStyle.setHorizontalCornerRadius('three');

      expect(borderStyle.horizontalCornerRadius).toEqual(0);
    });

    it('should set and get a valid vertical corner radius', function() {
      var borderStyle = new AnnotationBorderStyle();
      borderStyle.setVerticalCornerRadius(3);

      expect(borderStyle.verticalCornerRadius).toEqual(3);
    });

    it('should not set and get an invalid horizontal corner radius',
        function() {
      var borderStyle = new AnnotationBorderStyle();
      borderStyle.setVerticalCornerRadius('three');

      expect(borderStyle.verticalCornerRadius).toEqual(0);
    });
  });

  describe('LinkAnnotation', function() {
    it('should correctly parse a URI action', function() {
      var actionDict = new Dict();
      actionDict.set('Type', Name.get('Action'));
      actionDict.set('S', Name.get('URI'));
      actionDict.set('URI', 'http://www.ctan.org/tex-archive/info/lshort');

      var annotationDict = new Dict();
      annotationDict.set('Type', Name.get('Annot'));
      annotationDict.set('Subtype', Name.get('Link'));
      annotationDict.set('A', actionDict);

      var annotationRef = new Ref(820, 0);
      var xref = new XRefMock([
        { ref: annotationRef, data: annotationDict, }
      ]);

<<<<<<< HEAD
      annotationFactory.create(xref, annotationRef,
                pdfManagerMock, idFactoryMock).then(function (annotation) {
        var data = annotation.data;
        expect(data.annotationType).toEqual(AnnotationType.LINK);
=======
      var annotation = AnnotationFactory.create(xref, annotationRef,
                                                pdfManagerMock, idFactoryMock);
      var data = annotation.data;
      expect(data.annotationType).toEqual(AnnotationType.LINK);
>>>>>>> 066fea9c

        expect(data.url).toEqual('http://www.ctan.org/tex-archive/info/lshort');
        expect(data.unsafeUrl).toEqual(
          'http://www.ctan.org/tex-archive/info/lshort');
        expect(data.dest).toBeUndefined();
      });
    });

    it('should correctly parse a URI action, where the URI entry ' +
       'is missing a protocol', function() {
      var actionDict = new Dict();
      actionDict.set('Type', Name.get('Action'));
      actionDict.set('S', Name.get('URI'));
      actionDict.set('URI', 'www.hmrc.gov.uk');

      var annotationDict = new Dict();
      annotationDict.set('Type', Name.get('Annot'));
      annotationDict.set('Subtype', Name.get('Link'));
      annotationDict.set('A', actionDict);

      var annotationRef = new Ref(353, 0);
      var xref = new XRefMock([
        { ref: annotationRef, data: annotationDict, }
      ]);

<<<<<<< HEAD
      annotationFactory.create(xref, annotationRef,
                pdfManagerMock, idFactoryMock).then(function (annotation) {
        var data = annotation.data;
        expect(data.annotationType).toEqual(AnnotationType.LINK);
=======
      var annotation = AnnotationFactory.create(xref, annotationRef,
                                                pdfManagerMock, idFactoryMock);
      var data = annotation.data;
      expect(data.annotationType).toEqual(AnnotationType.LINK);
>>>>>>> 066fea9c

        expect(data.url).toEqual('http://www.hmrc.gov.uk/');
        expect(data.unsafeUrl).toEqual('http://www.hmrc.gov.uk');
        expect(data.dest).toBeUndefined();
      });
    });

    it('should correctly parse a URI action, where the URI entry ' +
       'has an incorrect encoding (bug 1122280)', function () {
      var actionStream = new StringStream(
        '<<\n' +
        '/Type /Action\n' +
        '/S /URI\n' +
        '/URI (http://www.example.com/\\303\\274\\303\\266\\303\\244)\n' +
        '>>\n'
      );
      var lexer = new Lexer(actionStream);
      var parser = new Parser(lexer);
      var actionDict = parser.getObj();

      var annotationDict = new Dict();
      annotationDict.set('Type', Name.get('Annot'));
      annotationDict.set('Subtype', Name.get('Link'));
      annotationDict.set('A', actionDict);

      var annotationRef = new Ref(8, 0);
      var xref = new XRefMock([
        { ref: annotationRef, data: annotationDict, }
      ]);

<<<<<<< HEAD
      annotationFactory.create(xref, annotationRef,
                pdfManagerMock, idFactoryMock).then(function (annotation) {
        var data = annotation.data;
        expect(data.annotationType).toEqual(AnnotationType.LINK);
=======
      var annotation = AnnotationFactory.create(xref, annotationRef,
                                                pdfManagerMock, idFactoryMock);
      var data = annotation.data;
      expect(data.annotationType).toEqual(AnnotationType.LINK);
>>>>>>> 066fea9c

        expect(data.url).toEqual(
          new URL(stringToUTF8String(
            'http://www.example.com/\xC3\xBC\xC3\xB6\xC3\xA4')).href);
        expect(data.unsafeUrl).toEqual(
          stringToUTF8String(
            'http://www.example.com/\xC3\xBC\xC3\xB6\xC3\xA4'));
        expect(data.dest).toBeUndefined();
      });
    });

    it('should correctly parse a GoTo action', function() {
      var actionDict = new Dict();
      actionDict.set('Type', Name.get('Action'));
      actionDict.set('S', Name.get('GoTo'));
      actionDict.set('D', 'page.157');

      var annotationDict = new Dict();
      annotationDict.set('Type', Name.get('Annot'));
      annotationDict.set('Subtype', Name.get('Link'));
      annotationDict.set('A', actionDict);

      var annotationRef = new Ref(798, 0);
      var xref = new XRefMock([
        { ref: annotationRef, data: annotationDict, }
      ]);

<<<<<<< HEAD
      annotationFactory.create(xref, annotationRef,
                pdfManagerMock, idFactoryMock).then(function (annotation) {
        var data = annotation.data;
        expect(data.annotationType).toEqual(AnnotationType.LINK);
=======
      var annotation = AnnotationFactory.create(xref, annotationRef,
                                                pdfManagerMock, idFactoryMock);
      var data = annotation.data;
      expect(data.annotationType).toEqual(AnnotationType.LINK);
>>>>>>> 066fea9c

        expect(data.url).toBeUndefined();
        expect(data.unsafeUrl).toBeUndefined();
        expect(data.dest).toEqual('page.157');
      });
    });

    it('should correctly parse a GoToR action, where the FileSpec entry ' +
       'is a string containing a relative URL', function() {
      var actionDict = new Dict();
      actionDict.set('Type', Name.get('Action'));
      actionDict.set('S', Name.get('GoToR'));
      actionDict.set('F', '../../0013/001346/134685E.pdf');
      actionDict.set('D', '4.3');
      actionDict.set('NewWindow', true);

      var annotationDict = new Dict();
      annotationDict.set('Type', Name.get('Annot'));
      annotationDict.set('Subtype', Name.get('Link'));
      annotationDict.set('A', actionDict);

      var annotationRef = new Ref(489, 0);
      var xref = new XRefMock([
        { ref: annotationRef, data: annotationDict, }
      ]);

<<<<<<< HEAD
      annotationFactory.create(xref, annotationRef,
                pdfManagerMock, idFactoryMock).then(function (annotation) {
        var data = annotation.data;
        expect(data.annotationType).toEqual(AnnotationType.LINK);
=======
      var annotation = AnnotationFactory.create(xref, annotationRef,
                                                pdfManagerMock, idFactoryMock);
      var data = annotation.data;
      expect(data.annotationType).toEqual(AnnotationType.LINK);
>>>>>>> 066fea9c

        expect(data.url).toBeUndefined();
        expect(data.unsafeUrl).toEqual('../../0013/001346/134685E.pdf#4.3');
        expect(data.dest).toBeUndefined();
        expect(data.newWindow).toEqual(true);
      });
    });

    it('should correctly parse a GoToR action, containing a relative URL, ' +
       'with the "docBaseUrl" parameter specified', function() {
      var actionDict = new Dict();
      actionDict.set('Type', Name.get('Action'));
      actionDict.set('S', Name.get('GoToR'));
      actionDict.set('F', '../../0013/001346/134685E.pdf');
      actionDict.set('D', '4.3');

      var annotationDict = new Dict();
      annotationDict.set('Type', Name.get('Annot'));
      annotationDict.set('Subtype', Name.get('Link'));
      annotationDict.set('A', actionDict);

      var annotationRef = new Ref(489, 0);
      var xref = new XRefMock([
        { ref: annotationRef, data: annotationDict, }
      ]);
      var pdfManager = new PDFManagerMock({
        docBaseUrl: 'http://www.example.com/test/pdfs/qwerty.pdf',
      });

<<<<<<< HEAD
      annotationFactory.create(xref, annotationRef,
                pdfManager, idFactoryMock).then(function (annotation) {
        var data = annotation.data;
        expect(data.annotationType).toEqual(AnnotationType.LINK);
=======
      var annotation = AnnotationFactory.create(xref, annotationRef,
                                                pdfManager, idFactoryMock);
      var data = annotation.data;
      expect(data.annotationType).toEqual(AnnotationType.LINK);
>>>>>>> 066fea9c

        expect(data.url).toEqual(
          'http://www.example.com/0013/001346/134685E.pdf#4.3');
        expect(data.unsafeUrl).toEqual('../../0013/001346/134685E.pdf#4.3');
        expect(data.dest).toBeUndefined();
      });
    });

    it('should correctly parse a GoToR action, with named destination',
        function() {
      var actionDict = new Dict();
      actionDict.set('Type', Name.get('Action'));
      actionDict.set('S', Name.get('GoToR'));
      actionDict.set('F', 'http://www.example.com/test.pdf');
      actionDict.set('D', '15');

      var annotationDict = new Dict();
      annotationDict.set('Type', Name.get('Annot'));
      annotationDict.set('Subtype', Name.get('Link'));
      annotationDict.set('A', actionDict);

      var annotationRef = new Ref(495, 0);
      var xref = new XRefMock([
        { ref: annotationRef, data: annotationDict, }
      ]);

<<<<<<< HEAD
      annotationFactory.create(xref, annotationRef,
                pdfManagerMock, idFactoryMock).then(function (annotation) {
        var data = annotation.data;
        expect(data.annotationType).toEqual(AnnotationType.LINK);
=======
      var annotation = AnnotationFactory.create(xref, annotationRef,
                                                pdfManagerMock, idFactoryMock);
      var data = annotation.data;
      expect(data.annotationType).toEqual(AnnotationType.LINK);
>>>>>>> 066fea9c

        expect(data.url).toEqual('http://www.example.com/test.pdf#15');
        expect(data.unsafeUrl).toEqual('http://www.example.com/test.pdf#15');
        expect(data.dest).toBeUndefined();
        expect(data.newWindow).toBeFalsy();
      });
    });

    it('should correctly parse a GoToR action, with explicit destination array',
        function() {
      var actionDict = new Dict();
      actionDict.set('Type', Name.get('Action'));
      actionDict.set('S', Name.get('GoToR'));
      actionDict.set('F', 'http://www.example.com/test.pdf');
      actionDict.set('D', [14, Name.get('XYZ'), null, 298.043, null]);

      var annotationDict = new Dict();
      annotationDict.set('Type', Name.get('Annot'));
      annotationDict.set('Subtype', Name.get('Link'));
      annotationDict.set('A', actionDict);

      var annotationRef = new Ref(489, 0);
      var xref = new XRefMock([
        { ref: annotationRef, data: annotationDict, }
      ]);

<<<<<<< HEAD
      annotationFactory.create(xref, annotationRef,
                pdfManagerMock, idFactoryMock).then(function (annotation) {
        var data = annotation.data;
        expect(data.annotationType).toEqual(AnnotationType.LINK);
=======
      var annotation = AnnotationFactory.create(xref, annotationRef,
                                                pdfManagerMock, idFactoryMock);
      var data = annotation.data;
      expect(data.annotationType).toEqual(AnnotationType.LINK);
>>>>>>> 066fea9c

        expect(data.url).toEqual(new URL('http://www.example.com/test.pdf#' +
                                 '[14,{"name":"XYZ"},null,298.043,null]').href);
        expect(data.unsafeUrl).toEqual('http://www.example.com/test.pdf#' +
                                     '[14,{"name":"XYZ"},null,298.043,null]');
        expect(data.dest).toBeUndefined();
        expect(data.newWindow).toBeFalsy();
      });
    });

    it('should correctly parse a Launch action, where the FileSpec dict ' +
       'contains a relative URL, with the "docBaseUrl" parameter specified',
        function() {
      var fileSpecDict = new Dict();
      fileSpecDict.set('Type', Name.get('FileSpec'));
      fileSpecDict.set('F', 'Part II/Part II.pdf');
      fileSpecDict.set('UF', 'Part II/Part II.pdf');

      var actionDict = new Dict();
      actionDict.set('Type', Name.get('Action'));
      actionDict.set('S', Name.get('Launch'));
      actionDict.set('F', fileSpecDict);
      actionDict.set('NewWindow', true);

      var annotationDict = new Dict();
      annotationDict.set('Type', Name.get('Annot'));
      annotationDict.set('Subtype', Name.get('Link'));
      annotationDict.set('A', actionDict);

      var annotationRef = new Ref(88, 0);
      var xref = new XRefMock([
        { ref: annotationRef, data: annotationDict, }
      ]);
      var pdfManager = new PDFManagerMock({
        docBaseUrl: 'http://www.example.com/test/pdfs/qwerty.pdf',
      });

<<<<<<< HEAD
      annotationFactory.create(xref, annotationRef,
                pdfManager, idFactoryMock).then(function (annotation) {
        var data = annotation.data;
        expect(data.annotationType).toEqual(AnnotationType.LINK);
=======
      var annotation = AnnotationFactory.create(xref, annotationRef,
                                                pdfManager, idFactoryMock);
      var data = annotation.data;
      expect(data.annotationType).toEqual(AnnotationType.LINK);
>>>>>>> 066fea9c

        expect(data.url).toEqual(
          new URL('http://www.example.com/test/pdfs/Part II/Part II.pdf').href);
        expect(data.unsafeUrl).toEqual('Part II/Part II.pdf');
        expect(data.dest).toBeUndefined();
        expect(data.newWindow).toEqual(true);
      });
    });

    it('should recover valid URLs from JavaScript actions having certain ' +
       'white-listed formats', function () {
      function checkJsAction(params) {
        var jsEntry = params.jsEntry;
        var expectedUrl = params.expectedUrl;
        var expectedUnsafeUrl = params.expectedUnsafeUrl;
        var expectedNewWindow = params.expectedNewWindow;

        var actionDict = new Dict();
        actionDict.set('Type', Name.get('Action'));
        actionDict.set('S', Name.get('JavaScript'));
        actionDict.set('JS', jsEntry);

        var annotationDict = new Dict();
        annotationDict.set('Type', Name.get('Annot'));
        annotationDict.set('Subtype', Name.get('Link'));
        annotationDict.set('A', actionDict);

        var annotationRef = new Ref(46, 0);
        var xref = new XRefMock([
          { ref: annotationRef, data: annotationDict, }
        ]);

<<<<<<< HEAD
        annotationFactory.create(xref, annotationRef,
                  pdfManagerMock, idFactoryMock).then(function (annotation) {
          var data = annotation.data;
          expect(data.annotationType).toEqual(AnnotationType.LINK);
=======
        var annotation = AnnotationFactory.create(xref, annotationRef,
                                                  pdfManagerMock,
                                                  idFactoryMock);
        var data = annotation.data;
        expect(data.annotationType).toEqual(AnnotationType.LINK);
>>>>>>> 066fea9c

          expect(data.url).toEqual(expectedUrl);
          expect(data.unsafeUrl).toEqual(expectedUnsafeUrl);
          expect(data.dest).toBeUndefined();
          expect(data.newWindow).toEqual(expectedNewWindow);
        });
      }

      // Check that we reject a 'JS' entry containing arbitrary JavaScript.
      checkJsAction({
        jsEntry: 'function someFun() { return "qwerty"; } someFun();',
        expectedUrl: undefined,
        expectedUnsafeUrl: undefined,
        expectedNewWindow: undefined,
      });
      // Check that we accept a white-listed {string} 'JS' entry.
      checkJsAction({
        jsEntry: 'window.open(\'http://www.example.com/test.pdf\')',
        expectedUrl: new URL('http://www.example.com/test.pdf').href,
        expectedUnsafeUrl: 'http://www.example.com/test.pdf',
        expectedNewWindow: undefined,
      });
      // Check that we accept a white-listed {Stream} 'JS' entry.
      checkJsAction({
        jsEntry: new StringStream(
                   'app.launchURL("http://www.example.com/test.pdf", true)'),
        expectedUrl: new URL('http://www.example.com/test.pdf').href,
        expectedUnsafeUrl: 'http://www.example.com/test.pdf',
        expectedNewWindow: true,
      });
    });

    it('should correctly parse a Named action', function() {
      var actionDict = new Dict();
      actionDict.set('Type', Name.get('Action'));
      actionDict.set('S', Name.get('Named'));
      actionDict.set('N', Name.get('GoToPage'));

      var annotationDict = new Dict();
      annotationDict.set('Type', Name.get('Annot'));
      annotationDict.set('Subtype', Name.get('Link'));
      annotationDict.set('A', actionDict);

      var annotationRef = new Ref(12, 0);
      var xref = new XRefMock([
        { ref: annotationRef, data: annotationDict, }
      ]);

<<<<<<< HEAD
      annotationFactory.create(xref, annotationRef,
                pdfManagerMock, idFactoryMock).then(function (annotation) {
        var data = annotation.data;
        expect(data.annotationType).toEqual(AnnotationType.LINK);
=======
      var annotation = AnnotationFactory.create(xref, annotationRef,
                                                pdfManagerMock, idFactoryMock);
      var data = annotation.data;
      expect(data.annotationType).toEqual(AnnotationType.LINK);
>>>>>>> 066fea9c

        expect(data.url).toBeUndefined();
        expect(data.unsafeUrl).toBeUndefined();
        expect(data.action).toEqual('GoToPage');
      });
    });

    it('should correctly parse a simple Dest', function() {
      var annotationDict = new Dict();
      annotationDict.set('Type', Name.get('Annot'));
      annotationDict.set('Subtype', Name.get('Link'));
      annotationDict.set('Dest', Name.get('LI0'));

      var annotationRef = new Ref(583, 0);
      var xref = new XRefMock([
        { ref: annotationRef, data: annotationDict, }
      ]);

<<<<<<< HEAD
      annotationFactory.create(xref, annotationRef,
                pdfManagerMock, idFactoryMock).then(function (annotation) {
        var data = annotation.data;
        expect(data.annotationType).toEqual(AnnotationType.LINK);
=======
      var annotation = AnnotationFactory.create(xref, annotationRef,
                                                pdfManagerMock, idFactoryMock);
      var data = annotation.data;
      expect(data.annotationType).toEqual(AnnotationType.LINK);
>>>>>>> 066fea9c

        expect(data.url).toBeUndefined();
        expect(data.unsafeUrl).toBeUndefined();
        expect(data.dest).toEqual('LI0');
      });
    });

    it('should correctly parse a simple Dest, with explicit destination array',
        function() {
      var annotationDict = new Dict();
      annotationDict.set('Type', Name.get('Annot'));
      annotationDict.set('Subtype', Name.get('Link'));
      annotationDict.set('Dest', [new Ref(17, 0), Name.get('XYZ'),
                                  0, 841.89, null]);

      var annotationRef = new Ref(10, 0);
      var xref = new XRefMock([
        { ref: annotationRef, data: annotationDict, }
      ]);

<<<<<<< HEAD
      annotationFactory.create(xref, annotationRef,
                pdfManagerMock, idFactoryMock).then(function (annotation) {
        var data = annotation.data;
        expect(data.annotationType).toEqual(AnnotationType.LINK);
=======
      var annotation = AnnotationFactory.create(xref, annotationRef,
                                                pdfManagerMock, idFactoryMock);
      var data = annotation.data;
      expect(data.annotationType).toEqual(AnnotationType.LINK);
>>>>>>> 066fea9c

        expect(data.url).toBeUndefined();
        expect(data.unsafeUrl).toBeUndefined();
        expect(data.dest).toEqual([{ num: 17, gen: 0, }, { name: 'XYZ', },
                                 0, 841.89, null]);
      });
    });

    it('should correctly parse a Dest, which violates the specification ' +
       'by containing a dictionary', function() {
      let destDict = new Dict();
      destDict.set('Type', Name.get('Action'));
      destDict.set('S', Name.get('GoTo'));
      destDict.set('D', 'page.157');

      let annotationDict = new Dict();
      annotationDict.set('Type', Name.get('Annot'));
      annotationDict.set('Subtype', Name.get('Link'));
      // The /Dest must be a Name or an Array, refer to ISO 32000-1:2008
      // section 12.3.3, but there are PDF files where it's a dictionary.
      annotationDict.set('Dest', destDict);

      let annotationRef = new Ref(798, 0);
      let xref = new XRefMock([
        { ref: annotationRef, data: annotationDict, }
      ]);

<<<<<<< HEAD
      annotationFactory.create(xref, annotationRef,
                pdfManagerMock, idFactoryMock).then(function (annotation) {
        let data = annotation.data;
        expect(data.annotationType).toEqual(AnnotationType.LINK);
=======
      let annotation = AnnotationFactory.create(xref, annotationRef,
                                                pdfManagerMock, idFactoryMock);
      let data = annotation.data;
      expect(data.annotationType).toEqual(AnnotationType.LINK);
>>>>>>> 066fea9c

        expect(data.url).toBeUndefined();
        expect(data.unsafeUrl).toBeUndefined();
        expect(data.dest).toEqual('page.157');
      });
    });

  });

  describe('WidgetAnnotation', function() {
    var widgetDict;

    beforeEach(function (done) {
      widgetDict = new Dict();
      widgetDict.set('Type', Name.get('Annot'));
      widgetDict.set('Subtype', Name.get('Widget'));

      done();
    });

    afterEach(function () {
      widgetDict = null;
    });

    it('should handle unknown field names', function() {
      var widgetRef = new Ref(20, 0);
      var xref = new XRefMock([
        { ref: widgetRef, data: widgetDict, }
      ]);

<<<<<<< HEAD
      annotationFactory.create(xref, widgetRef,
                pdfManagerMock, idFactoryMock).then(function (annotation) {
        var data = annotation.data;
        expect(data.annotationType).toEqual(AnnotationType.WIDGET);
=======
      var annotation = AnnotationFactory.create(xref, widgetRef,
                                                pdfManagerMock, idFactoryMock);
      var data = annotation.data;
      expect(data.annotationType).toEqual(AnnotationType.WIDGET);
>>>>>>> 066fea9c

        expect(data.fieldName).toEqual('');
      });
    });

    it('should construct the field name when there are no ancestors',
        function() {
      widgetDict.set('T', 'foo');

      var widgetRef = new Ref(21, 0);
      var xref = new XRefMock([
        { ref: widgetRef, data: widgetDict, }
      ]);

<<<<<<< HEAD
      annotationFactory.create(xref, widgetRef,
                pdfManagerMock, idFactoryMock).then(function (annotation) {
        var data = annotation.data;
        expect(data.annotationType).toEqual(AnnotationType.WIDGET);
=======
      var annotation = AnnotationFactory.create(xref, widgetRef,
                                                pdfManagerMock, idFactoryMock);
      var data = annotation.data;
      expect(data.annotationType).toEqual(AnnotationType.WIDGET);
>>>>>>> 066fea9c

        expect(data.fieldName).toEqual('foo');
      });
    });

    it('should construct the field name when there are ancestors', function() {
      var firstParent = new Dict();
      firstParent.set('T', 'foo');

      var secondParent = new Dict();
      secondParent.set('Parent', firstParent);
      secondParent.set('T', 'bar');

      widgetDict.set('Parent', secondParent);
      widgetDict.set('T', 'baz');

      var widgetRef = new Ref(22, 0);
      var xref = new XRefMock([
        { ref: widgetRef, data: widgetDict, }
      ]);

<<<<<<< HEAD
      annotationFactory.create(xref, widgetRef,
                pdfManagerMock, idFactoryMock).then(function (annotation) {
        var data = annotation.data;
        expect(data.annotationType).toEqual(AnnotationType.WIDGET);
=======
      var annotation = AnnotationFactory.create(xref, widgetRef,
                                                pdfManagerMock, idFactoryMock);
      var data = annotation.data;
      expect(data.annotationType).toEqual(AnnotationType.WIDGET);
>>>>>>> 066fea9c

        expect(data.fieldName).toEqual('foo.bar.baz');
      });
    });

    it('should construct the field name if a parent is not a dictionary ' +
       '(issue 8143)', function() {
      var parentDict = new Dict();
      parentDict.set('Parent', null);
      parentDict.set('T', 'foo');

      widgetDict.set('Parent', parentDict);
      widgetDict.set('T', 'bar');

      var widgetRef = new Ref(22, 0);
      var xref = new XRefMock([
        { ref: widgetRef, data: widgetDict, }
      ]);

<<<<<<< HEAD
      annotationFactory.create(xref, widgetRef,
                pdfManagerMock, idFactoryMock).then(function (annotation) {
        var data = annotation.data;
        expect(data.annotationType).toEqual(AnnotationType.WIDGET);
=======
      var annotation = AnnotationFactory.create(xref, widgetRef,
                                                pdfManagerMock, idFactoryMock);
      var data = annotation.data;
      expect(data.annotationType).toEqual(AnnotationType.WIDGET);
>>>>>>> 066fea9c

        expect(data.fieldName).toEqual('foo.bar');
      });
    });
  });

  describe('TextWidgetAnnotation', function() {
    var textWidgetDict;

    beforeEach(function (done) {
      textWidgetDict = new Dict();
      textWidgetDict.set('Type', Name.get('Annot'));
      textWidgetDict.set('Subtype', Name.get('Widget'));
      textWidgetDict.set('FT', Name.get('Tx'));

      done();
    });

    afterEach(function () {
      textWidgetDict = null;
    });

    it('should handle unknown text alignment, maximum length and flags',
        function() {
      var textWidgetRef = new Ref(124, 0);
      var xref = new XRefMock([
        { ref: textWidgetRef, data: textWidgetDict, }
      ]);

<<<<<<< HEAD
      annotationFactory.create(xref, textWidgetRef,
                pdfManagerMock, idFactoryMock).then(function (annotation) {
        var data = annotation.data;
        expect(data.annotationType).toEqual(AnnotationType.WIDGET);
=======
      var annotation = AnnotationFactory.create(xref, textWidgetRef,
                                                pdfManagerMock, idFactoryMock);
      var data = annotation.data;
      expect(data.annotationType).toEqual(AnnotationType.WIDGET);
>>>>>>> 066fea9c

        expect(data.textAlignment).toEqual(null);
        expect(data.maxLen).toEqual(null);
        expect(data.readOnly).toEqual(false);
        expect(data.multiLine).toEqual(false);
        expect(data.comb).toEqual(false);
      });
    });

    it('should not set invalid text alignment, maximum length and flags',
        function() {
      textWidgetDict.set('Q', 'center');
      textWidgetDict.set('MaxLen', 'five');
      textWidgetDict.set('Ff', 'readonly');

      var textWidgetRef = new Ref(43, 0);
      var xref = new XRefMock([
        { ref: textWidgetRef, data: textWidgetDict, }
      ]);

<<<<<<< HEAD
      annotationFactory.create(xref, textWidgetRef,
                pdfManagerMock, idFactoryMock).then(function (annotation) {
        var data = annotation.data;
        expect(data.annotationType).toEqual(AnnotationType.WIDGET);
=======
      var annotation = AnnotationFactory.create(xref, textWidgetRef,
                                                pdfManagerMock, idFactoryMock);
      var data = annotation.data;
      expect(data.annotationType).toEqual(AnnotationType.WIDGET);
>>>>>>> 066fea9c

        expect(data.textAlignment).toEqual(null);
        expect(data.maxLen).toEqual(null);
        expect(data.readOnly).toEqual(false);
        expect(data.multiLine).toEqual(false);
        expect(data.comb).toEqual(false);
      });
    });

    it('should set valid text alignment, maximum length and flags',
        function() {
      textWidgetDict.set('Q', 1);
      textWidgetDict.set('MaxLen', 20);
      textWidgetDict.set('Ff', AnnotationFieldFlag.READONLY +
                               AnnotationFieldFlag.MULTILINE);

      var textWidgetRef = new Ref(84, 0);
      var xref = new XRefMock([
        { ref: textWidgetRef, data: textWidgetDict, }
      ]);

<<<<<<< HEAD
      annotationFactory.create(xref, textWidgetRef,
                pdfManagerMock, idFactoryMock).then(function (annotation) {
        var data = annotation.data;
        expect(data.annotationType).toEqual(AnnotationType.WIDGET);
=======
      var annotation = AnnotationFactory.create(xref, textWidgetRef,
                                                pdfManagerMock, idFactoryMock);
      var data = annotation.data;
      expect(data.annotationType).toEqual(AnnotationType.WIDGET);
>>>>>>> 066fea9c

        expect(data.textAlignment).toEqual(1);
        expect(data.maxLen).toEqual(20);
        expect(data.readOnly).toEqual(true);
        expect(data.multiLine).toEqual(true);
      });
    });

    it('should reject comb fields without a maximum length', function() {
      textWidgetDict.set('Ff', AnnotationFieldFlag.COMB);

      var textWidgetRef = new Ref(46, 0);
      var xref = new XRefMock([
        { ref: textWidgetRef, data: textWidgetDict, }
      ]);

<<<<<<< HEAD
      annotationFactory.create(xref, textWidgetRef,
                pdfManagerMock, idFactoryMock).then(function (annotation) {
        var data = annotation.data;
        expect(data.annotationType).toEqual(AnnotationType.WIDGET);
=======
      var annotation = AnnotationFactory.create(xref, textWidgetRef,
                                                pdfManagerMock, idFactoryMock);
      var data = annotation.data;
      expect(data.annotationType).toEqual(AnnotationType.WIDGET);
>>>>>>> 066fea9c

        expect(data.comb).toEqual(false);
      });
    });

    it('should accept comb fields with a maximum length', function() {
      textWidgetDict.set('MaxLen', 20);
      textWidgetDict.set('Ff', AnnotationFieldFlag.COMB);

      var textWidgetRef = new Ref(46, 0);
      var xref = new XRefMock([
        { ref: textWidgetRef, data: textWidgetDict, }
      ]);

<<<<<<< HEAD
      annotationFactory.create(xref, textWidgetRef,
                pdfManagerMock, idFactoryMock).then(function (annotation) {
        var data = annotation.data;
        expect(data.annotationType).toEqual(AnnotationType.WIDGET);
=======
      var annotation = AnnotationFactory.create(xref, textWidgetRef,
                                                pdfManagerMock, idFactoryMock);
      var data = annotation.data;
      expect(data.annotationType).toEqual(AnnotationType.WIDGET);
>>>>>>> 066fea9c

        expect(data.comb).toEqual(true);
      });
    });

    it('should only accept comb fields when the flags are valid', function() {
      var invalidFieldFlags = [
        AnnotationFieldFlag.MULTILINE,
        AnnotationFieldFlag.PASSWORD,
        AnnotationFieldFlag.FILESELECT
      ];

      // Start with all invalid flags set and remove them one by one.
      // The field may only use combs when all invalid flags are unset.
      var flags = AnnotationFieldFlag.COMB + AnnotationFieldFlag.MULTILINE +
                  AnnotationFieldFlag.PASSWORD + AnnotationFieldFlag.FILESELECT;

      var xref;

      for (var i = 0, ii = invalidFieldFlags.length; i < ii; i++) {
        textWidgetDict.set('MaxLen', 20);
        textWidgetDict.set('Ff', flags);

        var textWidgetRef = new Ref(93, 0);
        xref = new XRefMock([
          { ref: textWidgetRef, data: textWidgetDict, }
        ]);

<<<<<<< HEAD
        annotationFactory.create(xref, textWidgetRef,
                pdfManagerMock, idFactoryMock).then(function (annotation) {
          var data = annotation.data;
          expect(data.annotationType).toEqual(AnnotationType.WIDGET);
=======
        var annotation = AnnotationFactory.create(xref, textWidgetRef,
                                                  pdfManagerMock,
                                                  idFactoryMock);
        var data = annotation.data;
        expect(data.annotationType).toEqual(AnnotationType.WIDGET);
>>>>>>> 066fea9c

          expect(data.comb).toEqual(false);
        });

        flags -= invalidFieldFlags.splice(-1, 1);
      }

      textWidgetDict.set('Ff', flags);

      xref = new XRefMock([
        { ref: textWidgetRef, data: textWidgetDict, }
      ]);

      annotationFactory.create(xref, textWidgetRef,
                pdfManagerMock, idFactoryMock).then(function (annotation) {
        var data = annotation.data;
        expect(data.annotationType).toEqual(AnnotationType.WIDGET);

        expect(data.comb).toEqual(true);
      });
    });
  });

  describe('ButtonWidgetAnnotation', function() {
    var buttonWidgetDict;

    beforeEach(function (done) {
      buttonWidgetDict = new Dict();
      buttonWidgetDict.set('Type', Name.get('Annot'));
      buttonWidgetDict.set('Subtype', Name.get('Widget'));
      buttonWidgetDict.set('FT', Name.get('Btn'));

      done();
    });

    afterEach(function () {
      buttonWidgetDict = null;
    });

    it('should handle checkboxes', function() {
      buttonWidgetDict.set('V', Name.get('1'));

      var buttonWidgetRef = new Ref(124, 0);
      var xref = new XRefMock([
        { ref: buttonWidgetRef, data: buttonWidgetDict, }
      ]);

<<<<<<< HEAD
      annotationFactory.create(xref, buttonWidgetRef,
                pdfManagerMock, idFactoryMock).then(function (annotation) {
        var data = annotation.data;
        expect(data.annotationType).toEqual(AnnotationType.WIDGET);
=======
      var annotation = AnnotationFactory.create(xref, buttonWidgetRef,
                                                pdfManagerMock, idFactoryMock);
      var data = annotation.data;
      expect(data.annotationType).toEqual(AnnotationType.WIDGET);
>>>>>>> 066fea9c

        expect(data.checkBox).toEqual(true);
        expect(data.fieldValue).toEqual('1');
        expect(data.radioButton).toEqual(false);
      });
    });

    it('should handle radio buttons with a field value', function() {
      var parentDict = new Dict();
      parentDict.set('V', Name.get('1'));

      var normalAppearanceStateDict = new Dict();
      normalAppearanceStateDict.set('2', null);

      var appearanceStatesDict = new Dict();
      appearanceStatesDict.set('N', normalAppearanceStateDict);

      buttonWidgetDict.set('Ff', AnnotationFieldFlag.RADIO);
      buttonWidgetDict.set('Parent', parentDict);
      buttonWidgetDict.set('AP', appearanceStatesDict);

      var buttonWidgetRef = new Ref(124, 0);
      var xref = new XRefMock([
        { ref: buttonWidgetRef, data: buttonWidgetDict, }
      ]);

<<<<<<< HEAD
      annotationFactory.create(xref, buttonWidgetRef,
                pdfManagerMock, idFactoryMock).then(function (annotation) {
        var data = annotation.data;
        expect(data.annotationType).toEqual(AnnotationType.WIDGET);
=======
      var annotation = AnnotationFactory.create(xref, buttonWidgetRef,
                                                pdfManagerMock, idFactoryMock);
      var data = annotation.data;
      expect(data.annotationType).toEqual(AnnotationType.WIDGET);
>>>>>>> 066fea9c

        expect(data.checkBox).toEqual(false);
        expect(data.radioButton).toEqual(true);
        expect(data.fieldValue).toEqual('1');
        expect(data.buttonValue).toEqual('2');
      });
    });

    it('should handle radio buttons without a field value', function() {
      var normalAppearanceStateDict = new Dict();
      normalAppearanceStateDict.set('2', null);

      var appearanceStatesDict = new Dict();
      appearanceStatesDict.set('N', normalAppearanceStateDict);

      buttonWidgetDict.set('Ff', AnnotationFieldFlag.RADIO);
      buttonWidgetDict.set('AP', appearanceStatesDict);

      var buttonWidgetRef = new Ref(124, 0);
      var xref = new XRefMock([
        { ref: buttonWidgetRef, data: buttonWidgetDict, }
      ]);

<<<<<<< HEAD
      annotationFactory.create(xref, buttonWidgetRef,
                pdfManagerMock, idFactoryMock).then(function (annotation) {
        var data = annotation.data;
        expect(data.annotationType).toEqual(AnnotationType.WIDGET);
=======
      var annotation = AnnotationFactory.create(xref, buttonWidgetRef,
                                                pdfManagerMock, idFactoryMock);
      var data = annotation.data;
      expect(data.annotationType).toEqual(AnnotationType.WIDGET);
>>>>>>> 066fea9c

        expect(data.checkBox).toEqual(false);
        expect(data.radioButton).toEqual(true);
        expect(data.fieldValue).toEqual(null);
        expect(data.buttonValue).toEqual('2');
      });
    });
  });

  describe('ChoiceWidgetAnnotation', function() {
    var choiceWidgetDict;

    beforeEach(function (done) {
      choiceWidgetDict = new Dict();
      choiceWidgetDict.set('Type', Name.get('Annot'));
      choiceWidgetDict.set('Subtype', Name.get('Widget'));
      choiceWidgetDict.set('FT', Name.get('Ch'));

      done();
    });

    afterEach(function () {
      choiceWidgetDict = null;
    });

    it('should handle missing option arrays', function() {
      var choiceWidgetRef = new Ref(122, 0);
      var xref = new XRefMock([
        { ref: choiceWidgetRef, data: choiceWidgetDict, }
      ]);

<<<<<<< HEAD
      annotationFactory.create(xref, choiceWidgetRef,
                pdfManagerMock, idFactoryMock).then(function (annotation) {
        var data = annotation.data;
        expect(data.annotationType).toEqual(AnnotationType.WIDGET);
=======
      var annotation = AnnotationFactory.create(xref, choiceWidgetRef,
                                                pdfManagerMock, idFactoryMock);
      var data = annotation.data;
      expect(data.annotationType).toEqual(AnnotationType.WIDGET);
>>>>>>> 066fea9c

        expect(data.options).toEqual([]);
      });
    });

    it('should handle option arrays with array elements', function() {
      var optionBarRef = new Ref(20, 0);
      var optionBarStr = 'Bar';
      var optionOneRef = new Ref(10, 0);
      var optionOneArr = ['bar_export', optionBarRef];

      var options = [['foo_export', 'Foo'], optionOneRef];
      var expected = [
        {
          exportValue: 'foo_export',
          displayValue: 'Foo',
        },
        {
          exportValue: 'bar_export',
          displayValue: 'Bar',
        }
      ];

      choiceWidgetDict.set('Opt', options);

      var choiceWidgetRef = new Ref(123, 0);
      var xref = new XRefMock([
        { ref: choiceWidgetRef, data: choiceWidgetDict, },
        { ref: optionBarRef, data: optionBarStr, },
        { ref: optionOneRef, data: optionOneArr, },
      ]);

<<<<<<< HEAD
      annotationFactory.create(xref, choiceWidgetRef,
                pdfManagerMock, idFactoryMock).then(function (annotation) {
        var data = annotation.data;
        expect(data.annotationType).toEqual(AnnotationType.WIDGET);
=======
      var annotation = AnnotationFactory.create(xref, choiceWidgetRef,
                                                pdfManagerMock, idFactoryMock);
      var data = annotation.data;
      expect(data.annotationType).toEqual(AnnotationType.WIDGET);
>>>>>>> 066fea9c

        expect(data.options).toEqual(expected);
      });
    });

    it('should handle option arrays with string elements', function() {
      var optionBarRef = new Ref(10, 0);
      var optionBarStr = 'Bar';

      var options = ['Foo', optionBarRef];
      var expected = [
        {
          exportValue: 'Foo',
          displayValue: 'Foo',
        },
        {
          exportValue: 'Bar',
          displayValue: 'Bar',
        }
      ];

      choiceWidgetDict.set('Opt', options);

      var choiceWidgetRef = new Ref(981, 0);
      var xref = new XRefMock([
        { ref: choiceWidgetRef, data: choiceWidgetDict, },
        { ref: optionBarRef, data: optionBarStr, }
      ]);

<<<<<<< HEAD
      annotationFactory.create(xref, choiceWidgetRef,
                pdfManagerMock, idFactoryMock).then(function (annotation) {
        var data = annotation.data;
        expect(data.annotationType).toEqual(AnnotationType.WIDGET);
=======
      var annotation = AnnotationFactory.create(xref, choiceWidgetRef,
                                                pdfManagerMock, idFactoryMock);
      var data = annotation.data;
      expect(data.annotationType).toEqual(AnnotationType.WIDGET);
>>>>>>> 066fea9c

        expect(data.options).toEqual(expected);
      });
    });

    it('should handle inherited option arrays (issue 8094)', function() {
      var options = [
        ['Value1', 'Description1'],
        ['Value2', 'Description2'],
      ];
      var expected = [
        { exportValue: 'Value1', displayValue: 'Description1', },
        { exportValue: 'Value2', displayValue: 'Description2', },
      ];

      var parentDict = new Dict();
      parentDict.set('Opt', options);

      choiceWidgetDict.set('Parent', parentDict);

      var choiceWidgetRef = new Ref(123, 0);
      var xref = new XRefMock([
        { ref: choiceWidgetRef, data: choiceWidgetDict, },
      ]);

<<<<<<< HEAD
      annotationFactory.create(xref, choiceWidgetRef,
                pdfManagerMock, idFactoryMock).then(function (annotation) {
        var data = annotation.data;
        expect(data.annotationType).toEqual(AnnotationType.WIDGET);
=======
      var annotation = AnnotationFactory.create(xref, choiceWidgetRef,
                                                pdfManagerMock, idFactoryMock);
      var data = annotation.data;
      expect(data.annotationType).toEqual(AnnotationType.WIDGET);
>>>>>>> 066fea9c

        expect(data.options).toEqual(expected);
      });
    });

    it('should handle array field values', function() {
      var fieldValue = ['Foo', 'Bar'];

      choiceWidgetDict.set('V', fieldValue);

      var choiceWidgetRef = new Ref(968, 0);
      var xref = new XRefMock([
        { ref: choiceWidgetRef, data: choiceWidgetDict, }
      ]);

<<<<<<< HEAD
      annotationFactory.create(xref, choiceWidgetRef,
                pdfManagerMock, idFactoryMock).then(function (annotation) {
        var data = annotation.data;
        expect(data.annotationType).toEqual(AnnotationType.WIDGET);
=======
      var annotation = AnnotationFactory.create(xref, choiceWidgetRef,
                                                pdfManagerMock, idFactoryMock);
      var data = annotation.data;
      expect(data.annotationType).toEqual(AnnotationType.WIDGET);
>>>>>>> 066fea9c

        expect(data.fieldValue).toEqual(fieldValue);
      });
    });

    it('should handle string field values', function() {
      var fieldValue = 'Foo';

      choiceWidgetDict.set('V', fieldValue);

      var choiceWidgetRef = new Ref(978, 0);
      var xref = new XRefMock([
        { ref: choiceWidgetRef, data: choiceWidgetDict, }
      ]);

<<<<<<< HEAD
      annotationFactory.create(xref, choiceWidgetRef,
                pdfManagerMock, idFactoryMock).then(function (annotation) {
        var data = annotation.data;
        expect(data.annotationType).toEqual(AnnotationType.WIDGET);
=======
      var annotation = AnnotationFactory.create(xref, choiceWidgetRef,
                                                pdfManagerMock, idFactoryMock);
      var data = annotation.data;
      expect(data.annotationType).toEqual(AnnotationType.WIDGET);
>>>>>>> 066fea9c

        expect(data.fieldValue).toEqual([fieldValue]);
      });
    });

    it('should handle unknown flags', function() {
      var choiceWidgetRef = new Ref(166, 0);
      var xref = new XRefMock([
        { ref: choiceWidgetRef, data: choiceWidgetDict, }
      ]);

<<<<<<< HEAD
      annotationFactory.create(xref, choiceWidgetRef,
                pdfManagerMock, idFactoryMock).then(function (annotation) {
        var data = annotation.data;
        expect(data.annotationType).toEqual(AnnotationType.WIDGET);
=======
      var annotation = AnnotationFactory.create(xref, choiceWidgetRef,
                                                pdfManagerMock, idFactoryMock);
      var data = annotation.data;
      expect(data.annotationType).toEqual(AnnotationType.WIDGET);
>>>>>>> 066fea9c

        expect(data.readOnly).toEqual(false);
        expect(data.combo).toEqual(false);
        expect(data.multiSelect).toEqual(false);
      });
    });

    it('should not set invalid flags', function() {
      choiceWidgetDict.set('Ff', 'readonly');

      var choiceWidgetRef = new Ref(165, 0);
      var xref = new XRefMock([
        { ref: choiceWidgetRef, data: choiceWidgetDict, }
      ]);

<<<<<<< HEAD
      annotationFactory.create(xref, choiceWidgetRef,
                pdfManagerMock, idFactoryMock).then(function (annotation) {
        var data = annotation.data;
        expect(data.annotationType).toEqual(AnnotationType.WIDGET);
=======
      var annotation = AnnotationFactory.create(xref, choiceWidgetRef,
                                                pdfManagerMock, idFactoryMock);
      var data = annotation.data;
      expect(data.annotationType).toEqual(AnnotationType.WIDGET);
>>>>>>> 066fea9c

        expect(data.readOnly).toEqual(false);
        expect(data.combo).toEqual(false);
        expect(data.multiSelect).toEqual(false);
      });
    });

    it('should set valid flags', function() {
      choiceWidgetDict.set('Ff', AnnotationFieldFlag.READONLY +
                                 AnnotationFieldFlag.COMBO +
                                 AnnotationFieldFlag.MULTISELECT);

      var choiceWidgetRef = new Ref(512, 0);
      var xref = new XRefMock([
        { ref: choiceWidgetRef, data: choiceWidgetDict, }
      ]);

<<<<<<< HEAD
      annotationFactory.create(xref, choiceWidgetRef,
                pdfManagerMock, idFactoryMock).then(function (annotation) {
        var data = annotation.data;
        expect(data.annotationType).toEqual(AnnotationType.WIDGET);
=======
      var annotation = AnnotationFactory.create(xref, choiceWidgetRef,
                                                pdfManagerMock, idFactoryMock);
      var data = annotation.data;
      expect(data.annotationType).toEqual(AnnotationType.WIDGET);
>>>>>>> 066fea9c

        expect(data.readOnly).toEqual(true);
        expect(data.combo).toEqual(true);
        expect(data.multiSelect).toEqual(true);
      });
    });
  });

  describe('LineAnnotation', function() {
    it('should set the line coordinates', function() {
      var lineDict = new Dict();
      lineDict.set('Type', Name.get('Annot'));
      lineDict.set('Subtype', Name.get('Line'));
      lineDict.set('L', [1, 2, 3, 4]);

      var lineRef = new Ref(122, 0);
      var xref = new XRefMock([
        { ref: lineRef, data: lineDict, }
      ]);

<<<<<<< HEAD
      annotationFactory.create(xref, lineRef, pdfManagerMock,
                idFactoryMock).then(function (annotation) {
        var data = annotation.data;
        expect(data.annotationType).toEqual(AnnotationType.LINE);
=======
      var annotation = AnnotationFactory.create(xref, lineRef, pdfManagerMock,
                                                idFactoryMock);
      var data = annotation.data;
      expect(data.annotationType).toEqual(AnnotationType.LINE);
>>>>>>> 066fea9c

        expect(data.lineCoordinates).toEqual([1, 2, 3, 4]);
      });
    });
  });

  describe('FileAttachmentAnnotation', function() {
    it('should correctly parse a file attachment', function() {
      var fileStream = new StringStream(
        '<<\n' +
        '/Type /EmbeddedFile\n' +
        '/Subtype /text#2Fplain\n' +
        '>>\n' +
        'stream\n' +
        'Test attachment' +
        'endstream\n'
      );
      var lexer = new Lexer(fileStream);
      var parser = new Parser(lexer, /* allowStreams = */ true);

      var fileStreamRef = new Ref(18, 0);
      var fileStreamDict = parser.getObj();

      var embeddedFileDict = new Dict();
      embeddedFileDict.set('F', fileStreamRef);

      var fileSpecRef = new Ref(19, 0);
      var fileSpecDict = new Dict();
      fileSpecDict.set('Type', Name.get('Filespec'));
      fileSpecDict.set('Desc', '');
      fileSpecDict.set('EF', embeddedFileDict);
      fileSpecDict.set('UF', 'Test.txt');

      var fileAttachmentRef = new Ref(20, 0);
      var fileAttachmentDict = new Dict();
      fileAttachmentDict.set('Type', Name.get('Annot'));
      fileAttachmentDict.set('Subtype', Name.get('FileAttachment'));
      fileAttachmentDict.set('FS', fileSpecRef);
      fileAttachmentDict.set('T', 'Topic');
      fileAttachmentDict.set('Contents', 'Test.txt');

      var xref = new XRefMock([
        { ref: fileStreamRef, data: fileStreamDict, },
        { ref: fileSpecRef, data: fileSpecDict, },
        { ref: fileAttachmentRef, data: fileAttachmentDict, }
      ]);
      embeddedFileDict.assignXref(xref);
      fileSpecDict.assignXref(xref);
      fileAttachmentDict.assignXref(xref);

<<<<<<< HEAD
      annotationFactory.create(xref, fileAttachmentRef,
                pdfManagerMock, idFactoryMock).then(function (annotation) {
        var data = annotation.data;
        expect(data.annotationType).toEqual(AnnotationType.FILEATTACHMENT);
=======
      var annotation = AnnotationFactory.create(xref, fileAttachmentRef,
                                                pdfManagerMock, idFactoryMock);
      var data = annotation.data;
      expect(data.annotationType).toEqual(AnnotationType.FILEATTACHMENT);
>>>>>>> 066fea9c

        expect(data.file.filename).toEqual('Test.txt');
        expect(data.file.content).toEqual(stringToBytes('Test attachment'));
      });
    });
  });

  describe('PopupAnnotation', function() {
    it('should inherit the parent flags when the Popup is not viewable, ' +
       'but the parent is (PR 7352)', function () {
      var parentDict = new Dict();
      parentDict.set('Type', Name.get('Annot'));
      parentDict.set('Subtype', Name.get('Text'));
      parentDict.set('F', 28); // viewable

      var popupDict = new Dict();
      popupDict.set('Type', Name.get('Annot'));
      popupDict.set('Subtype', Name.get('Popup'));
      popupDict.set('F', 25); // not viewable
      popupDict.set('Parent', parentDict);

      var popupRef = new Ref(13, 0);
      var xref = new XRefMock([
        { ref: popupRef, data: popupDict, }
      ]);

<<<<<<< HEAD
      annotationFactory.create(xref, popupRef,
                pdfManagerMock, idFactoryMock).then(function (annotation) {
        var data = annotation.data;
        expect(data.annotationType).toEqual(AnnotationType.POPUP);
=======
      var annotation = AnnotationFactory.create(xref, popupRef,
                                                pdfManagerMock, idFactoryMock);
      var data = annotation.data;
      expect(data.annotationType).toEqual(AnnotationType.POPUP);
>>>>>>> 066fea9c

        // Should not modify the `annotationFlags` returned e.g.
        // through the API.
        expect(data.annotationFlags).toEqual(25);
        // The Popup should inherit the `viewable` property of the parent.
        expect(annotation.viewable).toEqual(true);
      });
    });
  });
});<|MERGE_RESOLUTION|>--- conflicted
+++ resolved
@@ -70,17 +70,10 @@
         { ref: annotationRef, data: annotationDict, }
       ]);
 
-<<<<<<< HEAD
-      annotationFactory.create(xref, annotationRef,
-        pdfManagerMock, idFactoryMock).then(function (annotation) {
+      AnnotationFactory.create(xref, annotationRef,
+        pdfManagerMock, idFactoryMock).then((annotation) => {
         var data = annotation.data;
         expect(data.annotationType).toEqual(AnnotationType.LINK);
-=======
-      var annotation = AnnotationFactory.create(xref, annotationRef,
-                                                pdfManagerMock, idFactoryMock);
-      var data = annotation.data;
-      expect(data.annotationType).toEqual(AnnotationType.LINK);
->>>>>>> 066fea9c
 
         expect(data.id).toEqual('10R');
       });
@@ -98,31 +91,19 @@
         startObjId: 0,
       });
 
-<<<<<<< HEAD
-      annotationFactory.create(xref, annotationDict,
-                pdfManagerMock, idFactory).then(function (annotation1) {
+      AnnotationFactory.create(xref, annotationDict,
+                pdfManagerMock, idFactory).then((annotation1) => {
         var data1 = annotation1.data;
         expect(data1.annotationType).toEqual(AnnotationType.LINK);
         expect(data1.id).toEqual('annot_p0_1');
       });
-      annotationFactory.create(xref, annotationDict,
-                pdfManagerMock, idFactory).then(function (annotation2) {
+
+      AnnotationFactory.create(xref, annotationDict,
+                pdfManagerMock, idFactory).then((annotation2) => {
         var data2 = annotation2.data;
         expect(data2.annotationType).toEqual(AnnotationType.LINK);
         expect(data2.id).toEqual('annot_p0_2');
       });
-=======
-      var annotation1 = AnnotationFactory.create(xref, annotationDict,
-                                                 pdfManagerMock, idFactory);
-      var annotation2 = AnnotationFactory.create(xref, annotationDict,
-                                                 pdfManagerMock, idFactory);
-      var data1 = annotation1.data, data2 = annotation2.data;
-      expect(data1.annotationType).toEqual(AnnotationType.LINK);
-      expect(data2.annotationType).toEqual(AnnotationType.LINK);
-
-      expect(data1.id).toEqual('annot_p0_1');
-      expect(data2.id).toEqual('annot_p0_2');
->>>>>>> 066fea9c
     });
 
     it('should handle missing /Subtype', function () {
@@ -134,18 +115,11 @@
         { ref: annotationRef, data: annotationDict, }
       ]);
 
-<<<<<<< HEAD
-      annotationFactory.create(xref, annotationRef,
-                pdfManagerMock, idFactoryMock).then(function (annotation) {
+      AnnotationFactory.create(xref, annotationRef,
+                pdfManagerMock, idFactoryMock).then((annotation) => {
         var data = annotation.data;
         expect(data.annotationType).toBeUndefined();
       });
-=======
-      var annotation = AnnotationFactory.create(xref, annotationRef,
-                                                pdfManagerMock, idFactoryMock);
-      var data = annotation.data;
-      expect(data.annotationType).toBeUndefined();
->>>>>>> 066fea9c
     });
   });
 
@@ -327,17 +301,10 @@
         { ref: annotationRef, data: annotationDict, }
       ]);
 
-<<<<<<< HEAD
-      annotationFactory.create(xref, annotationRef,
-                pdfManagerMock, idFactoryMock).then(function (annotation) {
+      AnnotationFactory.create(xref, annotationRef,
+                pdfManagerMock, idFactoryMock).then((annotation) => {
         var data = annotation.data;
         expect(data.annotationType).toEqual(AnnotationType.LINK);
-=======
-      var annotation = AnnotationFactory.create(xref, annotationRef,
-                                                pdfManagerMock, idFactoryMock);
-      var data = annotation.data;
-      expect(data.annotationType).toEqual(AnnotationType.LINK);
->>>>>>> 066fea9c
 
         expect(data.url).toEqual('http://www.ctan.org/tex-archive/info/lshort');
         expect(data.unsafeUrl).toEqual(
@@ -363,18 +330,10 @@
         { ref: annotationRef, data: annotationDict, }
       ]);
 
-<<<<<<< HEAD
-      annotationFactory.create(xref, annotationRef,
-                pdfManagerMock, idFactoryMock).then(function (annotation) {
+      AnnotationFactory.create(xref, annotationRef,
+                pdfManagerMock, idFactoryMock).then((annotation) => {
         var data = annotation.data;
         expect(data.annotationType).toEqual(AnnotationType.LINK);
-=======
-      var annotation = AnnotationFactory.create(xref, annotationRef,
-                                                pdfManagerMock, idFactoryMock);
-      var data = annotation.data;
-      expect(data.annotationType).toEqual(AnnotationType.LINK);
->>>>>>> 066fea9c
-
         expect(data.url).toEqual('http://www.hmrc.gov.uk/');
         expect(data.unsafeUrl).toEqual('http://www.hmrc.gov.uk');
         expect(data.dest).toBeUndefined();
@@ -404,18 +363,10 @@
         { ref: annotationRef, data: annotationDict, }
       ]);
 
-<<<<<<< HEAD
-      annotationFactory.create(xref, annotationRef,
-                pdfManagerMock, idFactoryMock).then(function (annotation) {
+      AnnotationFactory.create(xref, annotationRef,
+                pdfManagerMock, idFactoryMock).then((annotation) => {
         var data = annotation.data;
         expect(data.annotationType).toEqual(AnnotationType.LINK);
-=======
-      var annotation = AnnotationFactory.create(xref, annotationRef,
-                                                pdfManagerMock, idFactoryMock);
-      var data = annotation.data;
-      expect(data.annotationType).toEqual(AnnotationType.LINK);
->>>>>>> 066fea9c
-
         expect(data.url).toEqual(
           new URL(stringToUTF8String(
             'http://www.example.com/\xC3\xBC\xC3\xB6\xC3\xA4')).href);
@@ -442,18 +393,10 @@
         { ref: annotationRef, data: annotationDict, }
       ]);
 
-<<<<<<< HEAD
-      annotationFactory.create(xref, annotationRef,
-                pdfManagerMock, idFactoryMock).then(function (annotation) {
+      AnnotationFactory.create(xref, annotationRef,
+                pdfManagerMock, idFactoryMock).then((annotation) => {
         var data = annotation.data;
         expect(data.annotationType).toEqual(AnnotationType.LINK);
-=======
-      var annotation = AnnotationFactory.create(xref, annotationRef,
-                                                pdfManagerMock, idFactoryMock);
-      var data = annotation.data;
-      expect(data.annotationType).toEqual(AnnotationType.LINK);
->>>>>>> 066fea9c
-
         expect(data.url).toBeUndefined();
         expect(data.unsafeUrl).toBeUndefined();
         expect(data.dest).toEqual('page.157');
@@ -479,18 +422,10 @@
         { ref: annotationRef, data: annotationDict, }
       ]);
 
-<<<<<<< HEAD
-      annotationFactory.create(xref, annotationRef,
-                pdfManagerMock, idFactoryMock).then(function (annotation) {
+      AnnotationFactory.create(xref, annotationRef,
+                pdfManagerMock, idFactoryMock).then((annotation) => {
         var data = annotation.data;
         expect(data.annotationType).toEqual(AnnotationType.LINK);
-=======
-      var annotation = AnnotationFactory.create(xref, annotationRef,
-                                                pdfManagerMock, idFactoryMock);
-      var data = annotation.data;
-      expect(data.annotationType).toEqual(AnnotationType.LINK);
->>>>>>> 066fea9c
-
         expect(data.url).toBeUndefined();
         expect(data.unsafeUrl).toEqual('../../0013/001346/134685E.pdf#4.3');
         expect(data.dest).toBeUndefined();
@@ -519,18 +454,10 @@
         docBaseUrl: 'http://www.example.com/test/pdfs/qwerty.pdf',
       });
 
-<<<<<<< HEAD
-      annotationFactory.create(xref, annotationRef,
-                pdfManager, idFactoryMock).then(function (annotation) {
+      AnnotationFactory.create(xref, annotationRef,
+                pdfManager, idFactoryMock).then((annotation) => {
         var data = annotation.data;
         expect(data.annotationType).toEqual(AnnotationType.LINK);
-=======
-      var annotation = AnnotationFactory.create(xref, annotationRef,
-                                                pdfManager, idFactoryMock);
-      var data = annotation.data;
-      expect(data.annotationType).toEqual(AnnotationType.LINK);
->>>>>>> 066fea9c
-
         expect(data.url).toEqual(
           'http://www.example.com/0013/001346/134685E.pdf#4.3');
         expect(data.unsafeUrl).toEqual('../../0013/001346/134685E.pdf#4.3');
@@ -556,18 +483,10 @@
         { ref: annotationRef, data: annotationDict, }
       ]);
 
-<<<<<<< HEAD
-      annotationFactory.create(xref, annotationRef,
-                pdfManagerMock, idFactoryMock).then(function (annotation) {
+      AnnotationFactory.create(xref, annotationRef,
+                pdfManagerMock, idFactoryMock).then((annotation) => {
         var data = annotation.data;
         expect(data.annotationType).toEqual(AnnotationType.LINK);
-=======
-      var annotation = AnnotationFactory.create(xref, annotationRef,
-                                                pdfManagerMock, idFactoryMock);
-      var data = annotation.data;
-      expect(data.annotationType).toEqual(AnnotationType.LINK);
->>>>>>> 066fea9c
-
         expect(data.url).toEqual('http://www.example.com/test.pdf#15');
         expect(data.unsafeUrl).toEqual('http://www.example.com/test.pdf#15');
         expect(data.dest).toBeUndefined();
@@ -593,18 +512,10 @@
         { ref: annotationRef, data: annotationDict, }
       ]);
 
-<<<<<<< HEAD
-      annotationFactory.create(xref, annotationRef,
-                pdfManagerMock, idFactoryMock).then(function (annotation) {
+      AnnotationFactory.create(xref, annotationRef,
+                pdfManagerMock, idFactoryMock).then((annotation) => {
         var data = annotation.data;
         expect(data.annotationType).toEqual(AnnotationType.LINK);
-=======
-      var annotation = AnnotationFactory.create(xref, annotationRef,
-                                                pdfManagerMock, idFactoryMock);
-      var data = annotation.data;
-      expect(data.annotationType).toEqual(AnnotationType.LINK);
->>>>>>> 066fea9c
-
         expect(data.url).toEqual(new URL('http://www.example.com/test.pdf#' +
                                  '[14,{"name":"XYZ"},null,298.043,null]').href);
         expect(data.unsafeUrl).toEqual('http://www.example.com/test.pdf#' +
@@ -641,18 +552,10 @@
         docBaseUrl: 'http://www.example.com/test/pdfs/qwerty.pdf',
       });
 
-<<<<<<< HEAD
-      annotationFactory.create(xref, annotationRef,
-                pdfManager, idFactoryMock).then(function (annotation) {
+      AnnotationFactory.create(xref, annotationRef,
+                pdfManager, idFactoryMock).then((annotation) => {
         var data = annotation.data;
         expect(data.annotationType).toEqual(AnnotationType.LINK);
-=======
-      var annotation = AnnotationFactory.create(xref, annotationRef,
-                                                pdfManager, idFactoryMock);
-      var data = annotation.data;
-      expect(data.annotationType).toEqual(AnnotationType.LINK);
->>>>>>> 066fea9c
-
         expect(data.url).toEqual(
           new URL('http://www.example.com/test/pdfs/Part II/Part II.pdf').href);
         expect(data.unsafeUrl).toEqual('Part II/Part II.pdf');
@@ -684,19 +587,10 @@
           { ref: annotationRef, data: annotationDict, }
         ]);
 
-<<<<<<< HEAD
-        annotationFactory.create(xref, annotationRef,
-                  pdfManagerMock, idFactoryMock).then(function (annotation) {
+        AnnotationFactory.create(xref, annotationRef,
+                  pdfManagerMock, idFactoryMock).then((annotation) => {
           var data = annotation.data;
           expect(data.annotationType).toEqual(AnnotationType.LINK);
-=======
-        var annotation = AnnotationFactory.create(xref, annotationRef,
-                                                  pdfManagerMock,
-                                                  idFactoryMock);
-        var data = annotation.data;
-        expect(data.annotationType).toEqual(AnnotationType.LINK);
->>>>>>> 066fea9c
-
           expect(data.url).toEqual(expectedUrl);
           expect(data.unsafeUrl).toEqual(expectedUnsafeUrl);
           expect(data.dest).toBeUndefined();
@@ -744,18 +638,10 @@
         { ref: annotationRef, data: annotationDict, }
       ]);
 
-<<<<<<< HEAD
-      annotationFactory.create(xref, annotationRef,
-                pdfManagerMock, idFactoryMock).then(function (annotation) {
+      AnnotationFactory.create(xref, annotationRef,
+                pdfManagerMock, idFactoryMock).then((annotation) => {
         var data = annotation.data;
         expect(data.annotationType).toEqual(AnnotationType.LINK);
-=======
-      var annotation = AnnotationFactory.create(xref, annotationRef,
-                                                pdfManagerMock, idFactoryMock);
-      var data = annotation.data;
-      expect(data.annotationType).toEqual(AnnotationType.LINK);
->>>>>>> 066fea9c
-
         expect(data.url).toBeUndefined();
         expect(data.unsafeUrl).toBeUndefined();
         expect(data.action).toEqual('GoToPage');
@@ -773,18 +659,10 @@
         { ref: annotationRef, data: annotationDict, }
       ]);
 
-<<<<<<< HEAD
-      annotationFactory.create(xref, annotationRef,
-                pdfManagerMock, idFactoryMock).then(function (annotation) {
+      AnnotationFactory.create(xref, annotationRef,
+                pdfManagerMock, idFactoryMock).then((annotation) => {
         var data = annotation.data;
         expect(data.annotationType).toEqual(AnnotationType.LINK);
-=======
-      var annotation = AnnotationFactory.create(xref, annotationRef,
-                                                pdfManagerMock, idFactoryMock);
-      var data = annotation.data;
-      expect(data.annotationType).toEqual(AnnotationType.LINK);
->>>>>>> 066fea9c
-
         expect(data.url).toBeUndefined();
         expect(data.unsafeUrl).toBeUndefined();
         expect(data.dest).toEqual('LI0');
@@ -804,18 +682,10 @@
         { ref: annotationRef, data: annotationDict, }
       ]);
 
-<<<<<<< HEAD
-      annotationFactory.create(xref, annotationRef,
-                pdfManagerMock, idFactoryMock).then(function (annotation) {
+      AnnotationFactory.create(xref, annotationRef,
+                pdfManagerMock, idFactoryMock).then((annotation) => {
         var data = annotation.data;
         expect(data.annotationType).toEqual(AnnotationType.LINK);
-=======
-      var annotation = AnnotationFactory.create(xref, annotationRef,
-                                                pdfManagerMock, idFactoryMock);
-      var data = annotation.data;
-      expect(data.annotationType).toEqual(AnnotationType.LINK);
->>>>>>> 066fea9c
-
         expect(data.url).toBeUndefined();
         expect(data.unsafeUrl).toBeUndefined();
         expect(data.dest).toEqual([{ num: 17, gen: 0, }, { name: 'XYZ', },
@@ -842,18 +712,10 @@
         { ref: annotationRef, data: annotationDict, }
       ]);
 
-<<<<<<< HEAD
-      annotationFactory.create(xref, annotationRef,
-                pdfManagerMock, idFactoryMock).then(function (annotation) {
+      AnnotationFactory.create(xref, annotationRef,
+                pdfManagerMock, idFactoryMock).then((annotation) => {
         let data = annotation.data;
         expect(data.annotationType).toEqual(AnnotationType.LINK);
-=======
-      let annotation = AnnotationFactory.create(xref, annotationRef,
-                                                pdfManagerMock, idFactoryMock);
-      let data = annotation.data;
-      expect(data.annotationType).toEqual(AnnotationType.LINK);
->>>>>>> 066fea9c
-
         expect(data.url).toBeUndefined();
         expect(data.unsafeUrl).toBeUndefined();
         expect(data.dest).toEqual('page.157');
@@ -883,18 +745,10 @@
         { ref: widgetRef, data: widgetDict, }
       ]);
 
-<<<<<<< HEAD
-      annotationFactory.create(xref, widgetRef,
-                pdfManagerMock, idFactoryMock).then(function (annotation) {
-        var data = annotation.data;
-        expect(data.annotationType).toEqual(AnnotationType.WIDGET);
-=======
-      var annotation = AnnotationFactory.create(xref, widgetRef,
-                                                pdfManagerMock, idFactoryMock);
-      var data = annotation.data;
-      expect(data.annotationType).toEqual(AnnotationType.WIDGET);
->>>>>>> 066fea9c
-
+      AnnotationFactory.create(xref, widgetRef,
+                pdfManagerMock, idFactoryMock).then((annotation) => {
+        var data = annotation.data;
+        expect(data.annotationType).toEqual(AnnotationType.WIDGET);
         expect(data.fieldName).toEqual('');
       });
     });
@@ -908,18 +762,10 @@
         { ref: widgetRef, data: widgetDict, }
       ]);
 
-<<<<<<< HEAD
-      annotationFactory.create(xref, widgetRef,
-                pdfManagerMock, idFactoryMock).then(function (annotation) {
-        var data = annotation.data;
-        expect(data.annotationType).toEqual(AnnotationType.WIDGET);
-=======
-      var annotation = AnnotationFactory.create(xref, widgetRef,
-                                                pdfManagerMock, idFactoryMock);
-      var data = annotation.data;
-      expect(data.annotationType).toEqual(AnnotationType.WIDGET);
->>>>>>> 066fea9c
-
+      AnnotationFactory.create(xref, widgetRef,
+                pdfManagerMock, idFactoryMock).then((annotation) => {
+        var data = annotation.data;
+        expect(data.annotationType).toEqual(AnnotationType.WIDGET);
         expect(data.fieldName).toEqual('foo');
       });
     });
@@ -940,18 +786,10 @@
         { ref: widgetRef, data: widgetDict, }
       ]);
 
-<<<<<<< HEAD
-      annotationFactory.create(xref, widgetRef,
-                pdfManagerMock, idFactoryMock).then(function (annotation) {
-        var data = annotation.data;
-        expect(data.annotationType).toEqual(AnnotationType.WIDGET);
-=======
-      var annotation = AnnotationFactory.create(xref, widgetRef,
-                                                pdfManagerMock, idFactoryMock);
-      var data = annotation.data;
-      expect(data.annotationType).toEqual(AnnotationType.WIDGET);
->>>>>>> 066fea9c
-
+      AnnotationFactory.create(xref, widgetRef,
+                pdfManagerMock, idFactoryMock).then((annotation) => {
+        var data = annotation.data;
+        expect(data.annotationType).toEqual(AnnotationType.WIDGET);
         expect(data.fieldName).toEqual('foo.bar.baz');
       });
     });
@@ -970,18 +808,10 @@
         { ref: widgetRef, data: widgetDict, }
       ]);
 
-<<<<<<< HEAD
-      annotationFactory.create(xref, widgetRef,
-                pdfManagerMock, idFactoryMock).then(function (annotation) {
-        var data = annotation.data;
-        expect(data.annotationType).toEqual(AnnotationType.WIDGET);
-=======
-      var annotation = AnnotationFactory.create(xref, widgetRef,
-                                                pdfManagerMock, idFactoryMock);
-      var data = annotation.data;
-      expect(data.annotationType).toEqual(AnnotationType.WIDGET);
->>>>>>> 066fea9c
-
+      AnnotationFactory.create(xref, widgetRef,
+                pdfManagerMock, idFactoryMock).then((annotation) => {
+        var data = annotation.data;
+        expect(data.annotationType).toEqual(AnnotationType.WIDGET);
         expect(data.fieldName).toEqual('foo.bar');
       });
     });
@@ -1010,18 +840,10 @@
         { ref: textWidgetRef, data: textWidgetDict, }
       ]);
 
-<<<<<<< HEAD
-      annotationFactory.create(xref, textWidgetRef,
-                pdfManagerMock, idFactoryMock).then(function (annotation) {
-        var data = annotation.data;
-        expect(data.annotationType).toEqual(AnnotationType.WIDGET);
-=======
-      var annotation = AnnotationFactory.create(xref, textWidgetRef,
-                                                pdfManagerMock, idFactoryMock);
-      var data = annotation.data;
-      expect(data.annotationType).toEqual(AnnotationType.WIDGET);
->>>>>>> 066fea9c
-
+      AnnotationFactory.create(xref, textWidgetRef,
+                pdfManagerMock, idFactoryMock).then((annotation) => {
+        var data = annotation.data;
+        expect(data.annotationType).toEqual(AnnotationType.WIDGET);
         expect(data.textAlignment).toEqual(null);
         expect(data.maxLen).toEqual(null);
         expect(data.readOnly).toEqual(false);
@@ -1041,18 +863,10 @@
         { ref: textWidgetRef, data: textWidgetDict, }
       ]);
 
-<<<<<<< HEAD
-      annotationFactory.create(xref, textWidgetRef,
-                pdfManagerMock, idFactoryMock).then(function (annotation) {
-        var data = annotation.data;
-        expect(data.annotationType).toEqual(AnnotationType.WIDGET);
-=======
-      var annotation = AnnotationFactory.create(xref, textWidgetRef,
-                                                pdfManagerMock, idFactoryMock);
-      var data = annotation.data;
-      expect(data.annotationType).toEqual(AnnotationType.WIDGET);
->>>>>>> 066fea9c
-
+      AnnotationFactory.create(xref, textWidgetRef,
+                pdfManagerMock, idFactoryMock).then((annotation) => {
+        var data = annotation.data;
+        expect(data.annotationType).toEqual(AnnotationType.WIDGET);
         expect(data.textAlignment).toEqual(null);
         expect(data.maxLen).toEqual(null);
         expect(data.readOnly).toEqual(false);
@@ -1073,18 +887,10 @@
         { ref: textWidgetRef, data: textWidgetDict, }
       ]);
 
-<<<<<<< HEAD
-      annotationFactory.create(xref, textWidgetRef,
-                pdfManagerMock, idFactoryMock).then(function (annotation) {
-        var data = annotation.data;
-        expect(data.annotationType).toEqual(AnnotationType.WIDGET);
-=======
-      var annotation = AnnotationFactory.create(xref, textWidgetRef,
-                                                pdfManagerMock, idFactoryMock);
-      var data = annotation.data;
-      expect(data.annotationType).toEqual(AnnotationType.WIDGET);
->>>>>>> 066fea9c
-
+      AnnotationFactory.create(xref, textWidgetRef,
+                pdfManagerMock, idFactoryMock).then((annotation) => {
+        var data = annotation.data;
+        expect(data.annotationType).toEqual(AnnotationType.WIDGET);
         expect(data.textAlignment).toEqual(1);
         expect(data.maxLen).toEqual(20);
         expect(data.readOnly).toEqual(true);
@@ -1100,18 +906,10 @@
         { ref: textWidgetRef, data: textWidgetDict, }
       ]);
 
-<<<<<<< HEAD
-      annotationFactory.create(xref, textWidgetRef,
-                pdfManagerMock, idFactoryMock).then(function (annotation) {
-        var data = annotation.data;
-        expect(data.annotationType).toEqual(AnnotationType.WIDGET);
-=======
-      var annotation = AnnotationFactory.create(xref, textWidgetRef,
-                                                pdfManagerMock, idFactoryMock);
-      var data = annotation.data;
-      expect(data.annotationType).toEqual(AnnotationType.WIDGET);
->>>>>>> 066fea9c
-
+      AnnotationFactory.create(xref, textWidgetRef,
+                pdfManagerMock, idFactoryMock).then((annotation) => {
+        var data = annotation.data;
+        expect(data.annotationType).toEqual(AnnotationType.WIDGET);
         expect(data.comb).toEqual(false);
       });
     });
@@ -1125,18 +923,10 @@
         { ref: textWidgetRef, data: textWidgetDict, }
       ]);
 
-<<<<<<< HEAD
-      annotationFactory.create(xref, textWidgetRef,
-                pdfManagerMock, idFactoryMock).then(function (annotation) {
-        var data = annotation.data;
-        expect(data.annotationType).toEqual(AnnotationType.WIDGET);
-=======
-      var annotation = AnnotationFactory.create(xref, textWidgetRef,
-                                                pdfManagerMock, idFactoryMock);
-      var data = annotation.data;
-      expect(data.annotationType).toEqual(AnnotationType.WIDGET);
->>>>>>> 066fea9c
-
+      AnnotationFactory.create(xref, textWidgetRef,
+                pdfManagerMock, idFactoryMock).then((annotation) => {
+        var data = annotation.data;
+        expect(data.annotationType).toEqual(AnnotationType.WIDGET);
         expect(data.comb).toEqual(true);
       });
     });
@@ -1164,19 +954,10 @@
           { ref: textWidgetRef, data: textWidgetDict, }
         ]);
 
-<<<<<<< HEAD
-        annotationFactory.create(xref, textWidgetRef,
-                pdfManagerMock, idFactoryMock).then(function (annotation) {
+        AnnotationFactory.create(xref, textWidgetRef,
+                pdfManagerMock, idFactoryMock).then((annotation) => {
           var data = annotation.data;
           expect(data.annotationType).toEqual(AnnotationType.WIDGET);
-=======
-        var annotation = AnnotationFactory.create(xref, textWidgetRef,
-                                                  pdfManagerMock,
-                                                  idFactoryMock);
-        var data = annotation.data;
-        expect(data.annotationType).toEqual(AnnotationType.WIDGET);
->>>>>>> 066fea9c
-
           expect(data.comb).toEqual(false);
         });
 
@@ -1189,8 +970,8 @@
         { ref: textWidgetRef, data: textWidgetDict, }
       ]);
 
-      annotationFactory.create(xref, textWidgetRef,
-                pdfManagerMock, idFactoryMock).then(function (annotation) {
+      AnnotationFactory.create(xref, textWidgetRef,
+                pdfManagerMock, idFactoryMock).then((annotation) => {
         var data = annotation.data;
         expect(data.annotationType).toEqual(AnnotationType.WIDGET);
 
@@ -1223,18 +1004,10 @@
         { ref: buttonWidgetRef, data: buttonWidgetDict, }
       ]);
 
-<<<<<<< HEAD
-      annotationFactory.create(xref, buttonWidgetRef,
-                pdfManagerMock, idFactoryMock).then(function (annotation) {
-        var data = annotation.data;
-        expect(data.annotationType).toEqual(AnnotationType.WIDGET);
-=======
-      var annotation = AnnotationFactory.create(xref, buttonWidgetRef,
-                                                pdfManagerMock, idFactoryMock);
-      var data = annotation.data;
-      expect(data.annotationType).toEqual(AnnotationType.WIDGET);
->>>>>>> 066fea9c
-
+      AnnotationFactory.create(xref, buttonWidgetRef,
+                pdfManagerMock, idFactoryMock).then((annotation) => {
+        var data = annotation.data;
+        expect(data.annotationType).toEqual(AnnotationType.WIDGET);
         expect(data.checkBox).toEqual(true);
         expect(data.fieldValue).toEqual('1');
         expect(data.radioButton).toEqual(false);
@@ -1260,18 +1033,10 @@
         { ref: buttonWidgetRef, data: buttonWidgetDict, }
       ]);
 
-<<<<<<< HEAD
-      annotationFactory.create(xref, buttonWidgetRef,
-                pdfManagerMock, idFactoryMock).then(function (annotation) {
-        var data = annotation.data;
-        expect(data.annotationType).toEqual(AnnotationType.WIDGET);
-=======
-      var annotation = AnnotationFactory.create(xref, buttonWidgetRef,
-                                                pdfManagerMock, idFactoryMock);
-      var data = annotation.data;
-      expect(data.annotationType).toEqual(AnnotationType.WIDGET);
->>>>>>> 066fea9c
-
+      AnnotationFactory.create(xref, buttonWidgetRef,
+                pdfManagerMock, idFactoryMock).then((annotation) => {
+        var data = annotation.data;
+        expect(data.annotationType).toEqual(AnnotationType.WIDGET);
         expect(data.checkBox).toEqual(false);
         expect(data.radioButton).toEqual(true);
         expect(data.fieldValue).toEqual('1');
@@ -1294,18 +1059,10 @@
         { ref: buttonWidgetRef, data: buttonWidgetDict, }
       ]);
 
-<<<<<<< HEAD
-      annotationFactory.create(xref, buttonWidgetRef,
-                pdfManagerMock, idFactoryMock).then(function (annotation) {
-        var data = annotation.data;
-        expect(data.annotationType).toEqual(AnnotationType.WIDGET);
-=======
-      var annotation = AnnotationFactory.create(xref, buttonWidgetRef,
-                                                pdfManagerMock, idFactoryMock);
-      var data = annotation.data;
-      expect(data.annotationType).toEqual(AnnotationType.WIDGET);
->>>>>>> 066fea9c
-
+      AnnotationFactory.create(xref, buttonWidgetRef,
+                pdfManagerMock, idFactoryMock).then((annotation) => {
+        var data = annotation.data;
+        expect(data.annotationType).toEqual(AnnotationType.WIDGET);
         expect(data.checkBox).toEqual(false);
         expect(data.radioButton).toEqual(true);
         expect(data.fieldValue).toEqual(null);
@@ -1336,18 +1093,10 @@
         { ref: choiceWidgetRef, data: choiceWidgetDict, }
       ]);
 
-<<<<<<< HEAD
-      annotationFactory.create(xref, choiceWidgetRef,
-                pdfManagerMock, idFactoryMock).then(function (annotation) {
-        var data = annotation.data;
-        expect(data.annotationType).toEqual(AnnotationType.WIDGET);
-=======
-      var annotation = AnnotationFactory.create(xref, choiceWidgetRef,
-                                                pdfManagerMock, idFactoryMock);
-      var data = annotation.data;
-      expect(data.annotationType).toEqual(AnnotationType.WIDGET);
->>>>>>> 066fea9c
-
+      AnnotationFactory.create(xref, choiceWidgetRef,
+                pdfManagerMock, idFactoryMock).then((annotation) => {
+        var data = annotation.data;
+        expect(data.annotationType).toEqual(AnnotationType.WIDGET);
         expect(data.options).toEqual([]);
       });
     });
@@ -1379,18 +1128,10 @@
         { ref: optionOneRef, data: optionOneArr, },
       ]);
 
-<<<<<<< HEAD
-      annotationFactory.create(xref, choiceWidgetRef,
-                pdfManagerMock, idFactoryMock).then(function (annotation) {
-        var data = annotation.data;
-        expect(data.annotationType).toEqual(AnnotationType.WIDGET);
-=======
-      var annotation = AnnotationFactory.create(xref, choiceWidgetRef,
-                                                pdfManagerMock, idFactoryMock);
-      var data = annotation.data;
-      expect(data.annotationType).toEqual(AnnotationType.WIDGET);
->>>>>>> 066fea9c
-
+      AnnotationFactory.create(xref, choiceWidgetRef,
+                pdfManagerMock, idFactoryMock).then((annotation) => {
+        var data = annotation.data;
+        expect(data.annotationType).toEqual(AnnotationType.WIDGET);
         expect(data.options).toEqual(expected);
       });
     });
@@ -1419,18 +1160,10 @@
         { ref: optionBarRef, data: optionBarStr, }
       ]);
 
-<<<<<<< HEAD
-      annotationFactory.create(xref, choiceWidgetRef,
-                pdfManagerMock, idFactoryMock).then(function (annotation) {
-        var data = annotation.data;
-        expect(data.annotationType).toEqual(AnnotationType.WIDGET);
-=======
-      var annotation = AnnotationFactory.create(xref, choiceWidgetRef,
-                                                pdfManagerMock, idFactoryMock);
-      var data = annotation.data;
-      expect(data.annotationType).toEqual(AnnotationType.WIDGET);
->>>>>>> 066fea9c
-
+      AnnotationFactory.create(xref, choiceWidgetRef,
+                pdfManagerMock, idFactoryMock).then((annotation) => {
+        var data = annotation.data;
+        expect(data.annotationType).toEqual(AnnotationType.WIDGET);
         expect(data.options).toEqual(expected);
       });
     });
@@ -1455,18 +1188,10 @@
         { ref: choiceWidgetRef, data: choiceWidgetDict, },
       ]);
 
-<<<<<<< HEAD
-      annotationFactory.create(xref, choiceWidgetRef,
-                pdfManagerMock, idFactoryMock).then(function (annotation) {
-        var data = annotation.data;
-        expect(data.annotationType).toEqual(AnnotationType.WIDGET);
-=======
-      var annotation = AnnotationFactory.create(xref, choiceWidgetRef,
-                                                pdfManagerMock, idFactoryMock);
-      var data = annotation.data;
-      expect(data.annotationType).toEqual(AnnotationType.WIDGET);
->>>>>>> 066fea9c
-
+      AnnotationFactory.create(xref, choiceWidgetRef,
+                pdfManagerMock, idFactoryMock).then((annotation) => {
+        var data = annotation.data;
+        expect(data.annotationType).toEqual(AnnotationType.WIDGET);
         expect(data.options).toEqual(expected);
       });
     });
@@ -1481,18 +1206,10 @@
         { ref: choiceWidgetRef, data: choiceWidgetDict, }
       ]);
 
-<<<<<<< HEAD
-      annotationFactory.create(xref, choiceWidgetRef,
-                pdfManagerMock, idFactoryMock).then(function (annotation) {
-        var data = annotation.data;
-        expect(data.annotationType).toEqual(AnnotationType.WIDGET);
-=======
-      var annotation = AnnotationFactory.create(xref, choiceWidgetRef,
-                                                pdfManagerMock, idFactoryMock);
-      var data = annotation.data;
-      expect(data.annotationType).toEqual(AnnotationType.WIDGET);
->>>>>>> 066fea9c
-
+      AnnotationFactory.create(xref, choiceWidgetRef,
+                pdfManagerMock, idFactoryMock).then((annotation) => {
+        var data = annotation.data;
+        expect(data.annotationType).toEqual(AnnotationType.WIDGET);
         expect(data.fieldValue).toEqual(fieldValue);
       });
     });
@@ -1507,18 +1224,10 @@
         { ref: choiceWidgetRef, data: choiceWidgetDict, }
       ]);
 
-<<<<<<< HEAD
-      annotationFactory.create(xref, choiceWidgetRef,
-                pdfManagerMock, idFactoryMock).then(function (annotation) {
-        var data = annotation.data;
-        expect(data.annotationType).toEqual(AnnotationType.WIDGET);
-=======
-      var annotation = AnnotationFactory.create(xref, choiceWidgetRef,
-                                                pdfManagerMock, idFactoryMock);
-      var data = annotation.data;
-      expect(data.annotationType).toEqual(AnnotationType.WIDGET);
->>>>>>> 066fea9c
-
+      AnnotationFactory.create(xref, choiceWidgetRef,
+                pdfManagerMock, idFactoryMock).then((annotation) => {
+        var data = annotation.data;
+        expect(data.annotationType).toEqual(AnnotationType.WIDGET);
         expect(data.fieldValue).toEqual([fieldValue]);
       });
     });
@@ -1529,18 +1238,10 @@
         { ref: choiceWidgetRef, data: choiceWidgetDict, }
       ]);
 
-<<<<<<< HEAD
-      annotationFactory.create(xref, choiceWidgetRef,
-                pdfManagerMock, idFactoryMock).then(function (annotation) {
-        var data = annotation.data;
-        expect(data.annotationType).toEqual(AnnotationType.WIDGET);
-=======
-      var annotation = AnnotationFactory.create(xref, choiceWidgetRef,
-                                                pdfManagerMock, idFactoryMock);
-      var data = annotation.data;
-      expect(data.annotationType).toEqual(AnnotationType.WIDGET);
->>>>>>> 066fea9c
-
+      AnnotationFactory.create(xref, choiceWidgetRef,
+                pdfManagerMock, idFactoryMock).then((annotation) => {
+        var data = annotation.data;
+        expect(data.annotationType).toEqual(AnnotationType.WIDGET);
         expect(data.readOnly).toEqual(false);
         expect(data.combo).toEqual(false);
         expect(data.multiSelect).toEqual(false);
@@ -1555,18 +1256,10 @@
         { ref: choiceWidgetRef, data: choiceWidgetDict, }
       ]);
 
-<<<<<<< HEAD
-      annotationFactory.create(xref, choiceWidgetRef,
-                pdfManagerMock, idFactoryMock).then(function (annotation) {
-        var data = annotation.data;
-        expect(data.annotationType).toEqual(AnnotationType.WIDGET);
-=======
-      var annotation = AnnotationFactory.create(xref, choiceWidgetRef,
-                                                pdfManagerMock, idFactoryMock);
-      var data = annotation.data;
-      expect(data.annotationType).toEqual(AnnotationType.WIDGET);
->>>>>>> 066fea9c
-
+      AnnotationFactory.create(xref, choiceWidgetRef,
+                pdfManagerMock, idFactoryMock).then((annotation) => {
+        var data = annotation.data;
+        expect(data.annotationType).toEqual(AnnotationType.WIDGET);
         expect(data.readOnly).toEqual(false);
         expect(data.combo).toEqual(false);
         expect(data.multiSelect).toEqual(false);
@@ -1583,18 +1276,10 @@
         { ref: choiceWidgetRef, data: choiceWidgetDict, }
       ]);
 
-<<<<<<< HEAD
-      annotationFactory.create(xref, choiceWidgetRef,
-                pdfManagerMock, idFactoryMock).then(function (annotation) {
-        var data = annotation.data;
-        expect(data.annotationType).toEqual(AnnotationType.WIDGET);
-=======
-      var annotation = AnnotationFactory.create(xref, choiceWidgetRef,
-                                                pdfManagerMock, idFactoryMock);
-      var data = annotation.data;
-      expect(data.annotationType).toEqual(AnnotationType.WIDGET);
->>>>>>> 066fea9c
-
+      AnnotationFactory.create(xref, choiceWidgetRef,
+                pdfManagerMock, idFactoryMock).then((annotation) => {
+        var data = annotation.data;
+        expect(data.annotationType).toEqual(AnnotationType.WIDGET);
         expect(data.readOnly).toEqual(true);
         expect(data.combo).toEqual(true);
         expect(data.multiSelect).toEqual(true);
@@ -1614,18 +1299,10 @@
         { ref: lineRef, data: lineDict, }
       ]);
 
-<<<<<<< HEAD
-      annotationFactory.create(xref, lineRef, pdfManagerMock,
-                idFactoryMock).then(function (annotation) {
+      AnnotationFactory.create(xref, lineRef, pdfManagerMock,
+                idFactoryMock).then((annotation) => {
         var data = annotation.data;
         expect(data.annotationType).toEqual(AnnotationType.LINE);
-=======
-      var annotation = AnnotationFactory.create(xref, lineRef, pdfManagerMock,
-                                                idFactoryMock);
-      var data = annotation.data;
-      expect(data.annotationType).toEqual(AnnotationType.LINE);
->>>>>>> 066fea9c
-
         expect(data.lineCoordinates).toEqual([1, 2, 3, 4]);
       });
     });
@@ -1675,18 +1352,10 @@
       fileSpecDict.assignXref(xref);
       fileAttachmentDict.assignXref(xref);
 
-<<<<<<< HEAD
-      annotationFactory.create(xref, fileAttachmentRef,
-                pdfManagerMock, idFactoryMock).then(function (annotation) {
+      AnnotationFactory.create(xref, fileAttachmentRef,
+                pdfManagerMock, idFactoryMock).then((annotation) => {
         var data = annotation.data;
         expect(data.annotationType).toEqual(AnnotationType.FILEATTACHMENT);
-=======
-      var annotation = AnnotationFactory.create(xref, fileAttachmentRef,
-                                                pdfManagerMock, idFactoryMock);
-      var data = annotation.data;
-      expect(data.annotationType).toEqual(AnnotationType.FILEATTACHMENT);
->>>>>>> 066fea9c
-
         expect(data.file.filename).toEqual('Test.txt');
         expect(data.file.content).toEqual(stringToBytes('Test attachment'));
       });
@@ -1712,18 +1381,10 @@
         { ref: popupRef, data: popupDict, }
       ]);
 
-<<<<<<< HEAD
-      annotationFactory.create(xref, popupRef,
-                pdfManagerMock, idFactoryMock).then(function (annotation) {
+      AnnotationFactory.create(xref, popupRef,
+                pdfManagerMock, idFactoryMock).then((annotation) => {
         var data = annotation.data;
         expect(data.annotationType).toEqual(AnnotationType.POPUP);
-=======
-      var annotation = AnnotationFactory.create(xref, popupRef,
-                                                pdfManagerMock, idFactoryMock);
-      var data = annotation.data;
-      expect(data.annotationType).toEqual(AnnotationType.POPUP);
->>>>>>> 066fea9c
-
         // Should not modify the `annotationFlags` returned e.g.
         // through the API.
         expect(data.annotationFlags).toEqual(25);
