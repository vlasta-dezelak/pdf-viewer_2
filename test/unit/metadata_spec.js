/* Copyright 2017 Mozilla Foundation
 *
 * Licensed under the Apache License, Version 2.0 (the "License");
 * you may not use this file except in compliance with the License.
 * You may obtain a copy of the License at
 *
 *     http://www.apache.org/licenses/LICENSE-2.0
 *
 * Unless required by applicable law or agreed to in writing, software
 * distributed under the License is distributed on an "AS IS" BASIS,
 * WITHOUT WARRANTIES OR CONDITIONS OF ANY KIND, either express or implied.
 * See the License for the specific language governing permissions and
 * limitations under the License.
 */

<<<<<<< HEAD
import { isEmptyObj } from "../../src/shared/util.js";
=======
import { isEmptyObj } from "./test_utils.js";
>>>>>>> e389ed62
import { Metadata } from "../../src/display/metadata.js";

describe("metadata", function () {
  it("should handle valid metadata", function () {
    const data =
      "<x:xmpmeta xmlns:x='adobe:ns:meta/'>" +
      "<rdf:RDF xmlns:rdf='http://www.w3.org/1999/02/22-rdf-syntax-ns#'>" +
      "<rdf:Description xmlns:dc='http://purl.org/dc/elements/1.1/'>" +
      '<dc:title><rdf:Alt><rdf:li xml:lang="x-default">Foo bar baz</rdf:li>' +
      "</rdf:Alt></dc:title></rdf:Description></rdf:RDF></x:xmpmeta>";
    const metadata = new Metadata(data);

    expect(metadata.has("dc:title")).toBeTruthy();
    expect(metadata.has("dc:qux")).toBeFalsy();

    expect(metadata.get("dc:title")).toEqual("Foo bar baz");
    expect(metadata.get("dc:qux")).toEqual(null);

    expect(metadata.getAll()).toEqual({ "dc:title": "Foo bar baz" });
  });

  it("should repair and handle invalid metadata", function () {
    const data =
      "<x:xmpmeta xmlns:x='adobe:ns:meta/'>" +
      "<rdf:RDF xmlns:rdf='http://www.w3.org/1999/02/22-rdf-syntax-ns#'>" +
      "<rdf:Description xmlns:dc='http://purl.org/dc/elements/1.1/'>" +
      "<dc:title>\\376\\377\\000P\\000D\\000F\\000&</dc:title>" +
      "</rdf:Description></rdf:RDF></x:xmpmeta>";
    const metadata = new Metadata(data);

    expect(metadata.has("dc:title")).toBeTruthy();
    expect(metadata.has("dc:qux")).toBeFalsy();

    expect(metadata.get("dc:title")).toEqual("PDF&");
    expect(metadata.get("dc:qux")).toEqual(null);

    expect(metadata.getAll()).toEqual({ "dc:title": "PDF&" });
  });

  it("should repair and handle invalid metadata (bug 1424938)", function () {
    const data =
      "<x:xmpmeta xmlns:x='adobe:ns:meta/' " +
      "x:xmptk='XMP toolkit 2.9.1-13, framework 1.6'>" +
      "<rdf:RDF xmlns:rdf='http://www.w3.org/1999/02/22-rdf-syntax-ns#' " +
      "xmlns:iX='http://ns.adobe.com/iX/1.0/'>" +
      "<rdf:Description rdf:about='61652fa7-fc1f-11dd-0000-ce81d41f9ecf' " +
      "xmlns:pdf='http://ns.adobe.com/pdf/1.3/' " +
      "pdf:Producer='GPL Ghostscript 8.63'/>" +
      "<rdf:Description rdf:about='61652fa7-fc1f-11dd-0000-ce81d41f9ecf' " +
      "xmlns:xap='http://ns.adobe.com/xap/1.0/' " +
      "xap:ModifyDate='2009-02-13T12:42:54+01:00' " +
      "xap:CreateDate='2009-02-13T12:42:54+01:00'>" +
      "<xap:CreatorTool>\\376\\377\\000P\\000D\\000F\\000C\\000r\\000e\\000a" +
      "\\000t\\000o\\000r\\000 \\000V\\000e\\000r\\000s\\000i\\000o\\000n" +
      "\\000 \\0000\\000.\\0009\\000.\\0006</xap:CreatorTool>" +
      "</rdf:Description><rdf:Description " +
      "rdf:about='61652fa7-fc1f-11dd-0000-ce81d41f9ecf' " +
      "xmlns:xapMM='http://ns.adobe.com/xap/1.0/mm/' " +
      "xapMM:DocumentID='61652fa7-fc1f-11dd-0000-ce81d41f9ecf'/>" +
      "<rdf:Description rdf:about='61652fa7-fc1f-11dd-0000-ce81d41f9ecf' " +
      "xmlns:dc='http://purl.org/dc/elements/1.1/' " +
      "dc:format='application/pdf'><dc:title><rdf:Alt>" +
      "<rdf:li xml:lang='x-default'>\\376\\377\\000L\\000&apos;\\000O\\000d" +
      "\\000i\\000s\\000s\\000e\\000e\\000 \\000t\\000h\\000\\351\\000m\\000a" +
      "\\000t\\000i\\000q\\000u\\000e\\000 \\000l\\000o\\000g\\000o\\000 " +
      "\\000O\\000d\\000i\\000s\\000s\\000\\351\\000\\351\\000 \\000-\\000 " +
      "\\000d\\000\\351\\000c\\000e\\000m\\000b\\000r\\000e\\000 \\0002\\0000" +
      "\\0000\\0008\\000.\\000p\\000u\\000b</rdf:li></rdf:Alt></dc:title>" +
      "<dc:creator><rdf:Seq><rdf:li>\\376\\377\\000O\\000D\\000I\\000S" +
      "</rdf:li></rdf:Seq></dc:creator></rdf:Description></rdf:RDF>" +
      "</x:xmpmeta>";
    const metadata = new Metadata(data);

    expect(metadata.has("dc:title")).toBeTruthy();
    expect(metadata.has("dc:qux")).toBeFalsy();

    expect(metadata.get("dc:title")).toEqual(
      "L'Odissee thématique logo Odisséé - décembre 2008.pub"
    );
    expect(metadata.get("dc:qux")).toEqual(null);

    expect(metadata.getAll()).toEqual({
      "dc:creator": "ODIS",
      "dc:title": "L'Odissee thématique logo Odisséé - décembre 2008.pub",
      "xap:creatortool": "PDFCreator Version 0.9.6",
    });
  });

  it("should gracefully handle incomplete tags (issue 8884)", function () {
    const data =
      '<?xpacket begin="Ã¯Â»Â¿" id="W5M0MpCehiHzreSzNTczkc9d' +
      '<x:xmpmeta xmlns:x="adobe:ns:meta/">' +
      '<rdf:RDF xmlns:rdf="http://www.w3.org/1999/02/22-rdf-syntax-ns#">' +
      '<rdf:Description rdf:about=""' +
      'xmlns:pdfx="http://ns.adobe.com/pdfx/1.3/">' +
      "</rdf:Description>" +
      '<rdf:Description rdf:about=""' +
      'xmlns:xap="http://ns.adobe.com/xap/1.0/">' +
      "<xap:ModifyDate>2010-03-25T11:20:09-04:00</xap:ModifyDate>" +
      "<xap:CreateDate>2010-03-25T11:20:09-04:00</xap:CreateDate>" +
      "<xap:MetadataDate>2010-03-25T11:20:09-04:00</xap:MetadataDate>" +
      "</rdf:Description>" +
      '<rdf:Description rdf:about=""' +
      'xmlns:dc="http://purl.org/dc/elements/1.1/">' +
      "<dc:format>application/pdf</dc:format>" +
      "</rdf:Description>" +
      '<rdf:Description rdf:about=""' +
      'xmlns:pdfaid="http://www.aiim.org/pdfa/ns/id/">' +
      "<pdfaid:part>1</pdfaid:part>" +
      "<pdfaid:conformance>A</pdfaid:conformance>" +
      "</rdf:Description>" +
      "</rdf:RDF>" +
      "</x:xmpmeta>" +
      '<?xpacket end="w"?>';
    const metadata = new Metadata(data);

    expect(isEmptyObj(metadata.getAll())).toEqual(true);
  });

  it('should gracefully handle "junk" before the actual metadata (issue 10395)', function () {
    const data =
      'ï»¿<?xpacket begin="ï»¿" id="W5M0MpCehiHzreSzNTczkc9d"?>' +
      '<x:xmpmeta x:xmptk="TallComponents PDFObjects 1.0" ' +
      'xmlns:x="adobe:ns:meta/">' +
      '<rdf:RDF xmlns:rdf="http://www.w3.org/1999/02/22-rdf-syntax-ns#">' +
      '<rdf:Description rdf:about="" ' +
      'xmlns:pdf="http://ns.adobe.com/pdf/1.3/">' +
      "<pdf:Producer>PDFKit.NET 4.0.102.0</pdf:Producer>" +
      "<pdf:Keywords></pdf:Keywords>" +
      "<pdf:PDFVersion>1.7</pdf:PDFVersion></rdf:Description>" +
      '<rdf:Description rdf:about="" ' +
      'xmlns:xap="http://ns.adobe.com/xap/1.0/">' +
      "<xap:CreateDate>2018-12-27T13:50:36-08:00</xap:CreateDate>" +
      "<xap:ModifyDate>2018-12-27T13:50:38-08:00</xap:ModifyDate>" +
      "<xap:CreatorTool></xap:CreatorTool>" +
      "<xap:MetadataDate>2018-12-27T13:50:38-08:00</xap:MetadataDate>" +
      '</rdf:Description><rdf:Description rdf:about="" ' +
      'xmlns:dc="http://purl.org/dc/elements/1.1/">' +
      "<dc:creator><rdf:Seq><rdf:li></rdf:li></rdf:Seq></dc:creator>" +
      "<dc:subject><rdf:Bag /></dc:subject>" +
      '<dc:description><rdf:Alt><rdf:li xml:lang="x-default">' +
      "</rdf:li></rdf:Alt></dc:description>" +
      '<dc:title><rdf:Alt><rdf:li xml:lang="x-default"></rdf:li>' +
      "</rdf:Alt></dc:title><dc:format>application/pdf</dc:format>" +
      '</rdf:Description></rdf:RDF></x:xmpmeta><?xpacket end="w"?>';
    const metadata = new Metadata(data);

    expect(metadata.has("dc:title")).toBeTruthy();
    expect(metadata.has("dc:qux")).toBeFalsy();

    expect(metadata.get("dc:title")).toEqual("");
    expect(metadata.get("dc:qux")).toEqual(null);

    expect(metadata.getAll()).toEqual({
      "dc:creator": "",
      "dc:description": "",
      "dc:format": "application/pdf",
      "dc:subject": "",
      "dc:title": "",
      "pdf:keywords": "",
      "pdf:pdfversion": "1.7",
      "pdf:producer": "PDFKit.NET 4.0.102.0",
      "xap:createdate": "2018-12-27T13:50:36-08:00",
      "xap:creatortool": "",
      "xap:metadatadate": "2018-12-27T13:50:38-08:00",
      "xap:modifydate": "2018-12-27T13:50:38-08:00",
    });
  });

  it('should correctly handle metadata containing "&apos" (issue 10407)', function () {
    const data =
      "<x:xmpmeta xmlns:x='adobe:ns:meta/'>" +
      "<rdf:RDF xmlns:rdf='http://www.w3.org/1999/02/22-rdf-syntax-ns#'>" +
      "<rdf:Description xmlns:dc='http://purl.org/dc/elements/1.1/'>" +
      "<dc:title><rdf:Alt>" +
      '<rdf:li xml:lang="x-default">&apos;Foo bar baz&apos;</rdf:li>' +
      "</rdf:Alt></dc:title></rdf:Description></rdf:RDF></x:xmpmeta>";
    const metadata = new Metadata(data);

    expect(metadata.has("dc:title")).toBeTruthy();
    expect(metadata.has("dc:qux")).toBeFalsy();

    expect(metadata.get("dc:title")).toEqual("'Foo bar baz'");
    expect(metadata.get("dc:qux")).toEqual(null);

    expect(metadata.getAll()).toEqual({ "dc:title": "'Foo bar baz'" });
  });

  it("should gracefully handle unbalanced end tags (issue 10410)", function () {
    const data =
      '<?xpacket begin="Ã¯Â»Â¿" id="W5M0MpCehiHzreSzNTczkc9d"?>' +
      '<rdf:RDF xmlns:rdf="http://www.w3.org/1999/02/22-rdf-syntax-ns#">' +
      '<rdf:Description rdf:about="" ' +
      'xmlns:pdf="http://ns.adobe.com/pdf/1.3/">' +
      "<pdf:Producer>Soda PDF 5</pdf:Producer></rdf:Description>" +
      '<rdf:Description rdf:about="" ' +
      'xmlns:xap="http://ns.adobe.com/xap/1.0/">' +
      "<xap:CreateDate>2018-10-02T08:14:49-05:00</xap:CreateDate>" +
      "<xap:CreatorTool>Soda PDF 5</xap:CreatorTool>" +
      "<xap:MetadataDate>2018-10-02T08:14:49-05:00</xap:MetadataDate> " +
      "<xap:ModifyDate>2018-10-02T08:14:49-05:00</xap:ModifyDate>" +
      '</rdf:Description><rdf:Description rdf:about="" ' +
      'xmlns:xmpMM="http://ns.adobe.com/xap/1.0/mm/">' +
      "<xmpMM:DocumentID>uuid:00000000-1c84-3cf9-89ba-bef0e729c831" +
      "</xmpMM:DocumentID></rdf:Description>" +
      '</rdf:RDF></x:xmpmeta><?xpacket end="w"?>';
    const metadata = new Metadata(data);

    expect(isEmptyObj(metadata.getAll())).toEqual(true);
  });

  it("should not be vulnerable to the billion laughs attack", function () {
    const data =
      '<?xml version="1.0"?>' +
      "<!DOCTYPE lolz [" +
      '  <!ENTITY lol "lol">' +
      '  <!ENTITY lol1 "&lol;&lol;&lol;&lol;&lol;&lol;&lol;&lol;&lol;&lol;">' +
      '  <!ENTITY lol2 "&lol1;&lol1;&lol1;&lol1;&lol1;&lol1;&lol1;&lol1;">' +
      '  <!ENTITY lol3 "&lol2;&lol2;&lol2;&lol2;&lol2;&lol2;&lol2;&lol2;">' +
      '  <!ENTITY lol4 "&lol3;&lol3;&lol3;&lol3;&lol3;&lol3;&lol3;&lol3;">' +
      '  <!ENTITY lol5 "&lol4;&lol4;&lol4;&lol4;&lol4;&lol4;&lol4;&lol4;">' +
      '  <!ENTITY lol6 "&lol5;&lol5;&lol5;&lol5;&lol5;&lol5;&lol5;&lol5;">' +
      '  <!ENTITY lol7 "&lol6;&lol6;&lol6;&lol6;&lol6;&lol6;&lol6;&lol6;">' +
      '  <!ENTITY lol8 "&lol7;&lol7;&lol7;&lol7;&lol7;&lol7;&lol7;&lol7;">' +
      '  <!ENTITY lol9 "&lol8;&lol8;&lol8;&lol8;&lol8;&lol8;&lol8;&lol8;">' +
      "]>" +
      '<rdf:RDF xmlns:rdf="http://www.w3.org/1999/02/22-rdf-syntax-ns#">' +
      '  <rdf:Description xmlns:dc="http://purl.org/dc/elements/1.1/">' +
      "    <dc:title>" +
      "      <rdf:Alt>" +
      '        <rdf:li xml:lang="x-default">a&lol9;b</rdf:li>' +
      "      </rdf:Alt>" +
      "    </dc:title>" +
      "  </rdf:Description>" +
      "</rdf:RDF>";
    const metadata = new Metadata(data);

    expect(metadata.has("dc:title")).toBeTruthy();
    expect(metadata.has("dc:qux")).toBeFalsy();

    expect(metadata.get("dc:title")).toEqual("a&lol9;b");
    expect(metadata.get("dc:qux")).toEqual(null);

    expect(metadata.getAll()).toEqual({ "dc:title": "a&lol9;b" });
  });
});<|MERGE_RESOLUTION|>--- conflicted
+++ resolved
@@ -13,11 +13,7 @@
  * limitations under the License.
  */
 
-<<<<<<< HEAD
-import { isEmptyObj } from "../../src/shared/util.js";
-=======
 import { isEmptyObj } from "./test_utils.js";
->>>>>>> e389ed62
 import { Metadata } from "../../src/display/metadata.js";
 
 describe("metadata", function () {
