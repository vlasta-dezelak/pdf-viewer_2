--- conflicted
+++ resolved
@@ -349,19 +349,17 @@
        "pageLimit": 3,
        "type": "eq"
     },
-<<<<<<< HEAD
+    {  "id": "issue918",
+       "file": "pdfs/issue918.pdf",
+       "md5": "d582cc0f2592ae82936589ced2a47e55",
+       "rounds": 1,
+       "type": "eq"
+    },
     {  "id": "aboutstacks",
       "file": "pdfs/aboutstacks.pdf",
       "md5": "6e7c8416a293ba2d83bc8dd20c6ccf51",
       "rounds": 1,
       "link": true,
       "type": "eq"
-=======
-    {  "id": "issue918",
-       "file": "pdfs/issue918.pdf",
-       "md5": "d582cc0f2592ae82936589ced2a47e55",
-       "rounds": 1,
-       "type": "eq"
->>>>>>> 14647735
     }
 ]