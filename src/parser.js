--- conflicted
+++ resolved
@@ -239,15 +239,12 @@
       if (name == 'DCTDecode' || name == 'DCT') {
         var bytes = stream.getBytes(length);
         return new JpegStream(bytes, stream.dict, this.xref);
-<<<<<<< HEAD
-      } else if (name == 'JPXDecode' || name == 'JPX') {
+      } 
+      if (name == 'JPXDecode' || name == 'JPX') {
         var bytes = stream.getBytes(length);
         return new JpxStream(bytes, stream.dict);
-      } else if (name == 'ASCII85Decode' || name == 'A85') {
-=======
-      }
+      } 
       if (name == 'ASCII85Decode' || name == 'A85') {
->>>>>>> c14f46ce
         return new Ascii85Stream(stream);
       }
       if (name == 'ASCIIHexDecode' || name == 'AHx') {
