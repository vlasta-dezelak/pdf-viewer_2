/* Copyright 2012 Mozilla Foundation
 *
 * Licensed under the Apache License, Version 2.0 (the "License");
 * you may not use this file except in compliance with the License.
 * You may obtain a copy of the License at
 *
 *     http://www.apache.org/licenses/LICENSE-2.0
 *
 * Unless required by applicable law or agreed to in writing, software
 * distributed under the License is distributed on an "AS IS" BASIS,
 * WITHOUT WARRANTIES OR CONDITIONS OF ANY KIND, either express or implied.
 * See the License for the specific language governing permissions and
 * limitations under the License.
 */

import {
  AnnotationBorderStyleType, AnnotationCheckboxType, AnnotationFieldFlag,
  AnnotationFlag, AnnotationType, getInheritableProperty, OPS, stringToBytes,
  stringToPDFString,
  Util, warn
} from '../shared/util';
import { Catalog, FileSpec, ObjectLoader } from './obj';
import { Dict, isDict, isName, isRef, isStream } from './primitives';
import { ColorSpace } from './colorspace';
import { OperatorList } from './operator_list';
import { Stream } from './stream';

class AnnotationFactory {
  /**
   * Create an `Annotation` object of the correct type for the given reference
   * to an annotation dictionary. This yields a promise that is resolved when
   * the `Annotation` object is constructed.
   *
   * @param {XRef} xref
   * @param {Object} ref
   * @param {PDFManager} pdfManager
   * @param {Object} idFactory
   * @return {Promise} A promise that is resolved with an {Annotation} instance.
   */
<<<<<<< HEAD
  static create(xref, ref, pdfManager, idFactory, evaluator, task) {
=======
  static create(xref, ref, pdfManager, idFactory) {
    return pdfManager.ensure(this, '_create',
                             [xref, ref, pdfManager, idFactory]);
  }

  /**
   * @private
   */
  static _create(xref, ref, pdfManager, idFactory) {
>>>>>>> af19ed6e
    let dict = xref.fetchIfRef(ref);

    if (!isDict(dict)) {
      return;
    }

    let id = isRef(ref) ? ref.toString() : 'annot_' + idFactory.createObjId();

    // Determine the annotation's subtype.
    let subtype = dict.get('Subtype');
    subtype = isName(subtype) ? subtype.name : null;

    // Return the right annotation object based on the subtype and field type.
    let parameters = {
      xref,
      dict,
      ref: isRef(ref) ? ref : null,
      subtype,
      id,
      pdfManager,
      evaluator,
      task,
    };

    switch (subtype) {
      case 'Link':
        return Promise.resolve(new LinkAnnotation(parameters));

      case 'Text':
        return Promise.resolve(new TextAnnotation(parameters));

      case 'Widget':
        let fieldType = getInheritableProperty({ dict, key: 'FT', });
        fieldType = isName(fieldType) ? fieldType.name : null;

        let widget;

        switch (fieldType) {
          case 'Tx':
            widget = new TextWidgetAnnotation(parameters);
            break;
          case 'Btn':
            widget = new ButtonWidgetAnnotation(parameters);
            break;
          case 'Ch':
            widget = new ChoiceWidgetAnnotation(parameters);
            break;
          default:
            widget = new WidgetAnnotation(parameters);
            warn('Unimplemented widget field type "' + fieldType + '", ' +
                 'falling back to base field type.');
            break;
        }

        return widget.setDefaultAppearance(parameters);

      case 'Popup':
        return Promise.resolve(new PopupAnnotation(parameters));

      case 'Line':
        return Promise.resolve(new LineAnnotation(parameters));

      case 'Square':
        return Promise.resolve(new SquareAnnotation(parameters));

      case 'Circle':
        return Promise.resolve(new CircleAnnotation(parameters));

      case 'PolyLine':
        return Promise.resolve(new PolylineAnnotation(parameters));

      case 'Polygon':
        return Promise.resolve(new PolygonAnnotation(parameters));

      case 'Highlight':
        return Promise.resolve(new HighlightAnnotation(parameters));

      case 'Underline':
        return Promise.resolve(new UnderlineAnnotation(parameters));

      case 'Squiggly':
        return Promise.resolve(new SquigglyAnnotation(parameters));

      case 'StrikeOut':
        return Promise.resolve(new StrikeOutAnnotation(parameters));

      case 'Stamp':
        return Promise.resolve(new StampAnnotation(parameters));

      case 'FileAttachment':
        return Promise.resolve(new FileAttachmentAnnotation(parameters));

      default:
        if (!subtype) {
          warn('Annotation is missing the required /Subtype.');
        } else {
          warn('Unimplemented annotation type "' + subtype + '", ' +
               'falling back to base annotation.');
        }
        return Promise.resolve(new Annotation(parameters));
    }
  }
}

function getTransformMatrix(rect, bbox, matrix) {
  // 12.5.5: Algorithm: Appearance streams
  let bounds = Util.getAxialAlignedBoundingBox(bbox, matrix);
  let minX = bounds[0];
  let minY = bounds[1];
  let maxX = bounds[2];
  let maxY = bounds[3];

  if (minX === maxX || minY === maxY) {
    // From real-life file, bbox was [0, 0, 0, 0]. In this case,
    // just apply the transform for rect
    return [1, 0, 0, 1, rect[0], rect[1]];
  }

  let xRatio = (rect[2] - rect[0]) / (maxX - minX);
  let yRatio = (rect[3] - rect[1]) / (maxY - minY);
  return [
    xRatio,
    0,
    0,
    yRatio,
    rect[0] - minX * xRatio,
    rect[1] - minY * yRatio
  ];
}

class Annotation {
  constructor(params) {
    let dict = params.dict;

    this.setFlags(dict.get('F'));
    this.setRectangle(dict.getArray('Rect'));
    this.setColor(dict.getArray('C'));
    this.setBackgroundColor(dict.get('MK'));
    this.setBorderColor(dict.get('MK'));
    this.setBorderStyle(dict);
    this.setAppearance(dict);

    // Expose public properties using a data object.
    this.data = {
      annotationFlags: this.flags,
      backgroundColor: this.backgroundColor,
      borderColor: this.borderColor,
      borderStyle: this.borderStyle,
      color: this.color,
      hasAppearance: !!this.appearance,
      id: params.id,
      subtype: params.subtype,
      rect: this.rectangle,
      annotationFonts: [],
      fontRefName: null,
      fontSize: 0,
      fontColor: null,
    };
  }

  /**
   * @private
   */
  _hasFlag(flags, flag) {
    return !!(flags & flag);
  }

  /**
   * @private
   */
  _isViewable(flags) {
    return !this._hasFlag(flags, AnnotationFlag.INVISIBLE) &&
           !this._hasFlag(flags, AnnotationFlag.HIDDEN) &&
           !this._hasFlag(flags, AnnotationFlag.NOVIEW);
  }

  /**
   * @private
   */
  _isPrintable(flags) {
    return this._hasFlag(flags, AnnotationFlag.PRINT) &&
           !this._hasFlag(flags, AnnotationFlag.INVISIBLE) &&
           !this._hasFlag(flags, AnnotationFlag.HIDDEN);
  }

  /**
   * @return {boolean}
   */
  get viewable() {
    if (this.flags === 0) {
      return true;
    }
    return this._isViewable(this.flags);
  }

  /**
   * @return {boolean}
   */
  get printable() {
    if (this.flags === 0) {
      return false;
    }
    return this._isPrintable(this.flags);
  }

  /**
   * Set the flags.
   *
   * @public
   * @memberof Annotation
   * @param {number} flags - Unsigned 32-bit integer specifying annotation
   *                         characteristics
   * @see {@link shared/util.js}
   */
  setFlags(flags) {
    this.flags = (Number.isInteger(flags) && flags > 0) ? flags : 0;
  }

  /**
   * Check if a provided flag is set.
   *
   * @public
   * @memberof Annotation
   * @param {number} flag - Hexadecimal representation for an annotation
   *                        characteristic
   * @return {boolean}
   * @see {@link shared/util.js}
   */
  hasFlag(flag) {
    return this._hasFlag(this.flags, flag);
  }

  /**
   * Set the rectangle.
   *
   * @public
   * @memberof Annotation
   * @param {Array} rectangle - The rectangle array with exactly four entries
   */
  setRectangle(rectangle) {
    if (Array.isArray(rectangle) && rectangle.length === 4) {
      this.rectangle = Util.normalizeRect(rectangle);
    } else {
      this.rectangle = [0, 0, 0, 0];
    }
  }

  /**
   * Set the color and take care of color space conversion.
   * The default value is black, in RGB color space.
   *
   * @public
   * @memberof Annotation
   * @param {Array} color - The color array containing either 0
   *                        (transparent), 1 (grayscale), 3 (RGB) or
   *                        4 (CMYK) elements
   */
  setColor(color) {
    let rgbColor = new Uint8ClampedArray(3);
    if (!Array.isArray(color)) {
      this.color = rgbColor;
      return;
    }

    this.color = this.getColorFromArray(color);
  }

  /**
   * Set the background color and take care of color space conversion.
   *
   * @public
   * @memberof Annotation
   * @param {Dict} dict - An appearance characteristics dictionary
   */
  setBackgroundColor(dict) {
    this.backgroundColor = null;

    if (!isDict(dict)) {
      return;
    }

    if (dict.has('BG')) {
      this.backgroundColor = this.getColorFromArray(dict.getArray('BG'));
    }
  }

  /**
   * Set the border color and take care of color space conversion.
   *
   * @public
   * @memberof Annotation
   * @param {Dict} dict - An appearance characteristic dictionary
   */
  setBorderColor(dict) {
    this.borderColor = null;

    if (!isDict(dict)) {
      return;
    }

    if (dict.has('BC')) {
      this.borderColor = this.getColorFromArray(dict.getArray('BC'));
    }
  }

  /**
   * Set the border style (as AnnotationBorderStyle object).
   *
   * @public
   * @memberof Annotation
   * @param {Dict} borderStyle - The border style dictionary
   */
  setBorderStyle(borderStyle) {
    this.borderStyle = new AnnotationBorderStyle();
    if (!isDict(borderStyle)) {
      return;
    }
    if (borderStyle.has('BS')) {
      let dict = borderStyle.get('BS');
      let dictType = dict.get('Type');

      if (!dictType || isName(dictType, 'Border')) {
        this.borderStyle.setWidth(dict.get('W'));
        this.borderStyle.setStyle(dict.get('S'));
        this.borderStyle.setDashArray(dict.getArray('D'));
      }
    } else if (borderStyle.has('Border')) {
      let array = borderStyle.getArray('Border');
      if (Array.isArray(array) && array.length >= 3) {
        this.borderStyle.setHorizontalCornerRadius(array[0]);
        this.borderStyle.setVerticalCornerRadius(array[1]);
        this.borderStyle.setWidth(array[2]);

        if (array.length === 4) { // Dash array available
          this.borderStyle.setDashArray(array[3]);
        }
      }
    } else {
      // There are no border entries in the dictionary. According to the
      // specification, we should draw a solid border of width 1 in that
      // case, but Adobe Reader did not implement that part of the
      // specification and instead draws no border at all, so we do the same.
      // See also https://github.com/mozilla/pdf.js/issues/6179.
      // Note: it's a little bit more complicated, Reader draws no border
      // if its color is transparent.
      this.borderStyle.setWidth(this.borderColor === null ? 0 : 1);
    }
  }

  /**
   * Set the (normal) appearance.
   *
   * @public
   * @memberof Annotation
   * @param {Dict} dict - The annotation's data dictionary
   */
  setAppearance(dict) {
    this.appearance = null;

    let appearanceStates = dict.get('AP');
    if (!isDict(appearanceStates)) {
      return;
    }

    // In case the normal appearance is a stream, then it is used directly.
    let normalAppearanceState = appearanceStates.get('N');
    if (isStream(normalAppearanceState)) {
      this.appearance = normalAppearanceState;
      return;
    }
    if (!isDict(normalAppearanceState)) {
      return;
    }

    // In case the normal appearance is a dictionary, the `AS` entry provides
    // the key of the stream in this dictionary.
    let as = dict.get('AS');
    if (!isName(as) || !normalAppearanceState.has(as.name)) {
      return;
    }
    this.appearance = normalAppearanceState.get(as.name);
  }

  /**
   * Prepare the annotation for working with a popup in the display layer.
   *
   * @private
   * @memberof Annotation
   * @param {Dict} dict - The annotation's data dictionary
   */
  _preparePopup(dict) {
    if (!dict.has('C')) {
      // Fall back to the default background color.
      this.data.color = null;
    }

    this.data.hasPopup = dict.has('Popup');
    this.data.title = stringToPDFString(dict.get('T') || '');
    this.data.contents = stringToPDFString(dict.get('Contents') || '');
  }

  loadResources(keys) {
    return this.appearance.dict.getAsync('Resources').then((resources) => {
      if (!resources) {
        return;
      }
      let objectLoader = new ObjectLoader(resources, keys, resources.xref);

      return objectLoader.load().then(function() {
        return resources;
      });
    });
  }

  getColorFromArray(color) {
    // Black in RGB color space (default)
    let rgbColor = new Uint8ClampedArray(3);
    if (!Array.isArray(color)) {
      return null;
    }

    switch (color.length) {
      case 0: // Transparent, which we indicate with a null value
        return null;

      case 1: // Convert grayscale to RGB
        ColorSpace.singletons.gray.getRgbItem(color, 0, rgbColor, 0);
        return rgbColor;

      case 3: // Convert RGB percentages to RGB
        ColorSpace.singletons.rgb.getRgbItem(color, 0, rgbColor, 0);
        return rgbColor;

      case 4: // Convert CMYK to RGB
        ColorSpace.singletons.cmyk.getRgbItem(color, 0, rgbColor, 0);
        return rgbColor;

      default:
        return rgbColor;
    }
  }

  getOperatorList(evaluator, task, renderForms) {
    if (!this.appearance) {
      return Promise.resolve(new OperatorList());
    }

    let data = this.data;
    let appearanceDict = this.appearance.dict;
    let resourcesPromise = this.loadResources([
      'ExtGState',
      'ColorSpace',
      'Pattern',
      'Shading',
      'XObject',
      'Font',
      // ProcSet
      // Properties
    ]);
    let bbox = appearanceDict.getArray('BBox') || [0, 0, 1, 1];
    let matrix = appearanceDict.getArray('Matrix') || [1, 0, 0, 1, 0, 0];
    let transform = getTransformMatrix(data.rect, bbox, matrix);

    return resourcesPromise.then((resources) => {
      let opList = new OperatorList();
      opList.addOp(OPS.beginAnnotation, [data.rect, transform, matrix]);
      return evaluator.getOperatorList({
        stream: this.appearance,
        task,
        resources,
        operatorList: opList,
      }).then(() => {
        opList.addOp(OPS.endAnnotation, []);
        this.appearance.reset();
        return opList;
      });
    });
  }
}

/**
 * Contains all data regarding an annotation's border style.
 */
class AnnotationBorderStyle {
  constructor() {
    this.width = 1;
    this.style = AnnotationBorderStyleType.SOLID;
    this.dashArray = [3];
    this.horizontalCornerRadius = 0;
    this.verticalCornerRadius = 0;
  }

  /**
   * Set the width.
   *
   * @public
   * @memberof AnnotationBorderStyle
   * @param {integer} width - The width
   */
  setWidth(width) {
    if (Number.isInteger(width)) {
      this.width = width;
    }
  }

  /**
   * Set the style.
   *
   * @public
   * @memberof AnnotationBorderStyle
   * @param {Object} style - The style object
   * @see {@link shared/util.js}
   */
  setStyle(style) {
    if (!style) {
      return;
    }
    switch (style.name) {
      case 'S':
        this.style = AnnotationBorderStyleType.SOLID;
        break;

      case 'D':
        this.style = AnnotationBorderStyleType.DASHED;
        break;

      case 'B':
        this.style = AnnotationBorderStyleType.BEVELED;
        break;

      case 'I':
        this.style = AnnotationBorderStyleType.INSET;
        break;

      case 'U':
        this.style = AnnotationBorderStyleType.UNDERLINE;
        break;

      default:
        break;
    }
  }

  /**
   * Set the dash array.
   *
   * @public
   * @memberof AnnotationBorderStyle
   * @param {Array} dashArray - The dash array with at least one element
   */
  setDashArray(dashArray) {
    // We validate the dash array, but we do not use it because CSS does not
    // allow us to change spacing of dashes. For more information, visit
    // http://www.w3.org/TR/css3-background/#the-border-style.
    if (Array.isArray(dashArray) && dashArray.length > 0) {
      // According to the PDF specification: the elements in `dashArray`
      // shall be numbers that are nonnegative and not all equal to zero.
      let isValid = true;
      let allZeros = true;
      for (let i = 0, len = dashArray.length; i < len; i++) {
        let element = dashArray[i];
        let validNumber = (+element >= 0);
        if (!validNumber) {
          isValid = false;
          break;
        } else if (element > 0) {
          allZeros = false;
        }
      }
      if (isValid && !allZeros) {
        this.dashArray = dashArray;
      } else {
        this.width = 0; // Adobe behavior when the array is invalid.
      }
    } else if (dashArray) {
      this.width = 0; // Adobe behavior when the array is invalid.
    }
  }

  /**
   * Set the horizontal corner radius (from a Border dictionary).
   *
   * @public
   * @memberof AnnotationBorderStyle
   * @param {integer} radius - The horizontal corner radius
   */
  setHorizontalCornerRadius(radius) {
    if (Number.isInteger(radius)) {
      this.horizontalCornerRadius = radius;
    }
  }

  /**
   * Set the vertical corner radius (from a Border dictionary).
   *
   * @public
   * @memberof AnnotationBorderStyle
   * @param {integer} radius - The vertical corner radius
   */
  setVerticalCornerRadius(radius) {
    if (Number.isInteger(radius)) {
      this.verticalCornerRadius = radius;
    }
  }
}

class WidgetAnnotation extends Annotation {
  constructor(params) {
    super(params);

    let dict = params.dict;
    let data = this.data;

    data.annotationType = AnnotationType.WIDGET;
    data.fieldName = this._constructFieldName(dict);
    data.fieldValue = getInheritableProperty({ dict, key: 'V',
                                               getArray: true, });
    data.alternativeText = stringToPDFString(dict.get('TU') || '');
    data.defaultAppearance = getInheritableProperty({ dict, key: 'DA', }) || '';
    let fieldType = getInheritableProperty({ dict, key: 'FT', });
    data.fieldType = isName(fieldType) ? fieldType.name : null;
    this.fieldResources = getInheritableProperty({ dict, key: 'DR', }) ||
                          Dict.empty;

    data.fieldFlags = getInheritableProperty({ dict, key: 'Ff', });
    if (!Number.isInteger(data.fieldFlags) || data.fieldFlags < 0) {
      data.fieldFlags = 0;
    }

    data.readOnly = this.hasFieldFlag(AnnotationFieldFlag.READONLY);

    // Hide signatures because we cannot validate them.
    if (data.fieldType === 'Sig') {
      this.setFlags(AnnotationFlag.HIDDEN);
    }
  }

  /**
   * Construct the (fully qualified) field name from the (partial) field
   * names of the field and its ancestors.
   *
   * @private
   * @memberof WidgetAnnotation
   * @param {Dict} dict - Complete widget annotation dictionary
   * @return {string}
   */
  _constructFieldName(dict) {
    // Both the `Parent` and `T` fields are optional. While at least one of
    // them should be provided, bad PDF generators may fail to do so.
    if (!dict.has('T') && !dict.has('Parent')) {
      warn('Unknown field name, falling back to empty field name.');
      return '';
    }

    // If no parent exists, the partial and fully qualified names are equal.
    if (!dict.has('Parent')) {
      return stringToPDFString(dict.get('T'));
    }

    // Form the fully qualified field name by appending the partial name to
    // the parent's fully qualified name, separated by a period.
    let fieldName = [];
    if (dict.has('T')) {
      fieldName.unshift(stringToPDFString(dict.get('T')));
    }

    let loopDict = dict;
    while (loopDict.has('Parent')) {
      loopDict = loopDict.get('Parent');
      if (!isDict(loopDict)) {
        // Even though it is not allowed according to the PDF specification,
        // bad PDF generators may provide a `Parent` entry that is not a
        // dictionary, but `null` for example (issue 8143).
        break;
      }

      if (loopDict.has('T')) {
        fieldName.unshift(stringToPDFString(loopDict.get('T')));
      }
    }
    return fieldName.join('.');
  }

  /**
   * Check if a provided field flag is set.
   *
   * @public
   * @memberof WidgetAnnotation
   * @param {number} flag - Hexadecimal representation for an annotation
   *                        field characteristic
   * @return {boolean}
   * @see {@link shared/util.js}
   */
  hasFieldFlag(flag) {
    return !!(this.data.fieldFlags & flag);
  }

  /**
   * Set the default appearance (such as fonts and colors).
   *
   * @public
   * @memberof WidgetAnnotation
   * @param {number} flag - Hexadecimal representation for an annotation
   *                        field characteristic
   * @return {Promise}
   */
  setDefaultAppearance(params) {
    if (!params.pdfManager || !params.pdfManager.pdfDocument) {
      return Promise.resolve(this);
    }

    let data = this.data;
    let pdfDocument = params.pdfManager.pdfDocument;

    let opList = new OperatorList(null, null, null, pdfDocument.acroForm);
    let appearanceStream = new Stream(stringToBytes(data.defaultAppearance));
    let formFonts = pdfDocument.acroForm.get('DR');
    return params.evaluator.getOperatorList({
      stream: appearanceStream,
      task: params.task,
      resources: formFonts,
      operatorList: opList,
    }).then(() => {
      let args = opList.argsArray;
      for (let i = 0, ii = opList.fnArray.length; i < ii; i++) {
        let fn = opList.fnArray[i];
        switch (fn | 0) {
          case OPS.setFont:
            data.annotationFonts = opList.acroForm.annotationFonts;
            data.fontRefName = args[i][0];
            data.fontSize = args[i][1];
            break;
          case OPS.setGrayFill:
            if (args[i].length < 1) {
              warn('Incorrect annotation gray color length');
            } else {
              let gray = Math.round(args[i][0] * 0x100);
              data.fontColor = Util.makeCssRgb(gray, gray, gray);
            }
            break;
          case OPS.setFillRGBColor:
            if (args[i].length < 3) {
              warn('Incorrect annotation RGB color length');
            } else {
              data.fontColor = Util.makeCssRgb(
                args[i][0], args[i][1], args[i][2]);
            }
            break;
        }
      }

      return this;
    });
  }

  getOperatorList(evaluator, task, renderForms) {
    // Do not render form elements on the canvas when interactive forms are
    // enabled. The display layer is responsible for rendering them instead.
    if (renderForms) {
      return Promise.resolve(new OperatorList());
    }
    return super.getOperatorList(evaluator, task, renderForms);
  }
}

class TextWidgetAnnotation extends WidgetAnnotation {
  constructor(params) {
    super(params);

    const dict = params.dict;

    // The field value is always a string.
    this.data.fieldValue = stringToPDFString(this.data.fieldValue || '');

    // Determine the alignment of text in the field.
    let alignment = getInheritableProperty({ dict, key: 'Q', });
    if (!Number.isInteger(alignment) || alignment < 0 || alignment > 2) {
      alignment = null;
    }
    this.data.textAlignment = alignment;

    // Determine the maximum length of text in the field.
    let maximumLength = getInheritableProperty({ dict, key: 'MaxLen', });
    if (!Number.isInteger(maximumLength) || maximumLength < 0) {
      maximumLength = null;
    }
    this.data.maxLen = maximumLength;

    // Process field flags for the display layer.
    this.data.multiLine = this.hasFieldFlag(AnnotationFieldFlag.MULTILINE);
    this.data.comb = this.hasFieldFlag(AnnotationFieldFlag.COMB) &&
                     !this.hasFieldFlag(AnnotationFieldFlag.MULTILINE) &&
                     !this.hasFieldFlag(AnnotationFieldFlag.PASSWORD) &&
                     !this.hasFieldFlag(AnnotationFieldFlag.FILESELECT) &&
                     this.data.maxLen !== null;
  }

  getOperatorList(evaluator, task, renderForms) {
    if (renderForms || this.appearance) {
      return super.getOperatorList(evaluator, task, renderForms);
    }

    let operatorList = new OperatorList();

    // Even if there is an appearance stream, ignore it. This is the
    // behaviour used by Adobe Reader.
    if (!this.data.defaultAppearance) {
      return Promise.resolve(operatorList);
    }

    let stream = new Stream(stringToBytes(this.data.defaultAppearance));
    return evaluator.getOperatorList({
      stream,
      task,
      resources: this.fieldResources,
      operatorList,
    }).then(function () {
      return operatorList;
    });
  }
}

class ButtonWidgetAnnotation extends WidgetAnnotation {
  constructor(params) {
    super(params);

    this.data.checkBox = !this.hasFieldFlag(AnnotationFieldFlag.RADIO) &&
                         !this.hasFieldFlag(AnnotationFieldFlag.PUSHBUTTON);
    this.data.radioButton = this.hasFieldFlag(AnnotationFieldFlag.RADIO) &&
                            !this.hasFieldFlag(AnnotationFieldFlag.PUSHBUTTON);
    this.data.pushButton = this.hasFieldFlag(AnnotationFieldFlag.PUSHBUTTON);

    if (this.data.checkBox) {
      this._processCheckBox(params);
    } else if (this.data.radioButton) {
      this._processRadioButton(params);
    } else if (this.data.pushButton) {
      this._processPushButton(params);
    } else {
      warn('Invalid field flags for button widget annotation');
    }
  }

  _processCheckBox(params) {
    if (isName(this.data.fieldValue)) {
      this.data.fieldValue = this.data.fieldValue.name;
    }

<<<<<<< HEAD
    this.data.checkBoxType = AnnotationCheckboxType.CHECK;
    let controlType = this._getControlType(params.dict);
    if (controlType) {
      this.data.checkBoxType = controlType;
    }

    this._processButtonValue(params);
=======
    const customAppearance = params.dict.get('AP');
    if (!isDict(customAppearance)) {
      return;
    }

    const exportValueOptionsDict = customAppearance.get('D');
    if (!isDict(exportValueOptionsDict)) {
      return;
    }

    const exportValues = exportValueOptionsDict.getKeys();
    const hasCorrectOptionCount = exportValues.length === 2;
    if (!hasCorrectOptionCount) {
      return;
    }

    this.data.exportValue = exportValues[0] === 'Off' ?
      exportValues[1] : exportValues[0];
>>>>>>> af19ed6e
  }

  _processRadioButton(params) {
    this.data.fieldValue = this.data.buttonValue = null;

    // The parent field's `V` entry holds a `Name` object with the appearance
    // state of whichever child field is currently in the "on" state.
    let fieldParent = params.dict.get('Parent');
    if (isDict(fieldParent) && fieldParent.has('V')) {
      let fieldParentValue = fieldParent.get('V');
      if (isName(fieldParentValue)) {
        this.data.fieldValue = fieldParentValue.name;
      }
    }

    this.data.radioButtonType = AnnotationCheckboxType.CIRCLE;
    let controlType = this._getControlType(params.dict);
    if (controlType) {
      this.data.radioButtonType = controlType;
    }

    this._processButtonValue(params);
  }

  _processPushButton(params) {
    if (!params.dict.has('A')) {
      warn('Push buttons without action dictionaries are not supported');
      return;
    }

    Catalog.parseDestDictionary({
      destDict: params.dict,
      resultObj: this.data,
      docBaseUrl: params.pdfManager.docBaseUrl,
    });
  }

  _processButtonValue(params) {
    // The button's value corresponds to its appearance state.
    let appearanceStates = params.dict.get('AP');
    if (!isDict(appearanceStates)) {
      return;
    }

    let normalAppearanceState = appearanceStates.get('N');
    if (!isDict(normalAppearanceState)) {
      return;
    }

    let keys = normalAppearanceState.getKeys();
    for (let i = 0, ii = keys.length; i < ii; i++) {
      if (keys[i] !== 'Off') {
        this.data.buttonValue = keys[i];
        break;
      }
    }
  }

  _getControlType(dict) {
    let appearanceCharacteristics = dict.get('MK');
    if (!isDict(appearanceCharacteristics)) {
      return null;
    }

    if (appearanceCharacteristics.has('CA')) {
      switch (appearanceCharacteristics.get('CA')) {
        case '4':
          return AnnotationCheckboxType.CHECK;
        case 'l':
          return AnnotationCheckboxType.CIRCLE;
        case '8':
          return AnnotationCheckboxType.CROSS;
        case 'u':
          return AnnotationCheckboxType.DIAMOND;
        case 'n':
          return AnnotationCheckboxType.SQUARE;
        case 'H':
          return AnnotationCheckboxType.STAR;
        default:
          return null;
      }
    }
  }
}

class ChoiceWidgetAnnotation extends WidgetAnnotation {
  constructor(params) {
    super(params);

    // Determine the options. The options array may consist of strings or
    // arrays. If the array consists of arrays, then the first element of
    // each array is the export value and the second element of each array is
    // the display value. If the array consists of strings, then these
    // represent both the export and display value. In this case, we convert
    // it to an array of arrays as well for convenience in the display layer.
    // Note that the specification does not state that the `Opt` field is
    // inheritable, but in practice PDF generators do make annotations
    // inherit the options from a parent annotation (issue 8094).
    this.data.options = [];

    let options = getInheritableProperty({ dict: params.dict, key: 'Opt', });
    if (Array.isArray(options)) {
      let xref = params.xref;
      for (let i = 0, ii = options.length; i < ii; i++) {
        let option = xref.fetchIfRef(options[i]);
        let isOptionArray = Array.isArray(option);

        this.data.options[i] = {
          exportValue: isOptionArray ? xref.fetchIfRef(option[0]) : option,
          displayValue: stringToPDFString(isOptionArray ?
                                          xref.fetchIfRef(option[1]) : option),
        };
      }
    }

    // Determine the field value. In this case, it may be a string or an
    // array of strings. For convenience in the display layer, convert the
    // string to an array of one string as well.
    if (!Array.isArray(this.data.fieldValue)) {
      this.data.fieldValue = [this.data.fieldValue];
    }

    // Process field flags for the display layer.
    this.data.combo = this.hasFieldFlag(AnnotationFieldFlag.COMBO);
    this.data.multiSelect = this.hasFieldFlag(AnnotationFieldFlag.MULTISELECT);
    this.data.customText = this.hasFieldFlag(AnnotationFieldFlag.EDIT);
  }
}

class TextAnnotation extends Annotation {
  constructor(parameters) {
    const DEFAULT_ICON_SIZE = 22; // px

    super(parameters);

    this.data.annotationType = AnnotationType.TEXT;

    if (this.data.hasAppearance) {
      this.data.name = 'NoIcon';
    } else {
      this.data.rect[1] = this.data.rect[3] - DEFAULT_ICON_SIZE;
      this.data.rect[2] = this.data.rect[0] + DEFAULT_ICON_SIZE;
      this.data.name = parameters.dict.has('Name') ?
                       parameters.dict.get('Name').name : 'Note';
    }
    this._preparePopup(parameters.dict);
  }
}

class LinkAnnotation extends Annotation {
  constructor(params) {
    super(params);

    this.data.annotationType = AnnotationType.LINK;

    Catalog.parseDestDictionary({
      destDict: params.dict,
      resultObj: this.data,
      docBaseUrl: params.pdfManager.docBaseUrl,
    });
  }
}

class PopupAnnotation extends Annotation {
  constructor(parameters) {
    super(parameters);

    this.data.annotationType = AnnotationType.POPUP;

    let dict = parameters.dict;
    let parentItem = dict.get('Parent');
    if (!parentItem) {
      warn('Popup annotation has a missing or invalid parent annotation.');
      return;
    }

    let parentSubtype = parentItem.get('Subtype');
    this.data.parentType = isName(parentSubtype) ? parentSubtype.name : null;
    this.data.parentId = dict.getRaw('Parent').toString();
    this.data.title = stringToPDFString(parentItem.get('T') || '');
    this.data.contents = stringToPDFString(parentItem.get('Contents') || '');

    if (!parentItem.has('C')) {
      // Fall back to the default background color.
      this.data.color = null;
    } else {
      this.setColor(parentItem.getArray('C'));
      this.data.color = this.color;
    }

    // If the Popup annotation is not viewable, but the parent annotation is,
    // that is most likely a bug. Fallback to inherit the flags from the parent
    // annotation (this is consistent with the behaviour in Adobe Reader).
    if (!this.viewable) {
      let parentFlags = parentItem.get('F');
      if (this._isViewable(parentFlags)) {
        this.setFlags(parentFlags);
      }
    }
  }
}

class LineAnnotation extends Annotation {
  constructor(parameters) {
    super(parameters);

    this.data.annotationType = AnnotationType.LINE;

    let dict = parameters.dict;
    this.data.lineCoordinates = Util.normalizeRect(dict.getArray('L'));
    this._preparePopup(dict);
  }
}

class SquareAnnotation extends Annotation {
  constructor(parameters) {
    super(parameters);

    this.data.annotationType = AnnotationType.SQUARE;
    this._preparePopup(parameters.dict);
  }
}

class CircleAnnotation extends Annotation {
  constructor(parameters) {
    super(parameters);

    this.data.annotationType = AnnotationType.CIRCLE;
    this._preparePopup(parameters.dict);
  }
}

class PolylineAnnotation extends Annotation {
  constructor(parameters) {
    super(parameters);

    this.data.annotationType = AnnotationType.POLYLINE;

    // The vertices array is an array of numbers representing the alternating
    // horizontal and vertical coordinates, respectively, of each vertex.
    // Convert this to an array of objects with x and y coordinates.
    let dict = parameters.dict;
    let rawVertices = dict.getArray('Vertices');

    this.data.vertices = [];
    for (let i = 0, ii = rawVertices.length; i < ii; i += 2) {
      this.data.vertices.push({
        x: rawVertices[i],
        y: rawVertices[i + 1],
      });
    }

    this._preparePopup(dict);
  }
}

class PolygonAnnotation extends PolylineAnnotation {
  constructor(parameters) {
    // Polygons are specific forms of polylines, so reuse their logic.
    super(parameters);

    this.data.annotationType = AnnotationType.POLYGON;
  }
}

class HighlightAnnotation extends Annotation {
  constructor(parameters) {
    super(parameters);

    this.data.annotationType = AnnotationType.HIGHLIGHT;
    this._preparePopup(parameters.dict);
  }
}

class UnderlineAnnotation extends Annotation {
  constructor(parameters) {
    super(parameters);

    this.data.annotationType = AnnotationType.UNDERLINE;
    this._preparePopup(parameters.dict);
  }
}

class SquigglyAnnotation extends Annotation {
  constructor(parameters) {
    super(parameters);

    this.data.annotationType = AnnotationType.SQUIGGLY;
    this._preparePopup(parameters.dict);
  }
}

class StrikeOutAnnotation extends Annotation {
  constructor(parameters) {
    super(parameters);

    this.data.annotationType = AnnotationType.STRIKEOUT;
    this._preparePopup(parameters.dict);
  }
}

class StampAnnotation extends Annotation {
  constructor(parameters) {
    super(parameters);

    this.data.annotationType = AnnotationType.STAMP;
    this._preparePopup(parameters.dict);
  }
}

class FileAttachmentAnnotation extends Annotation {
  constructor(parameters) {
    super(parameters);

    let file = new FileSpec(parameters.dict.get('FS'), parameters.xref);

    this.data.annotationType = AnnotationType.FILEATTACHMENT;
    this.data.file = file.serializable;
    this._preparePopup(parameters.dict);
  }
}

export {
  Annotation,
  AnnotationBorderStyle,
  AnnotationFactory,
};<|MERGE_RESOLUTION|>--- conflicted
+++ resolved
@@ -35,21 +35,19 @@
    * @param {Object} ref
    * @param {PDFManager} pdfManager
    * @param {Object} idFactory
+   * @param {PartialEvaluator} evaluator
+   * @param {WorkerTask} task
    * @return {Promise} A promise that is resolved with an {Annotation} instance.
    */
-<<<<<<< HEAD
   static create(xref, ref, pdfManager, idFactory, evaluator, task) {
-=======
-  static create(xref, ref, pdfManager, idFactory) {
     return pdfManager.ensure(this, '_create',
-                             [xref, ref, pdfManager, idFactory]);
+                          [xref, ref, pdfManager, idFactory, evaluator, task]);
   }
 
   /**
    * @private
    */
-  static _create(xref, ref, pdfManager, idFactory) {
->>>>>>> af19ed6e
+  static _create(xref, ref, pdfManager, idFactory, evaluator, task) {
     let dict = xref.fetchIfRef(ref);
 
     if (!isDict(dict)) {
@@ -898,7 +896,6 @@
       this.data.fieldValue = this.data.fieldValue.name;
     }
 
-<<<<<<< HEAD
     this.data.checkBoxType = AnnotationCheckboxType.CHECK;
     let controlType = this._getControlType(params.dict);
     if (controlType) {
@@ -906,7 +903,7 @@
     }
 
     this._processButtonValue(params);
-=======
+
     const customAppearance = params.dict.get('AP');
     if (!isDict(customAppearance)) {
       return;
@@ -925,7 +922,6 @@
 
     this.data.exportValue = exportValues[0] === 'Off' ?
       exportValues[1] : exportValues[0];
->>>>>>> af19ed6e
   }
 
   _processRadioButton(params) {
