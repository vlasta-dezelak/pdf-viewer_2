/* Copyright 2012 Mozilla Foundation
 *
 * Licensed under the Apache License, Version 2.0 (the "License");
 * you may not use this file except in compliance with the License.
 * You may obtain a copy of the License at
 *
 *     http://www.apache.org/licenses/LICENSE-2.0
 *
 * Unless required by applicable law or agreed to in writing, software
 * distributed under the License is distributed on an "AS IS" BASIS,
 * WITHOUT WARRANTIES OR CONDITIONS OF ANY KIND, either express or implied.
 * See the License for the specific language governing permissions and
 * limitations under the License.
 */

import {
  AnnotationBorderStyleType, AnnotationFieldFlag, AnnotationFlag,
  AnnotationType, isArray, isInt, OPS, stringToBytes, stringToPDFString, Util,
  warn
} from '../shared/util';
import { Catalog, FileSpec, ObjectLoader } from './obj';
import { Dict, isDict, isName, isRef, isStream } from './primitives';
import { ColorSpace } from './colorspace';
import { OperatorList } from './evaluator';
import { Stream } from './stream';

class AnnotationFactory {
  /**
   * @param {XRef} xref
   * @param {Object} ref
   * @param {PDFManager} pdfManager
   * @param {Object} idFactory
   * @returns {Annotation}
   */
<<<<<<< HEAD
  create: function AnnotationFactory_create(
    xref, ref, pdfManager, idFactory, evaluator, task) {

    if (!xref) {
      return;
    }

    var dict = xref.fetchIfRef(ref);
=======
  static create(xref, ref, pdfManager, idFactory) {
    let dict = xref.fetchIfRef(ref);
>>>>>>> 066fea9c
    if (!isDict(dict)) {
      return;
    }
    let id = isRef(ref) ? ref.toString() : 'annot_' + idFactory.createObjId();

    // Determine the annotation's subtype.
    let subtype = dict.get('Subtype');
    subtype = isName(subtype) ? subtype.name : null;

    // Return the right annotation object based on the subtype and field type.
    let parameters = {
      xref,
      dict,
      ref: isRef(ref) ? ref : null,
      subtype,
      id,
      pdfManager,
      evaluator,
      task,
    };

    switch (subtype) {
      case 'Link':
        return Promise.resolve(new LinkAnnotation(parameters));

      case 'Text':
        return Promise.resolve(new TextAnnotation(parameters));

      case 'Widget':
        let fieldType = Util.getInheritableProperty(dict, 'FT');
        fieldType = isName(fieldType) ? fieldType.name : null;

        var widget = new WidgetAnnotation(parameters);

        switch (fieldType) {
          case 'Tx':
            widget = new TextWidgetAnnotation(parameters);
            break;
          case 'Btn':
            widget = new ButtonWidgetAnnotation(parameters);
            break;
          case 'Ch':
            widget = new ChoiceWidgetAnnotation(parameters);
            break;
          default:
            warn('Unimplemented widget field type "' + fieldType + '", ' +
               'falling back to base field type.');
            break;
        }

        return widget.parseAppearance(parameters);

      case 'Popup':
        return Promise.resolve(new PopupAnnotation(parameters));

      case 'Line':
        return Promise.resolve(new LineAnnotation(parameters));

      case 'Highlight':
        return Promise.resolve(new HighlightAnnotation(parameters));

      case 'Underline':
        return Promise.resolve(new UnderlineAnnotation(parameters));

      case 'Squiggly':
        return Promise.resolve(new SquigglyAnnotation(parameters));

      case 'StrikeOut':
        return Promise.resolve(new StrikeOutAnnotation(parameters));

      case 'FileAttachment':
        return Promise.resolve(new FileAttachmentAnnotation(parameters));

      default:
        if (!subtype) {
          warn('Annotation is missing the required /Subtype.');
        } else {
          warn('Unimplemented annotation type "' + subtype + '", ' +
               'falling back to base annotation.');
        }
        return Promise.resolve(new Annotation(parameters));
    }
  }
}

function getTransformMatrix(rect, bbox, matrix) {
  // 12.5.5: Algorithm: Appearance streams
  let bounds = Util.getAxialAlignedBoundingBox(bbox, matrix);
  let minX = bounds[0];
  let minY = bounds[1];
  let maxX = bounds[2];
  let maxY = bounds[3];

  if (minX === maxX || minY === maxY) {
    // From real-life file, bbox was [0, 0, 0, 0]. In this case,
    // just apply the transform for rect
    return [1, 0, 0, 1, rect[0], rect[1]];
  }

  let xRatio = (rect[2] - rect[0]) / (maxX - minX);
  let yRatio = (rect[3] - rect[1]) / (maxY - minY);
  return [
    xRatio,
    0,
    0,
    yRatio,
    rect[0] - minX * xRatio,
    rect[1] - minY * yRatio
  ];
}

class Annotation {
  constructor(params) {
    let dict = params.dict;

    this.setFlags(dict.get('F'));
    this.setRectangle(dict.getArray('Rect'));
    this.setColor(dict.getArray('C'));
    this.setBorderStyle(dict);
    this.setAppearance(dict);

    // Expose public properties using a data object.
    this.data = {
      annotationFlags: this.flags,
      borderStyle: this.borderStyle,
      color: this.color,
      hasAppearance: !!this.appearance,
      id: params.id,
      rect: this.rectangle,
      subtype: params.subtype,
    };
  }

  /**
   * @private
   */
  _hasFlag(flags, flag) {
    return !!(flags & flag);
  }

  /**
   * @private
   */
  _isViewable(flags) {
    return !this._hasFlag(flags, AnnotationFlag.INVISIBLE) &&
           !this._hasFlag(flags, AnnotationFlag.HIDDEN) &&
           !this._hasFlag(flags, AnnotationFlag.NOVIEW);
  }

  /**
   * @private
   */
  _isPrintable(flags) {
    return this._hasFlag(flags, AnnotationFlag.PRINT) &&
           !this._hasFlag(flags, AnnotationFlag.INVISIBLE) &&
           !this._hasFlag(flags, AnnotationFlag.HIDDEN);
  }

  /**
   * @return {boolean}
   */
  get viewable() {
    if (this.flags === 0) {
      return true;
    }
    return this._isViewable(this.flags);
  }

  /**
   * @return {boolean}
   */
  get printable() {
    if (this.flags === 0) {
      return false;
    }
    return this._isPrintable(this.flags);
  }

  /**
   * Set the flags.
   *
   * @public
   * @memberof Annotation
   * @param {number} flags - Unsigned 32-bit integer specifying annotation
   *                         characteristics
   * @see {@link shared/util.js}
   */
  setFlags(flags) {
    this.flags = (isInt(flags) && flags > 0) ? flags : 0;
  }

  /**
   * Check if a provided flag is set.
   *
   * @public
   * @memberof Annotation
   * @param {number} flag - Hexadecimal representation for an annotation
   *                        characteristic
   * @return {boolean}
   * @see {@link shared/util.js}
   */
  hasFlag(flag) {
    return this._hasFlag(this.flags, flag);
  }

  /**
   * Set the rectangle.
   *
   * @public
   * @memberof Annotation
   * @param {Array} rectangle - The rectangle array with exactly four entries
   */
  setRectangle(rectangle) {
    if (isArray(rectangle) && rectangle.length === 4) {
      this.rectangle = Util.normalizeRect(rectangle);
    } else {
      this.rectangle = [0, 0, 0, 0];
    }
  }

  /**
   * Set the color and take care of color space conversion.
   *
   * @public
   * @memberof Annotation
   * @param {Array} color - The color array containing either 0
   *                        (transparent), 1 (grayscale), 3 (RGB) or
   *                        4 (CMYK) elements
   */
  setColor(color) {
    let rgbColor = new Uint8Array(3); // Black in RGB color space (default)
    if (!isArray(color)) {
      this.color = rgbColor;
      return;
    }

    switch (color.length) {
      case 0: // Transparent, which we indicate with a null value
        this.color = null;
        break;

      case 1: // Convert grayscale to RGB
        ColorSpace.singletons.gray.getRgbItem(color, 0, rgbColor, 0);
        this.color = rgbColor;
        break;

      case 3: // Convert RGB percentages to RGB
        ColorSpace.singletons.rgb.getRgbItem(color, 0, rgbColor, 0);
        this.color = rgbColor;
        break;

      case 4: // Convert CMYK to RGB
        ColorSpace.singletons.cmyk.getRgbItem(color, 0, rgbColor, 0);
        this.color = rgbColor;
        break;

      default:
        this.color = rgbColor;
        break;
    }
  }

  /**
   * Set the border style (as AnnotationBorderStyle object).
   *
   * @public
   * @memberof Annotation
   * @param {Dict} borderStyle - The border style dictionary
   */
  setBorderStyle(borderStyle) {
    this.borderStyle = new AnnotationBorderStyle();
    if (!isDict(borderStyle)) {
      return;
    }
    if (borderStyle.has('BS')) {
      let dict = borderStyle.get('BS');
      let dictType = dict.get('Type');

      if (!dictType || isName(dictType, 'Border')) {
        this.borderStyle.setWidth(dict.get('W'));
        this.borderStyle.setStyle(dict.get('S'));
        this.borderStyle.setDashArray(dict.getArray('D'));
      }
    } else if (borderStyle.has('Border')) {
      let array = borderStyle.getArray('Border');
      if (isArray(array) && array.length >= 3) {
        this.borderStyle.setHorizontalCornerRadius(array[0]);
        this.borderStyle.setVerticalCornerRadius(array[1]);
        this.borderStyle.setWidth(array[2]);

        if (array.length === 4) { // Dash array available
          this.borderStyle.setDashArray(array[3]);
        }
      }
    } else {
      // There are no border entries in the dictionary. According to the
      // specification, we should draw a solid border of width 1 in that
      // case, but Adobe Reader did not implement that part of the
      // specification and instead draws no border at all, so we do the same.
      // See also https://github.com/mozilla/pdf.js/issues/6179.
      this.borderStyle.setWidth(0);
    }
  }

  /**
   * Set the (normal) appearance.
   *
   * @public
   * @memberof Annotation
   * @param {Dict} dict - The annotation's data dictionary
   */
  setAppearance(dict) {
    this.appearance = null;

    let appearanceStates = dict.get('AP');
    if (!isDict(appearanceStates)) {
      return;
    }

    // In case the normal appearance is a stream, then it is used directly.
    let normalAppearanceState = appearanceStates.get('N');
    if (isStream(normalAppearanceState)) {
      this.appearance = normalAppearanceState;
      return;
    }
    if (!isDict(normalAppearanceState)) {
      return;
    }

    // In case the normal appearance is a dictionary, the `AS` entry provides
    // the key of the stream in this dictionary.
    let as = dict.get('AS');
    if (!isName(as) || !normalAppearanceState.has(as.name)) {
      return;
    }
    this.appearance = normalAppearanceState.get(as.name);
  }

  /**
   * Prepare the annotation for working with a popup in the display layer.
   *
   * @private
   * @memberof Annotation
   * @param {Dict} dict - The annotation's data dictionary
   */
  _preparePopup(dict) {
    if (!dict.has('C')) {
      // Fall back to the default background color.
      this.data.color = null;
    }

    this.data.hasPopup = dict.has('Popup');
    this.data.title = stringToPDFString(dict.get('T') || '');
    this.data.contents = stringToPDFString(dict.get('Contents') || '');
  }

  loadResources(keys) {
    return this.appearance.dict.getAsync('Resources').then((resources) => {
      if (!resources) {
        return;
      }
      let objectLoader = new ObjectLoader(resources, keys, resources.xref);

      return objectLoader.load().then(function() {
        return resources;
      });
    });
  }

  getOperatorList(evaluator, task, renderForms) {
    if (!this.appearance) {
      return Promise.resolve(new OperatorList());
    }

    let data = this.data;
    let appearanceDict = this.appearance.dict;
    let resourcesPromise = this.loadResources([
      'ExtGState',
      'ColorSpace',
      'Pattern',
      'Shading',
      'XObject',
      'Font',
      // ProcSet
      // Properties
    ]);
    let bbox = appearanceDict.getArray('BBox') || [0, 0, 1, 1];
    let matrix = appearanceDict.getArray('Matrix') || [1, 0, 0, 1, 0, 0];
    let transform = getTransformMatrix(data.rect, bbox, matrix);

    return resourcesPromise.then((resources) => {
      let opList = new OperatorList();
      opList.addOp(OPS.beginAnnotation, [data.rect, transform, matrix]);
      return evaluator.getOperatorList({
        stream: this.appearance,
        task,
        resources,
        operatorList: opList,
      }).then(() => {
        opList.addOp(OPS.endAnnotation, []);
        this.appearance.reset();
        return opList;
      });
    });
  }
}

/**
 * Contains all data regarding an annotation's border style.
 */
class AnnotationBorderStyle {
  constructor() {
    this.width = 1;
    this.style = AnnotationBorderStyleType.SOLID;
    this.dashArray = [3];
    this.horizontalCornerRadius = 0;
    this.verticalCornerRadius = 0;
  }

  /**
   * Set the width.
   *
   * @public
   * @memberof AnnotationBorderStyle
   * @param {integer} width - The width
   */
  setWidth(width) {
    if (width === (width | 0)) {
      this.width = width;
    }
  }

  /**
   * Set the style.
   *
   * @public
   * @memberof AnnotationBorderStyle
   * @param {Object} style - The style object
   * @see {@link shared/util.js}
   */
  setStyle(style) {
    if (!style) {
      return;
    }
    switch (style.name) {
      case 'S':
        this.style = AnnotationBorderStyleType.SOLID;
        break;

      case 'D':
        this.style = AnnotationBorderStyleType.DASHED;
        break;

      case 'B':
        this.style = AnnotationBorderStyleType.BEVELED;
        break;

      case 'I':
        this.style = AnnotationBorderStyleType.INSET;
        break;

      case 'U':
        this.style = AnnotationBorderStyleType.UNDERLINE;
        break;

      default:
        break;
    }
  }

  /**
   * Set the dash array.
   *
   * @public
   * @memberof AnnotationBorderStyle
   * @param {Array} dashArray - The dash array with at least one element
   */
  setDashArray(dashArray) {
    // We validate the dash array, but we do not use it because CSS does not
    // allow us to change spacing of dashes. For more information, visit
    // http://www.w3.org/TR/css3-background/#the-border-style.
    if (isArray(dashArray) && dashArray.length > 0) {
      // According to the PDF specification: the elements in `dashArray`
      // shall be numbers that are nonnegative and not all equal to zero.
      let isValid = true;
      let allZeros = true;
      for (let i = 0, len = dashArray.length; i < len; i++) {
        let element = dashArray[i];
        let validNumber = (+element >= 0);
        if (!validNumber) {
          isValid = false;
          break;
        } else if (element > 0) {
          allZeros = false;
        }
      }
      if (isValid && !allZeros) {
        this.dashArray = dashArray;
      } else {
        this.width = 0; // Adobe behavior when the array is invalid.
      }
    } else if (dashArray) {
      this.width = 0; // Adobe behavior when the array is invalid.
    }
  }

  /**
   * Set the horizontal corner radius (from a Border dictionary).
   *
   * @public
   * @memberof AnnotationBorderStyle
   * @param {integer} radius - The horizontal corner radius
   */
  setHorizontalCornerRadius(radius) {
    if (radius === (radius | 0)) {
      this.horizontalCornerRadius = radius;
    }
  }

  /**
   * Set the vertical corner radius (from a Border dictionary).
   *
   * @public
   * @memberof AnnotationBorderStyle
   * @param {integer} radius - The vertical corner radius
   */
  setVerticalCornerRadius(radius) {
    if (radius === (radius | 0)) {
      this.verticalCornerRadius = radius;
    }
  }
}

class WidgetAnnotation extends Annotation {
  constructor(params) {
    super(params);

    let dict = params.dict;
    let data = this.data;

    data.annotationType = AnnotationType.WIDGET;
    data.fieldName = this._constructFieldName(dict);
    data.fieldValue = Util.getInheritableProperty(dict, 'V',
                                                  /* getArray = */ true);
    data.alternativeText = stringToPDFString(dict.get('TU') || '');
    data.defaultAppearance = Util.getInheritableProperty(dict, 'DA') || '';
    let fieldType = Util.getInheritableProperty(dict, 'FT');
    data.fieldType = isName(fieldType) ? fieldType.name : null;
    this.fieldResources = Util.getInheritableProperty(dict, 'DR') || Dict.empty;

    data.fieldFlags = Util.getInheritableProperty(dict, 'Ff');
    if (!isInt(data.fieldFlags) || data.fieldFlags < 0) {
      data.fieldFlags = 0;
    }

    data.readOnly = this.hasFieldFlag(AnnotationFieldFlag.READONLY);

    // Hide signatures because we cannot validate them.
    if (data.fieldType === 'Sig') {
      this.setFlags(AnnotationFlag.HIDDEN);
    }
  }

  /**
   * Construct the (fully qualified) field name from the (partial) field
   * names of the field and its ancestors.
   *
   * @private
   * @memberof WidgetAnnotation
   * @param {Dict} dict - Complete widget annotation dictionary
   * @return {string}
   */
  _constructFieldName(dict) {
    // Both the `Parent` and `T` fields are optional. While at least one of
    // them should be provided, bad PDF generators may fail to do so.
    if (!dict.has('T') && !dict.has('Parent')) {
      warn('Unknown field name, falling back to empty field name.');
      return '';
    }

    // If no parent exists, the partial and fully qualified names are equal.
    if (!dict.has('Parent')) {
      return stringToPDFString(dict.get('T'));
    }

    // Form the fully qualified field name by appending the partial name to
    // the parent's fully qualified name, separated by a period.
    let fieldName = [];
    if (dict.has('T')) {
      fieldName.unshift(stringToPDFString(dict.get('T')));
    }

    let loopDict = dict;
    while (loopDict.has('Parent')) {
      loopDict = loopDict.get('Parent');
      if (!isDict(loopDict)) {
        // Even though it is not allowed according to the PDF specification,
        // bad PDF generators may provide a `Parent` entry that is not a
        // dictionary, but `null` for example (issue 8143).
        break;
      }

      if (loopDict.has('T')) {
        fieldName.unshift(stringToPDFString(loopDict.get('T')));
      }
    }
    return fieldName.join('.');
  }

  /**
   * Check if a provided field flag is set.
   *
   * @public
   * @memberof WidgetAnnotation
   * @param {number} flag - Hexadecimal representation for an annotation
   *                        field characteristic
   * @return {boolean}
   * @see {@link shared/util.js}
   */
  hasFieldFlag(flag) {
    return !!(this.data.fieldFlags & flag);
  }

<<<<<<< HEAD
        if (loopDict.has('T')) {
          fieldName.unshift(stringToPDFString(loopDict.get('T')));
        }
      }
      return fieldName.join('.');
    },

    /**
     * Check if a provided field flag is set.
     *
     * @public
     * @memberof WidgetAnnotation
     * @param {number} flag - Hexadecimal representation for an annotation
     *                        field characteristic
     * @return {boolean}
     * @see {@link shared/util.js}
     */
    hasFieldFlag: function WidgetAnnotation_hasFieldFlag(flag) {
      return !!(this.data.fieldFlags & flag);
    },

    /**
     * Parse widget annotation appearance and extract font infromation.
     *
     * @public
     * @memberof WidgetAnnotation
     * @param {number} flag - Hexadecimal representation for an annotation
     *                        field characteristic
     * @return {Promise}
     */
    parseAppearance: function WidgetAnnotation_parseAppearance(params) {
      if (!params.pdfManager || !params.pdfManager.pdfDocument) {
        return Promise.resolve(this);
      }

      var data = this.data;
      var self = this;

      var opList = new OperatorList();
      var appearanceStream = new Stream(stringToBytes(data.defaultAppearance));
      var formFonts = params.pdfManager.pdfDocument.acroForm.get('DR');
      opList.acroForm = params.pdfManager.pdfDocument.acroForm;
      return params.evaluator.getOperatorList({
          stream: appearanceStream,
          task: params.task,
          resources: formFonts,
          operatorList: opList,
      }).then(function () {
        var a = opList.argsArray;
        var i;
        for (i = 0; i < opList.fnArray.length; i++) {
          var fn = opList.fnArray[i];
          switch (fn | 0) {
            case OPS.setFont:
              data.annotationFonts = opList.acroForm.annotationFonts;
              data.fontRefName = a[i][0];
              data.fontSize = a[i][1];
              break;
            case OPS.setGrayFill:
              if (a[i].length >= 1) {
                var gray = Math.round(a[i][0] * 0x100);
                data.fontColor = Util.makeCssRgb(gray, gray, gray);
              }

              break;
            case OPS.setFillRGBColor:
              if (a[i].length >= 3) {
                data.fontColor = Util.makeCssRgb(a[i][0], a[i][1], a[i][2]);
              }

              break;
          }
        }

        return self;
      });
    },
  });

  return WidgetAnnotation;
})();

var TextWidgetAnnotation = (function TextWidgetAnnotationClosure() {
  function TextWidgetAnnotation(params) {
    WidgetAnnotation.call(this, params);
=======
  getOperatorList(evaluator, task, renderForms) {
    // Do not render form elements on the canvas when interactive forms are
    // enabled. The display layer is responsible for rendering them instead.
    if (renderForms) {
      return Promise.resolve(new OperatorList());
    }
    return super.getOperatorList(evaluator, task, renderForms);
  }
}

class TextWidgetAnnotation extends WidgetAnnotation {
  constructor(params) {
    super(params);
>>>>>>> 066fea9c

    // The field value is always a string.
    this.data.fieldValue = stringToPDFString(this.data.fieldValue || '');

    // Determine the alignment of text in the field.
    let alignment = Util.getInheritableProperty(params.dict, 'Q');
    if (!isInt(alignment) || alignment < 0 || alignment > 2) {
      alignment = null;
    }
    this.data.textAlignment = alignment;

    // Determine the maximum length of text in the field.
    let maximumLength = Util.getInheritableProperty(params.dict, 'MaxLen');
    if (!isInt(maximumLength) || maximumLength < 0) {
      maximumLength = null;
    }
    this.data.maxLen = maximumLength;

    // Process field flags for the display layer.
    this.data.multiLine = this.hasFieldFlag(AnnotationFieldFlag.MULTILINE);
    this.data.comb = this.hasFieldFlag(AnnotationFieldFlag.COMB) &&
                     !this.hasFieldFlag(AnnotationFieldFlag.MULTILINE) &&
                     !this.hasFieldFlag(AnnotationFieldFlag.PASSWORD) &&
                     !this.hasFieldFlag(AnnotationFieldFlag.FILESELECT) &&
                     this.data.maxLen !== null;
  }

  getOperatorList(evaluator, task, renderForms) {
    if (renderForms || this.appearance) {
      return super.getOperatorList(evaluator, task, renderForms);
    }

    let operatorList = new OperatorList();

    // Even if there is an appearance stream, ignore it. This is the
    // behaviour used by Adobe Reader.
    if (!this.data.defaultAppearance) {
      return Promise.resolve(operatorList);
    }

    let stream = new Stream(stringToBytes(this.data.defaultAppearance));
    return evaluator.getOperatorList({
      stream,
      task,
      resources: this.fieldResources,
      operatorList,
    }).then(function () {
      return operatorList;
    });
  }
}

class ButtonWidgetAnnotation extends WidgetAnnotation {
  constructor(params) {
    super(params);

    this.data.checkBox = !this.hasFieldFlag(AnnotationFieldFlag.RADIO) &&
                         !this.hasFieldFlag(AnnotationFieldFlag.PUSHBUTTON);
    if (this.data.checkBox) {
      if (!isName(this.data.fieldValue)) {
        return;
      }
      this.data.fieldValue = this.data.fieldValue.name;
    }

    this.data.radioButton = this.hasFieldFlag(AnnotationFieldFlag.RADIO) &&
                            !this.hasFieldFlag(AnnotationFieldFlag.PUSHBUTTON);
    if (this.data.radioButton) {
      this.data.fieldValue = this.data.buttonValue = null;

      // The parent field's `V` entry holds a `Name` object with the appearance
      // state of whichever child field is currently in the "on" state.
      let fieldParent = params.dict.get('Parent');
      if (isDict(fieldParent) && fieldParent.has('V')) {
        let fieldParentValue = fieldParent.get('V');
        if (isName(fieldParentValue)) {
          this.data.fieldValue = fieldParentValue.name;
        }
      }

      // The button's value corresponds to its appearance state.
      let appearanceStates = params.dict.get('AP');
      if (!isDict(appearanceStates)) {
        return;
      }
      let normalAppearanceState = appearanceStates.get('N');
      if (!isDict(normalAppearanceState)) {
        return;
      }
      let keys = normalAppearanceState.getKeys();
      for (let i = 0, ii = keys.length; i < ii; i++) {
        if (keys[i] !== 'Off') {
          this.data.buttonValue = keys[i];
          break;
        }
      }
    }
  }
}

class ChoiceWidgetAnnotation extends WidgetAnnotation {
  constructor(params) {
    super(params);

    // Determine the options. The options array may consist of strings or
    // arrays. If the array consists of arrays, then the first element of
    // each array is the export value and the second element of each array is
    // the display value. If the array consists of strings, then these
    // represent both the export and display value. In this case, we convert
    // it to an array of arrays as well for convenience in the display layer.
    // Note that the specification does not state that the `Opt` field is
    // inheritable, but in practice PDF generators do make annotations
    // inherit the options from a parent annotation (issue 8094).
    this.data.options = [];

    let options = Util.getInheritableProperty(params.dict, 'Opt');
    if (isArray(options)) {
      let xref = params.xref;
      for (let i = 0, ii = options.length; i < ii; i++) {
        let option = xref.fetchIfRef(options[i]);
        let isOptionArray = isArray(option);

        this.data.options[i] = {
          exportValue: isOptionArray ? xref.fetchIfRef(option[0]) : option,
          displayValue: isOptionArray ? xref.fetchIfRef(option[1]) : option,
        };
      }
    }

    // Determine the field value. In this case, it may be a string or an
    // array of strings. For convenience in the display layer, convert the
    // string to an array of one string as well.
    if (!isArray(this.data.fieldValue)) {
      this.data.fieldValue = [this.data.fieldValue];
    }

    // Process field flags for the display layer.
    this.data.combo = this.hasFieldFlag(AnnotationFieldFlag.COMBO);
    this.data.multiSelect = this.hasFieldFlag(AnnotationFieldFlag.MULTISELECT);
  }
}

class TextAnnotation extends Annotation {
  constructor(parameters) {
    const DEFAULT_ICON_SIZE = 22; // px

    super(parameters);

    this.data.annotationType = AnnotationType.TEXT;

    if (this.data.hasAppearance) {
      this.data.name = 'NoIcon';
    } else {
      this.data.rect[1] = this.data.rect[3] - DEFAULT_ICON_SIZE;
      this.data.rect[2] = this.data.rect[0] + DEFAULT_ICON_SIZE;
      this.data.name = parameters.dict.has('Name') ?
                       parameters.dict.get('Name').name : 'Note';
    }
    this._preparePopup(parameters.dict);
  }
}

class LinkAnnotation extends Annotation {
  constructor(params) {
    super(params);

    this.data.annotationType = AnnotationType.LINK;

    Catalog.parseDestDictionary({
      destDict: params.dict,
      resultObj: this.data,
      docBaseUrl: params.pdfManager.docBaseUrl,
    });
  }
}

class PopupAnnotation extends Annotation {
  constructor(parameters) {
    super(parameters);

    this.data.annotationType = AnnotationType.POPUP;

    let dict = parameters.dict;
    let parentItem = dict.get('Parent');
    if (!parentItem) {
      warn('Popup annotation has a missing or invalid parent annotation.');
      return;
    }

    let parentSubtype = parentItem.get('Subtype');
    this.data.parentType = isName(parentSubtype) ? parentSubtype.name : null;
    this.data.parentId = dict.getRaw('Parent').toString();
    this.data.title = stringToPDFString(parentItem.get('T') || '');
    this.data.contents = stringToPDFString(parentItem.get('Contents') || '');

    if (!parentItem.has('C')) {
      // Fall back to the default background color.
      this.data.color = null;
    } else {
      this.setColor(parentItem.getArray('C'));
      this.data.color = this.color;
    }

    // If the Popup annotation is not viewable, but the parent annotation is,
    // that is most likely a bug. Fallback to inherit the flags from the parent
    // annotation (this is consistent with the behaviour in Adobe Reader).
    if (!this.viewable) {
      let parentFlags = parentItem.get('F');
      if (this._isViewable(parentFlags)) {
        this.setFlags(parentFlags);
      }
    }
  }
}

class LineAnnotation extends Annotation {
  constructor(parameters) {
    super(parameters);

    this.data.annotationType = AnnotationType.LINE;

    let dict = parameters.dict;
    this.data.lineCoordinates = Util.normalizeRect(dict.getArray('L'));
    this._preparePopup(dict);
  }
}

class HighlightAnnotation extends Annotation {
  constructor(parameters) {
    super(parameters);

    this.data.annotationType = AnnotationType.HIGHLIGHT;
    this._preparePopup(parameters.dict);
  }
}

class UnderlineAnnotation extends Annotation {
  constructor(parameters) {
    super(parameters);

    this.data.annotationType = AnnotationType.UNDERLINE;
    this._preparePopup(parameters.dict);
  }
}

class SquigglyAnnotation extends Annotation {
  constructor(parameters) {
    super(parameters);

    this.data.annotationType = AnnotationType.SQUIGGLY;
    this._preparePopup(parameters.dict);
  }
}

class StrikeOutAnnotation extends Annotation {
  constructor(parameters) {
    super(parameters);

    this.data.annotationType = AnnotationType.STRIKEOUT;
    this._preparePopup(parameters.dict);
  }
}

class FileAttachmentAnnotation extends Annotation {
  constructor(parameters) {
    super(parameters);

    let file = new FileSpec(parameters.dict.get('FS'), parameters.xref);

    this.data.annotationType = AnnotationType.FILEATTACHMENT;
    this.data.file = file.serializable;
    this._preparePopup(parameters.dict);
  }
}

export {
  Annotation,
  AnnotationBorderStyle,
  AnnotationFactory,
};<|MERGE_RESOLUTION|>--- conflicted
+++ resolved
@@ -32,22 +32,17 @@
    * @param {Object} idFactory
    * @returns {Annotation}
    */
-<<<<<<< HEAD
-  create: function AnnotationFactory_create(
-    xref, ref, pdfManager, idFactory, evaluator, task) {
-
+  static create(xref, ref, pdfManager, idFactory, evaluator, task) {
     if (!xref) {
       return;
     }
 
-    var dict = xref.fetchIfRef(ref);
-=======
-  static create(xref, ref, pdfManager, idFactory) {
     let dict = xref.fetchIfRef(ref);
->>>>>>> 066fea9c
+
     if (!isDict(dict)) {
       return;
     }
+
     let id = isRef(ref) ? ref.toString() : 'annot_' + idFactory.createObjId();
 
     // Determine the annotation's subtype.
@@ -668,93 +663,63 @@
     return !!(this.data.fieldFlags & flag);
   }
 
-<<<<<<< HEAD
-        if (loopDict.has('T')) {
-          fieldName.unshift(stringToPDFString(loopDict.get('T')));
+  /**
+   * Parse widget annotation appearance and extract font infromation.
+   *
+   * @public
+   * @memberof WidgetAnnotation
+   * @param {number} flag - Hexadecimal representation for an annotation
+   *                        field characteristic
+   * @return {Promise}
+   */
+  parseAppearance(params) {
+    if (!params.pdfManager || !params.pdfManager.pdfDocument) {
+      return Promise.resolve(this);
+    }
+
+    var data = this.data;
+    var self = this;
+
+    var opList = new OperatorList();
+    var appearanceStream = new Stream(stringToBytes(data.defaultAppearance));
+    var formFonts = params.pdfManager.pdfDocument.acroForm.get('DR');
+    opList.acroForm = params.pdfManager.pdfDocument.acroForm;
+    return params.evaluator.getOperatorList({
+      stream: appearanceStream,
+      task: params.task,
+      resources: formFonts,
+      operatorList: opList,
+    }).then(() => {
+      var a = opList.argsArray;
+      var i;
+      for (i = 0; i < opList.fnArray.length; i++) {
+        var fn = opList.fnArray[i];
+        switch (fn | 0) {
+          case OPS.setFont:
+            data.annotationFonts = opList.acroForm.annotationFonts;
+            data.fontRefName = a[i][0];
+            data.fontSize = a[i][1];
+            break;
+          case OPS.setGrayFill:
+            if (a[i].length >= 1) {
+              var gray = Math.round(a[i][0] * 0x100);
+              data.fontColor = Util.makeCssRgb(gray, gray, gray);
+            }
+
+            break;
+          case OPS.setFillRGBColor:
+            if (a[i].length >= 3) {
+              data.fontColor = Util.makeCssRgb(a[i][0], a[i][1], a[i][2]);
+            }
+
+            break;
         }
       }
-      return fieldName.join('.');
-    },
-
-    /**
-     * Check if a provided field flag is set.
-     *
-     * @public
-     * @memberof WidgetAnnotation
-     * @param {number} flag - Hexadecimal representation for an annotation
-     *                        field characteristic
-     * @return {boolean}
-     * @see {@link shared/util.js}
-     */
-    hasFieldFlag: function WidgetAnnotation_hasFieldFlag(flag) {
-      return !!(this.data.fieldFlags & flag);
-    },
-
-    /**
-     * Parse widget annotation appearance and extract font infromation.
-     *
-     * @public
-     * @memberof WidgetAnnotation
-     * @param {number} flag - Hexadecimal representation for an annotation
-     *                        field characteristic
-     * @return {Promise}
-     */
-    parseAppearance: function WidgetAnnotation_parseAppearance(params) {
-      if (!params.pdfManager || !params.pdfManager.pdfDocument) {
-        return Promise.resolve(this);
-      }
-
-      var data = this.data;
-      var self = this;
-
-      var opList = new OperatorList();
-      var appearanceStream = new Stream(stringToBytes(data.defaultAppearance));
-      var formFonts = params.pdfManager.pdfDocument.acroForm.get('DR');
-      opList.acroForm = params.pdfManager.pdfDocument.acroForm;
-      return params.evaluator.getOperatorList({
-          stream: appearanceStream,
-          task: params.task,
-          resources: formFonts,
-          operatorList: opList,
-      }).then(function () {
-        var a = opList.argsArray;
-        var i;
-        for (i = 0; i < opList.fnArray.length; i++) {
-          var fn = opList.fnArray[i];
-          switch (fn | 0) {
-            case OPS.setFont:
-              data.annotationFonts = opList.acroForm.annotationFonts;
-              data.fontRefName = a[i][0];
-              data.fontSize = a[i][1];
-              break;
-            case OPS.setGrayFill:
-              if (a[i].length >= 1) {
-                var gray = Math.round(a[i][0] * 0x100);
-                data.fontColor = Util.makeCssRgb(gray, gray, gray);
-              }
-
-              break;
-            case OPS.setFillRGBColor:
-              if (a[i].length >= 3) {
-                data.fontColor = Util.makeCssRgb(a[i][0], a[i][1], a[i][2]);
-              }
-
-              break;
-          }
-        }
-
-        return self;
-      });
-    },
-  });
-
-  return WidgetAnnotation;
-})();
-
-var TextWidgetAnnotation = (function TextWidgetAnnotationClosure() {
-  function TextWidgetAnnotation(params) {
-    WidgetAnnotation.call(this, params);
-=======
+
+      return self;
+    });
+  }
+
   getOperatorList(evaluator, task, renderForms) {
     // Do not render form elements on the canvas when interactive forms are
     // enabled. The display layer is responsible for rendering them instead.
@@ -768,7 +733,6 @@
 class TextWidgetAnnotation extends WidgetAnnotation {
   constructor(params) {
     super(params);
->>>>>>> 066fea9c
 
     // The field value is always a string.
     this.data.fieldValue = stringToPDFString(this.data.fieldValue || '');
