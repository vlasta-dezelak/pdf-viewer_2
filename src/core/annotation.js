/* Copyright 2012 Mozilla Foundation
 *
 * Licensed under the Apache License, Version 2.0 (the "License");
 * you may not use this file except in compliance with the License.
 * You may obtain a copy of the License at
 *
 *     http://www.apache.org/licenses/LICENSE-2.0
 *
 * Unless required by applicable law or agreed to in writing, software
 * distributed under the License is distributed on an "AS IS" BASIS,
 * WITHOUT WARRANTIES OR CONDITIONS OF ANY KIND, either express or implied.
 * See the License for the specific language governing permissions and
 * limitations under the License.
 */
/* eslint no-var: error */

import {
  AnnotationBorderStyleType,
  AnnotationCheckboxType,
  AnnotationFieldFlag,
  AnnotationFlag,
  AnnotationReplyType,
  AnnotationType,
  assert,
  isString,
  OPS,
  stringToBytes,
  stringToPDFString,
  Util,
  warn,
} from "../shared/util.js";
import { Catalog, FileSpec, ObjectLoader } from "./obj.js";
import { Dict, isDict, isName, isRef, isStream } from "./primitives.js";
import { ColorSpace } from "./colorspace.js";
import { getInheritableProperty } from "./core_utils.js";
import { OperatorList } from "./operator_list.js";
import { Stream } from "./stream.js";

class AnnotationFactory {
  /**
   * Create an `Annotation` object of the correct type for the given reference
   * to an annotation dictionary. This yields a promise that is resolved when
   * the `Annotation` object is constructed.
   *
   * @param {XRef} xref
   * @param {Object} ref
   * @param {PDFManager} pdfManager
   * @param {Object} idFactory
   * @param {PartialEvaluator} evaluator
   * @param {WorkerTask} task
   * @return {Promise} A promise that is resolved with an {Annotation}
   *   instance.
   */
<<<<<<< HEAD
  static create(xref, ref, pdfManager, idFactory, evaluator, task) {
    return pdfManager.ensure(this, "_create", [
      xref,
      ref,
      pdfManager,
      idFactory,
      evaluator,
      task,
    ]);
=======
  static create(xref, ref, pdfManager, idFactory) {
    return pdfManager.ensureDoc("acroForm").then(acroForm => {
      return pdfManager.ensure(this, "_create", [
        xref,
        ref,
        pdfManager,
        idFactory,
        acroForm,
      ]);
    });
>>>>>>> eb4d6a06
  }

  /**
   * @private
   */
<<<<<<< HEAD
  static _create(xref, ref, pdfManager, idFactory, evaluator, task) {
=======
  static _create(xref, ref, pdfManager, idFactory, acroForm) {
>>>>>>> eb4d6a06
    const dict = xref.fetchIfRef(ref);
    if (!isDict(dict)) {
      return undefined;
    }
    const id = isRef(ref) ? ref.toString() : `annot_${idFactory.createObjId()}`;

    // Determine the annotation's subtype.
    let subtype = dict.get("Subtype");
    subtype = isName(subtype) ? subtype.name : null;

    // Return the right annotation object based on the subtype and field type.
    const parameters = {
      xref,
      dict,
      subtype,
      id,
      pdfManager,
<<<<<<< HEAD
      evaluator,
      task,
=======
      acroForm: acroForm instanceof Dict ? acroForm : Dict.empty,
>>>>>>> eb4d6a06
    };

    switch (subtype) {
      case "Link":
        return new LinkAnnotation(parameters);

      case "Text":
        return new TextAnnotation(parameters);

      case "Widget":
        let fieldType = getInheritableProperty({ dict, key: "FT" });
        fieldType = isName(fieldType) ? fieldType.name : null;

        switch (fieldType) {
          case "Tx":
            return new TextWidgetAnnotation(parameters);
          case "Btn":
            return new ButtonWidgetAnnotation(parameters);
          case "Ch":
            return new ChoiceWidgetAnnotation(parameters);
        }
        warn(
          'Unimplemented widget field type "' +
            fieldType +
            '", ' +
            "falling back to base field type."
        );
        return new WidgetAnnotation(parameters);

      case "Popup":
        return new PopupAnnotation(parameters);

      case "FreeText":
        return new FreeTextAnnotation(parameters);

      case "Line":
        return new LineAnnotation(parameters);

      case "Square":
        return new SquareAnnotation(parameters);

      case "Circle":
        return new CircleAnnotation(parameters);

      case "PolyLine":
        return new PolylineAnnotation(parameters);

      case "Polygon":
        return new PolygonAnnotation(parameters);

      case "Caret":
        return new CaretAnnotation(parameters);

      case "Ink":
        return new InkAnnotation(parameters);

      case "Highlight":
        return new HighlightAnnotation(parameters);

      case "Underline":
        return new UnderlineAnnotation(parameters);

      case "Squiggly":
        return new SquigglyAnnotation(parameters);

      case "StrikeOut":
        return new StrikeOutAnnotation(parameters);

      case "Stamp":
        return new StampAnnotation(parameters);

      case "FileAttachment":
        return new FileAttachmentAnnotation(parameters);

      default:
        if (!subtype) {
          warn("Annotation is missing the required /Subtype.");
        } else {
          warn(
            'Unimplemented annotation type "' +
              subtype +
              '", ' +
              "falling back to base annotation."
          );
        }
        return Promise.resolve(new Annotation(parameters));
    }
  }
}

function getQuadPoints(dict, rect) {
  if (!dict.has("QuadPoints")) {
    return null;
  }

  // The region is described as a number of quadrilaterals.
  // Each quadrilateral must consist of eight coordinates.
  const quadPoints = dict.getArray("QuadPoints");
  if (!Array.isArray(quadPoints) || quadPoints.length % 8 > 0) {
    return null;
  }

  const quadPointsLists = [];
  for (let i = 0, ii = quadPoints.length / 8; i < ii; i++) {
    // Each series of eight numbers represents the coordinates for one
    // quadrilateral in the order [x1, y1, x2, y2, x3, y3, x4, y4].
    // Convert this to an array of objects with x and y coordinates.
    quadPointsLists.push([]);
    for (let j = i * 8, jj = i * 8 + 8; j < jj; j += 2) {
      const x = quadPoints[j];
      const y = quadPoints[j + 1];

      // The quadpoints should be ignored if any coordinate in the array
      // lies outside the region specified by the rectangle.
      if (x < rect[0] || x > rect[2] || y < rect[1] || y > rect[3]) {
        return null;
      }
      quadPointsLists[i].push({ x, y });
    }
  }
  return quadPointsLists;
}

function getTransformMatrix(rect, bbox, matrix) {
  // 12.5.5: Algorithm: Appearance streams
  const [minX, minY, maxX, maxY] = Util.getAxialAlignedBoundingBox(
    bbox,
    matrix
  );
  if (minX === maxX || minY === maxY) {
    // From real-life file, bbox was [0, 0, 0, 0]. In this case,
    // just apply the transform for rect
    return [1, 0, 0, 1, rect[0], rect[1]];
  }

  const xRatio = (rect[2] - rect[0]) / (maxX - minX);
  const yRatio = (rect[3] - rect[1]) / (maxY - minY);
  return [
    xRatio,
    0,
    0,
    yRatio,
    rect[0] - minX * xRatio,
    rect[1] - minY * yRatio,
  ];
}

class Annotation {
  constructor(params) {
    const dict = params.dict;

    this.setContents(dict.get("Contents"));
    this.setModificationDate(dict.get("M"));
    this.setFlags(dict.get("F"));
    this.setRectangle(dict.getArray("Rect"));
    this.setColor(dict.getArray("C"));
    this.setBackgroundColor(dict.get("MK"));
    this.setBorderColor(dict.get("MK"));
    this.setBorderStyle(dict);
    this.setAppearance(dict);

    // Expose public properties using a data object.
    this.data = {
      annotationFlags: this.flags,
      backgroundColor: this.backgroundColor,
      borderColor: this.borderColor,
      borderStyle: this.borderStyle,
      color: this.color,
      contents: this.contents,
      hasAppearance: !!this.appearance,
      id: params.id,
      modificationDate: this.modificationDate,
      rect: this.rectangle,
      subtype: params.subtype,
      annotationFonts: [],
      fontRefName: null,
      fontSize: 0,
      fontColor: null,
    };
  }

  /**
   * @private
   */
  _hasFlag(flags, flag) {
    return !!(flags & flag);
  }

  /**
   * @private
   */
  _isViewable(flags) {
    return (
      !this._hasFlag(flags, AnnotationFlag.INVISIBLE) &&
      !this._hasFlag(flags, AnnotationFlag.HIDDEN) &&
      !this._hasFlag(flags, AnnotationFlag.NOVIEW)
    );
  }

  /**
   * @private
   */
  _isPrintable(flags) {
    return (
      this._hasFlag(flags, AnnotationFlag.PRINT) &&
      !this._hasFlag(flags, AnnotationFlag.INVISIBLE) &&
      !this._hasFlag(flags, AnnotationFlag.HIDDEN)
    );
  }

  /**
   * @type {boolean}
   */
  get viewable() {
    if (this.flags === 0) {
      return true;
    }
    return this._isViewable(this.flags);
  }

  /**
   * @type {boolean}
   */
  get printable() {
    if (this.flags === 0) {
      return false;
    }
    return this._isPrintable(this.flags);
  }

  /**
   * Set the contents.
   *
   * @public
   * @memberof Annotation
   * @param {string} contents - Text to display for the annotation or, if the
   *                            type of annotation does not display text, a
   *                            description of the annotation's contents
   */
  setContents(contents) {
    this.contents = stringToPDFString(contents || "");
  }

  /**
   * Set the modification date.
   *
   * @public
   * @memberof Annotation
   * @param {string} modificationDate - PDF date string that indicates when the
   *                                    annotation was last modified
   */
  setModificationDate(modificationDate) {
    this.modificationDate = isString(modificationDate)
      ? modificationDate
      : null;
  }

  /**
   * Set the flags.
   *
   * @public
   * @memberof Annotation
   * @param {number} flags - Unsigned 32-bit integer specifying annotation
   *                         characteristics
   * @see {@link shared/util.js}
   */
  setFlags(flags) {
    this.flags = Number.isInteger(flags) && flags > 0 ? flags : 0;
  }

  /**
   * Check if a provided flag is set.
   *
   * @public
   * @memberof Annotation
   * @param {number} flag - Hexadecimal representation for an annotation
   *                        characteristic
   * @returns {boolean}
   * @see {@link shared/util.js}
   */
  hasFlag(flag) {
    return this._hasFlag(this.flags, flag);
  }

  /**
   * Set the rectangle.
   *
   * @public
   * @memberof Annotation
   * @param {Array} rectangle - The rectangle array with exactly four entries
   */
  setRectangle(rectangle) {
    if (Array.isArray(rectangle) && rectangle.length === 4) {
      this.rectangle = Util.normalizeRect(rectangle);
    } else {
      this.rectangle = [0, 0, 0, 0];
    }
  }

  /**
   * Set the color and take care of color space conversion.
   * The default value is black, in RGB color space.
   *
   * @public
   * @memberof Annotation
   * @param {Array} color - The color array containing either 0
   *                        (transparent), 1 (grayscale), 3 (RGB) or
   *                        4 (CMYK) elements
   */
  setColor(color) {
    const rgbColor = new Uint8ClampedArray(3);
    if (!Array.isArray(color)) {
      this.color = rgbColor;
      return;
    }

    this.color = this.getColorFromArray(color);
  }

  /**
   * Set the background color and take care of color space conversion.
   *
   * @public
   * @memberof Annotation
   * @param {Dict} dict - An appearance characteristics dictionary
   */
  setBackgroundColor(dict) {
    this.backgroundColor = null;

    if (!isDict(dict)) {
      return;
    }

    if (dict.has("BG")) {
      this.backgroundColor = this.getColorFromArray(dict.getArray("BG"));
    }
  }

  /**
   * Set the border color and take care of color space conversion.
   *
   * @public
   * @memberof Annotation
   * @param {Dict} dict - An appearance characteristic dictionary
   */
  setBorderColor(dict) {
    this.borderColor = null;

    if (!isDict(dict)) {
      return;
    }

    if (dict.has("BC")) {
      this.borderColor = this.getColorFromArray(dict.getArray("BC"));
    }
  }

  /**
   * Set the border style (as AnnotationBorderStyle object).
   *
   * @public
   * @memberof Annotation
   * @param {Dict} borderStyle - The border style dictionary
   */
  setBorderStyle(borderStyle) {
    if (
      typeof PDFJSDev === "undefined" ||
      PDFJSDev.test("!PRODUCTION || TESTING")
    ) {
      assert(this.rectangle, "setRectangle must have been called previously.");
    }

    this.borderStyle = new AnnotationBorderStyle();
    if (!isDict(borderStyle)) {
      return;
    }
    if (borderStyle.has("BS")) {
      const dict = borderStyle.get("BS");
      const dictType = dict.get("Type");

      if (!dictType || isName(dictType, "Border")) {
        this.borderStyle.setWidth(dict.get("W"), this.rectangle);
        this.borderStyle.setStyle(dict.get("S"));
        this.borderStyle.setDashArray(dict.getArray("D"));
      }
    } else if (borderStyle.has("Border")) {
      const array = borderStyle.getArray("Border");
      if (Array.isArray(array) && array.length >= 3) {
        this.borderStyle.setHorizontalCornerRadius(array[0]);
        this.borderStyle.setVerticalCornerRadius(array[1]);
        this.borderStyle.setWidth(array[2], this.rectangle);

        if (array.length === 4) {
          // Dash array available
          this.borderStyle.setDashArray(array[3]);
        }
      }
    } else {
      // There are no border entries in the dictionary. According to the
      // specification, we should draw a solid border of width 1 in that
      // case, but Adobe Reader did not implement that part of the
      // specification and instead draws no border at all, so we do the same.
      // See also https://github.com/mozilla/pdf.js/issues/6179.
      // Note: it's a little bit more complicated, Reader draws no border
      // if its color is transparent.
      this.borderStyle.setWidth(this.borderColor === null ? 0 : 1);
    }
  }

  /**
   * Set the (normal) appearance.
   *
   * @public
   * @memberof Annotation
   * @param {Dict} dict - The annotation's data dictionary
   */
  setAppearance(dict) {
    this.appearance = null;

    const appearanceStates = dict.get("AP");
    if (!isDict(appearanceStates)) {
      return;
    }

    // In case the normal appearance is a stream, then it is used directly.
    const normalAppearanceState = appearanceStates.get("N");
    if (isStream(normalAppearanceState)) {
      this.appearance = normalAppearanceState;
      return;
    }
    if (!isDict(normalAppearanceState)) {
      return;
    }

    // In case the normal appearance is a dictionary, the `AS` entry provides
    // the key of the stream in this dictionary.
    const as = dict.get("AS");
    if (!isName(as) || !normalAppearanceState.has(as.name)) {
      return;
    }
    this.appearance = normalAppearanceState.get(as.name);
  }

  loadResources(keys) {
    return this.appearance.dict.getAsync("Resources").then(resources => {
      if (!resources) {
        return undefined;
      }

      const objectLoader = new ObjectLoader(resources, keys, resources.xref);
      return objectLoader.load().then(function () {
        return resources;
      });
    });
  }

  getColorFromArray(color) {
    // Black in RGB color space (default)
    const rgbColor = new Uint8ClampedArray(3);
    if (!Array.isArray(color)) {
      return null;
    }

    switch (color.length) {
      case 0: // Transparent, which we indicate with a null value
        return null;

      case 1: // Convert grayscale to RGB
        ColorSpace.singletons.gray.getRgbItem(color, 0, rgbColor, 0);
        return rgbColor;

      case 3: // Convert RGB percentages to RGB
        ColorSpace.singletons.rgb.getRgbItem(color, 0, rgbColor, 0);
        return rgbColor;

      case 4: // Convert CMYK to RGB
        ColorSpace.singletons.cmyk.getRgbItem(color, 0, rgbColor, 0);
        return rgbColor;

      default:
        return rgbColor;
    }
  }

  getOperatorList(evaluator, task, renderForms, annotationStorage) {
    if (!this.appearance) {
      return Promise.resolve(new OperatorList());
    }

    const appearance = this.appearance;
    const data = this.data;
    const appearanceDict = appearance.dict;
    const resourcesPromise = this.loadResources([
      "ExtGState",
      "ColorSpace",
      "Pattern",
      "Shading",
      "XObject",
      "Font",
    ]);
    const bbox = appearanceDict.getArray("BBox") || [0, 0, 1, 1];
    const matrix = appearanceDict.getArray("Matrix") || [1, 0, 0, 1, 0, 0];
    const transform = getTransformMatrix(data.rect, bbox, matrix);

    return resourcesPromise.then(resources => {
      const opList = new OperatorList();
      opList.addOp(OPS.beginAnnotation, [data.rect, transform, matrix]);
      return evaluator
        .getOperatorList({
          stream: appearance,
          task,
          resources,
          operatorList: opList,
        })
        .then(() => {
          opList.addOp(OPS.endAnnotation, []);
          appearance.reset();
          return opList;
        });
    });
  }
}

/**
 * Contains all data regarding an annotation's border style.
 */
class AnnotationBorderStyle {
  constructor() {
    this.width = 1;
    this.style = AnnotationBorderStyleType.SOLID;
    this.dashArray = [3];
    this.horizontalCornerRadius = 0;
    this.verticalCornerRadius = 0;
  }

  /**
   * Set the width.
   *
   * @public
   * @memberof AnnotationBorderStyle
   * @param {number} width - The width.
   * @param {Array} rect - The annotation `Rect` entry.
   */
  setWidth(width, rect = [0, 0, 0, 0]) {
    if (
      typeof PDFJSDev === "undefined" ||
      PDFJSDev.test("!PRODUCTION || TESTING")
    ) {
      assert(
        Array.isArray(rect) && rect.length === 4,
        "A valid `rect` parameter must be provided."
      );
    }

    // Some corrupt PDF generators may provide the width as a `Name`,
    // rather than as a number (fixes issue 10385).
    if (isName(width)) {
      this.width = 0; // This is consistent with the behaviour in Adobe Reader.
      return;
    }
    if (Number.isInteger(width)) {
      if (width > 0) {
        const maxWidth = (rect[2] - rect[0]) / 2;
        const maxHeight = (rect[3] - rect[1]) / 2;

        // Ignore large `width`s, since they lead to the Annotation overflowing
        // the size set by the `Rect` entry thus causing the `annotationLayer`
        // to render it over the surrounding document (fixes bug1552113.pdf).
        if (
          maxWidth > 0 &&
          maxHeight > 0 &&
          (width > maxWidth || width > maxHeight)
        ) {
          warn(`AnnotationBorderStyle.setWidth - ignoring width: ${width}`);
          width = 1;
        }
      }
      this.width = width;
    }
  }

  /**
   * Set the style.
   *
   * @public
   * @memberof AnnotationBorderStyle
   * @param {Name} style - The annotation style.
   * @see {@link shared/util.js}
   */
  setStyle(style) {
    if (!isName(style)) {
      return;
    }
    switch (style.name) {
      case "S":
        this.style = AnnotationBorderStyleType.SOLID;
        break;

      case "D":
        this.style = AnnotationBorderStyleType.DASHED;
        break;

      case "B":
        this.style = AnnotationBorderStyleType.BEVELED;
        break;

      case "I":
        this.style = AnnotationBorderStyleType.INSET;
        break;

      case "U":
        this.style = AnnotationBorderStyleType.UNDERLINE;
        break;

      default:
        break;
    }
  }

  /**
   * Set the dash array.
   *
   * @public
   * @memberof AnnotationBorderStyle
   * @param {Array} dashArray - The dash array with at least one element
   */
  setDashArray(dashArray) {
    // We validate the dash array, but we do not use it because CSS does not
    // allow us to change spacing of dashes. For more information, visit
    // http://www.w3.org/TR/css3-background/#the-border-style.
    if (Array.isArray(dashArray) && dashArray.length > 0) {
      // According to the PDF specification: the elements in `dashArray`
      // shall be numbers that are nonnegative and not all equal to zero.
      let isValid = true;
      let allZeros = true;
      for (const element of dashArray) {
        const validNumber = +element >= 0;
        if (!validNumber) {
          isValid = false;
          break;
        } else if (element > 0) {
          allZeros = false;
        }
      }
      if (isValid && !allZeros) {
        this.dashArray = dashArray;
      } else {
        this.width = 0; // Adobe behavior when the array is invalid.
      }
    } else if (dashArray) {
      this.width = 0; // Adobe behavior when the array is invalid.
    }
  }

  /**
   * Set the horizontal corner radius (from a Border dictionary).
   *
   * @public
   * @memberof AnnotationBorderStyle
   * @param {number} radius - The horizontal corner radius.
   */
  setHorizontalCornerRadius(radius) {
    if (Number.isInteger(radius)) {
      this.horizontalCornerRadius = radius;
    }
  }

  /**
   * Set the vertical corner radius (from a Border dictionary).
   *
   * @public
   * @memberof AnnotationBorderStyle
   * @param {number} radius - The vertical corner radius.
   */
  setVerticalCornerRadius(radius) {
    if (Number.isInteger(radius)) {
      this.verticalCornerRadius = radius;
    }
  }
}

class MarkupAnnotation extends Annotation {
  constructor(parameters) {
    super(parameters);

    const dict = parameters.dict;

    if (dict.has("IRT")) {
      const rawIRT = dict.getRaw("IRT");
      this.data.inReplyTo = isRef(rawIRT) ? rawIRT.toString() : null;

      const rt = dict.get("RT");
      this.data.replyType = isName(rt) ? rt.name : AnnotationReplyType.REPLY;
    }

    if (this.data.replyType === AnnotationReplyType.GROUP) {
      // Subordinate annotations in a group should inherit
      // the group attributes from the primary annotation.
      const parent = dict.get("IRT");

      this.data.title = stringToPDFString(parent.get("T") || "");

      this.setContents(parent.get("Contents"));
      this.data.contents = this.contents;

      if (!parent.has("CreationDate")) {
        this.data.creationDate = null;
      } else {
        this.setCreationDate(parent.get("CreationDate"));
        this.data.creationDate = this.creationDate;
      }

      if (!parent.has("M")) {
        this.data.modificationDate = null;
      } else {
        this.setModificationDate(parent.get("M"));
        this.data.modificationDate = this.modificationDate;
      }

      this.data.hasPopup = parent.has("Popup");

      if (!parent.has("C")) {
        // Fall back to the default background color.
        this.data.color = null;
      } else {
        this.setColor(parent.getArray("C"));
        this.data.color = this.color;
      }
    } else {
      this.data.title = stringToPDFString(dict.get("T") || "");

      this.setCreationDate(dict.get("CreationDate"));
      this.data.creationDate = this.creationDate;

      this.data.hasPopup = dict.has("Popup");

      if (!dict.has("C")) {
        // Fall back to the default background color.
        this.data.color = null;
      }
    }
  }

  /**
   * Set the creation date.
   *
   * @public
   * @memberof MarkupAnnotation
   * @param {string} creationDate - PDF date string that indicates when the
   *                                annotation was originally created
   */
  setCreationDate(creationDate) {
    this.creationDate = isString(creationDate) ? creationDate : null;
  }
}

class WidgetAnnotation extends Annotation {
  constructor(params) {
    super(params);

    const dict = params.dict;
    const data = this.data;

    data.annotationType = AnnotationType.WIDGET;
    data.fieldName = this._constructFieldName(dict);
    data.fieldValue = getInheritableProperty({
      dict,
      key: "V",
      getArray: true,
    });
    data.alternativeText = stringToPDFString(dict.get("TU") || "");
    data.defaultAppearance =
      getInheritableProperty({ dict, key: "DA" }) ||
      params.acroForm.get("DA") ||
      "";
    const fieldType = getInheritableProperty({ dict, key: "FT" });
    data.fieldType = isName(fieldType) ? fieldType.name : null;
    this.fieldResources =
      getInheritableProperty({ dict, key: "DR" }) ||
      params.acroForm.get("DR") ||
      Dict.empty;

    data.fieldFlags = getInheritableProperty({ dict, key: "Ff" });
    if (!Number.isInteger(data.fieldFlags) || data.fieldFlags < 0) {
      data.fieldFlags = 0;
    }

    data.readOnly = this.hasFieldFlag(AnnotationFieldFlag.READONLY);

    // Hide signatures because we cannot validate them, and unset the fieldValue
    // since it's (most likely) a `Dict` which is non-serializable and will thus
    // cause errors when sending annotations to the main-thread (issue 10347).
    if (data.fieldType === "Sig") {
      data.fieldValue = null;
      this.setFlags(AnnotationFlag.HIDDEN);
    }
  }

  /**
   * Construct the (fully qualified) field name from the (partial) field
   * names of the field and its ancestors.
   *
   * @private
   * @memberof WidgetAnnotation
   * @param {Dict} dict - Complete widget annotation dictionary
   * @returns {string}
   */
  _constructFieldName(dict) {
    // Both the `Parent` and `T` fields are optional. While at least one of
    // them should be provided, bad PDF generators may fail to do so.
    if (!dict.has("T") && !dict.has("Parent")) {
      warn("Unknown field name, falling back to empty field name.");
      return "";
    }

    // If no parent exists, the partial and fully qualified names are equal.
    if (!dict.has("Parent")) {
      return stringToPDFString(dict.get("T"));
    }

    // Form the fully qualified field name by appending the partial name to
    // the parent's fully qualified name, separated by a period.
    const fieldName = [];
    if (dict.has("T")) {
      fieldName.unshift(stringToPDFString(dict.get("T")));
    }

    let loopDict = dict;
    while (loopDict.has("Parent")) {
      loopDict = loopDict.get("Parent");
      if (!isDict(loopDict)) {
        // Even though it is not allowed according to the PDF specification,
        // bad PDF generators may provide a `Parent` entry that is not a
        // dictionary, but `null` for example (issue 8143).
        break;
      }

      if (loopDict.has("T")) {
        fieldName.unshift(stringToPDFString(loopDict.get("T")));
      }
    }
    return fieldName.join(".");
  }

  /**
   * Check if a provided field flag is set.
   *
   * @public
   * @memberof WidgetAnnotation
   * @param {number} flag - Hexadecimal representation for an annotation
   *                        field characteristic
   * @returns {boolean}
   * @see {@link shared/util.js}
   */
  hasFieldFlag(flag) {
    return !!(this.data.fieldFlags & flag);
  }

  /**
   * Set the default appearance (such as fonts and colors).
   *
   * @public
   * @memberof WidgetAnnotation
   * @param {number} flag - Hexadecimal representation for an annotation
   *                        field characteristic
   * @return {Promise}
   */
  setDefaultAppearance(params) {
    if (!params.pdfManager || !params.pdfManager.pdfDocument) {
      return Promise.resolve(this);
    }

    const data = this.data;
    const pdfDocument = params.pdfManager.pdfDocument;

    const opList = new OperatorList(null, null, null, pdfDocument.acroForm);
    const appearanceStream = new Stream(stringToBytes(data.defaultAppearance));
    const formFonts = pdfDocument.acroForm.get("DR");
    return params.evaluator
      .getOperatorList({
        stream: appearanceStream,
        task: params.task,
        resources: formFonts,
        operatorList: opList,
      })
      .then(() => {
        const args = opList.argsArray;
        for (let i = 0, ii = opList.fnArray.length; i < ii; i++) {
          const fn = opList.fnArray[i];
          switch (fn | 0) {
            case OPS.setFont:
              data.annotationFonts = opList.acroForm.annotationFonts;
              data.fontRefName = args[i][0];
              data.fontSize = args[i][1];
              break;
            case OPS.setGrayFill:
              if (args[i].length < 1) {
                warn("Incorrect annotation gray color length");
              } else {
                const gray = Math.round(args[i][0] * 0x100);
                data.fontColor = Util.makeCssRgb(gray, gray, gray);
              }
              break;
            case OPS.setFillRGBColor:
              if (args[i].length < 3) {
                warn("Incorrect annotation RGB color length");
              } else {
                data.fontColor = Util.makeCssRgb(
                  args[i][0],
                  args[i][1],
                  args[i][2]
                );
              }
              break;
          }
        }

        return this;
      });
  }

  getOperatorList(evaluator, task, renderForms, annotationStorage) {
    // Do not render form elements on the canvas when interactive forms are
    // enabled. The display layer is responsible for rendering them instead.
    if (renderForms) {
      return Promise.resolve(new OperatorList());
    }
    return super.getOperatorList(
      evaluator,
      task,
      renderForms,
      annotationStorage
    );
  }
}

class TextWidgetAnnotation extends WidgetAnnotation {
  constructor(params) {
    super(params);

    const dict = params.dict;

    // The field value is always a string.
    this.data.fieldValue = stringToPDFString(this.data.fieldValue || "");

    // Determine the alignment of text in the field.
    let alignment = getInheritableProperty({ dict, key: "Q" });
    if (!Number.isInteger(alignment) || alignment < 0 || alignment > 2) {
      alignment = null;
    }
    this.data.textAlignment = alignment;

    // Determine the maximum length of text in the field.
    let maximumLength = getInheritableProperty({ dict, key: "MaxLen" });
    if (!Number.isInteger(maximumLength) || maximumLength < 0) {
      maximumLength = null;
    }
    this.data.maxLen = maximumLength;

    // Process field flags for the display layer.
    this.data.multiLine = this.hasFieldFlag(AnnotationFieldFlag.MULTILINE);
    this.data.comb =
      this.hasFieldFlag(AnnotationFieldFlag.COMB) &&
      !this.hasFieldFlag(AnnotationFieldFlag.MULTILINE) &&
      !this.hasFieldFlag(AnnotationFieldFlag.PASSWORD) &&
      !this.hasFieldFlag(AnnotationFieldFlag.FILESELECT) &&
      this.data.maxLen !== null;
  }

  getOperatorList(evaluator, task, renderForms, annotationStorage) {
    if (renderForms || this.appearance) {
      return super.getOperatorList(
        evaluator,
        task,
        renderForms,
        annotationStorage
      );
    }

    const operatorList = new OperatorList();

    // Even if there is an appearance stream, ignore it. This is the
    // behaviour used by Adobe Reader.
    if (!this.data.defaultAppearance) {
      return Promise.resolve(operatorList);
    }

    const stream = new Stream(stringToBytes(this.data.defaultAppearance));
    return evaluator
      .getOperatorList({
        stream,
        task,
        resources: this.fieldResources,
        operatorList,
      })
      .then(function () {
        return operatorList;
      });
  }
}

class ButtonWidgetAnnotation extends WidgetAnnotation {
  constructor(params) {
    super(params);

    this.checkedAppearance = null;
    this.uncheckedAppearance = null;

    this.data.checkBox =
      !this.hasFieldFlag(AnnotationFieldFlag.RADIO) &&
      !this.hasFieldFlag(AnnotationFieldFlag.PUSHBUTTON);
    this.data.radioButton =
      this.hasFieldFlag(AnnotationFieldFlag.RADIO) &&
      !this.hasFieldFlag(AnnotationFieldFlag.PUSHBUTTON);
    this.data.pushButton = this.hasFieldFlag(AnnotationFieldFlag.PUSHBUTTON);

    if (this.data.checkBox) {
      this._processCheckBox(params);
    } else if (this.data.radioButton) {
      this._processRadioButton(params);
    } else if (this.data.pushButton) {
      this._processPushButton(params);
    } else {
      warn("Invalid field flags for button widget annotation");
    }
  }

  getOperatorList(evaluator, task, renderForms, annotationStorage) {
    if (annotationStorage) {
      const value = annotationStorage[this.data.id] || false;
      let appearance;
      if (value) {
        appearance = this.checkedAppearance;
      } else {
        appearance = this.uncheckedAppearance;
      }

      if (appearance) {
        const savedAppearance = this.appearance;
        this.appearance = appearance;
        const operatorList = super.getOperatorList(
          evaluator,
          task,
          renderForms,
          annotationStorage
        );
        this.appearance = savedAppearance;
        return operatorList;
      }

      // No appearance
      return Promise.resolve(new OperatorList());
    }
    return super.getOperatorList(
      evaluator,
      task,
      renderForms,
      annotationStorage
    );
  }

  _processCheckBox(params) {
    if (isName(this.data.fieldValue)) {
      this.data.fieldValue = this.data.fieldValue.name;
    }

    this.data.checkBoxType = AnnotationCheckboxType.CHECK;
    const controlType = this._getControlType(params.dict);
    if (controlType) {
      this.data.checkBoxType = controlType;
    }

    this._processButtonValue(params);

    const customAppearance = params.dict.get("AP");
    if (!isDict(customAppearance)) {
      return;
    }

    const exportValueOptionsDict = customAppearance.get("D");
    if (!isDict(exportValueOptionsDict)) {
      return;
    }

    const exportValues = exportValueOptionsDict.getKeys();
    const hasCorrectOptionCount = exportValues.length === 2;
    if (!hasCorrectOptionCount) {
      return;
    }

    this.data.exportValue =
      exportValues[0] === "Off" ? exportValues[1] : exportValues[0];

    const normalAppearance = customAppearance.get("N");
    if (!isDict(normalAppearance)) {
      return;
    }

    this.checkedAppearance = normalAppearance.get(this.data.exportValue);
    this.uncheckedAppearance = normalAppearance.get("Off") || null;
  }

  _processRadioButton(params) {
    this.data.fieldValue = this.data.buttonValue = null;

    // The parent field's `V` entry holds a `Name` object with the appearance
    // state of whichever child field is currently in the "on" state.
    const fieldParent = params.dict.get("Parent");
    if (isDict(fieldParent) && fieldParent.has("V")) {
      const fieldParentValue = fieldParent.get("V");
      if (isName(fieldParentValue)) {
        this.data.fieldValue = fieldParentValue.name;
      }
    }

    this.data.radioButtonType = AnnotationCheckboxType.CIRCLE;
    const controlType = this._getControlType(params.dict);
    if (controlType) {
      this.data.radioButtonType = controlType;
    }

    this._processButtonValue(params);
  }

  _processButtonValue(params) {
    // The button's value corresponds to its appearance state.
    const appearanceStates = params.dict.get("AP");
    if (!isDict(appearanceStates)) {
      return;
    }
    const normalAppearanceState = appearanceStates.get("N");
    if (!isDict(normalAppearanceState)) {
      return;
    }

    for (const key of normalAppearanceState.getKeys()) {
      if (key !== "Off") {
        this.data.buttonValue = key;
        break;
      }
    }
  }

  _processPushButton(params) {
    if (!params.dict.has("A")) {
      warn("Push buttons without action dictionaries are not supported");
      return;
    }

    Catalog.parseDestDictionary({
      destDict: params.dict,
      resultObj: this.data,
      docBaseUrl: params.pdfManager.docBaseUrl,
    });
  }

  _getControlType(dict) {
    const appearanceCharacteristics = dict.get("MK");
    if (!isDict(appearanceCharacteristics)) {
      return null;
    }

    if (appearanceCharacteristics.has("CA")) {
      switch (appearanceCharacteristics.get("CA")) {
        case "4":
          return AnnotationCheckboxType.CHECK;
        case "l":
          return AnnotationCheckboxType.CIRCLE;
        case "8":
          return AnnotationCheckboxType.CROSS;
        case "u":
          return AnnotationCheckboxType.DIAMOND;
        case "n":
          return AnnotationCheckboxType.SQUARE;
        case "H":
          return AnnotationCheckboxType.STAR;
        default:
          return null;
      }
    }

    return null;
  }
}

class ChoiceWidgetAnnotation extends WidgetAnnotation {
  constructor(params) {
    super(params);

    // Determine the options. The options array may consist of strings or
    // arrays. If the array consists of arrays, then the first element of
    // each array is the export value and the second element of each array is
    // the display value. If the array consists of strings, then these
    // represent both the export and display value. In this case, we convert
    // it to an array of arrays as well for convenience in the display layer.
    // Note that the specification does not state that the `Opt` field is
    // inheritable, but in practice PDF generators do make annotations
    // inherit the options from a parent annotation (issue 8094).
    this.data.options = [];

    const options = getInheritableProperty({ dict: params.dict, key: "Opt" });
    if (Array.isArray(options)) {
      const xref = params.xref;
      for (let i = 0, ii = options.length; i < ii; i++) {
        const option = xref.fetchIfRef(options[i]);
        const isOptionArray = Array.isArray(option);

        this.data.options[i] = {
          exportValue: isOptionArray ? xref.fetchIfRef(option[0]) : option,
          displayValue: stringToPDFString(
            isOptionArray ? xref.fetchIfRef(option[1]) : option
          ),
        };
      }
    }

    // Determine the field value. In this case, it may be a string or an
    // array of strings. For convenience in the display layer, convert the
    // string to an array of one string as well.
    if (!Array.isArray(this.data.fieldValue)) {
      this.data.fieldValue = [this.data.fieldValue];
    }

    // Process field flags for the display layer.
    this.data.combo = this.hasFieldFlag(AnnotationFieldFlag.COMBO);
    this.data.multiSelect = this.hasFieldFlag(AnnotationFieldFlag.MULTISELECT);
    this.data.customText = this.hasFieldFlag(AnnotationFieldFlag.EDIT);
  }
}

class TextAnnotation extends MarkupAnnotation {
  constructor(parameters) {
    const DEFAULT_ICON_SIZE = 22; // px

    super(parameters);

    const dict = parameters.dict;
    this.data.annotationType = AnnotationType.TEXT;

    if (this.data.hasAppearance) {
      this.data.name = "NoIcon";
    } else {
      this.data.rect[1] = this.data.rect[3] - DEFAULT_ICON_SIZE;
      this.data.rect[2] = this.data.rect[0] + DEFAULT_ICON_SIZE;
      this.data.name = dict.has("Name") ? dict.get("Name").name : "Note";
    }

    if (dict.has("State")) {
      this.data.state = dict.get("State") || null;
      this.data.stateModel = dict.get("StateModel") || null;
    } else {
      this.data.state = null;
      this.data.stateModel = null;
    }
  }
}

class LinkAnnotation extends Annotation {
  constructor(params) {
    super(params);

    this.data.annotationType = AnnotationType.LINK;

    const quadPoints = getQuadPoints(params.dict, this.rectangle);
    if (quadPoints) {
      this.data.quadPoints = quadPoints;
    }

    Catalog.parseDestDictionary({
      destDict: params.dict,
      resultObj: this.data,
      docBaseUrl: params.pdfManager.docBaseUrl,
    });
  }
}

class PopupAnnotation extends Annotation {
  constructor(parameters) {
    super(parameters);

    this.data.annotationType = AnnotationType.POPUP;

    let parentItem = parameters.dict.get("Parent");
    if (!parentItem) {
      warn("Popup annotation has a missing or invalid parent annotation.");
      return;
    }

    const parentSubtype = parentItem.get("Subtype");
    this.data.parentType = isName(parentSubtype) ? parentSubtype.name : null;
    const rawParent = parameters.dict.getRaw("Parent");
    this.data.parentId = isRef(rawParent) ? rawParent.toString() : null;

    const rt = parentItem.get("RT");
    if (isName(rt, AnnotationReplyType.GROUP)) {
      // Subordinate annotations in a group should inherit
      // the group attributes from the primary annotation.
      parentItem = parentItem.get("IRT");
    }

    if (!parentItem.has("M")) {
      this.data.modificationDate = null;
    } else {
      this.setModificationDate(parentItem.get("M"));
      this.data.modificationDate = this.modificationDate;
    }

    if (!parentItem.has("C")) {
      // Fall back to the default background color.
      this.data.color = null;
    } else {
      this.setColor(parentItem.getArray("C"));
      this.data.color = this.color;
    }

    // If the Popup annotation is not viewable, but the parent annotation is,
    // that is most likely a bug. Fallback to inherit the flags from the parent
    // annotation (this is consistent with the behaviour in Adobe Reader).
    if (!this.viewable) {
      const parentFlags = parentItem.get("F");
      if (this._isViewable(parentFlags)) {
        this.setFlags(parentFlags);
      }
    }

    this.data.title = stringToPDFString(parentItem.get("T") || "");
    this.data.contents = stringToPDFString(parentItem.get("Contents") || "");
  }
}

class FreeTextAnnotation extends MarkupAnnotation {
  constructor(parameters) {
    super(parameters);

    this.data.annotationType = AnnotationType.FREETEXT;
  }
}

class LineAnnotation extends MarkupAnnotation {
  constructor(parameters) {
    super(parameters);

    this.data.annotationType = AnnotationType.LINE;

    this.data.lineCoordinates = Util.normalizeRect(
      parameters.dict.getArray("L")
    );
  }
}

class SquareAnnotation extends MarkupAnnotation {
  constructor(parameters) {
    super(parameters);

    this.data.annotationType = AnnotationType.SQUARE;
  }
}

class CircleAnnotation extends MarkupAnnotation {
  constructor(parameters) {
    super(parameters);

    this.data.annotationType = AnnotationType.CIRCLE;
  }
}

class PolylineAnnotation extends MarkupAnnotation {
  constructor(parameters) {
    super(parameters);

    this.data.annotationType = AnnotationType.POLYLINE;

    // The vertices array is an array of numbers representing the alternating
    // horizontal and vertical coordinates, respectively, of each vertex.
    // Convert this to an array of objects with x and y coordinates.
    const rawVertices = parameters.dict.getArray("Vertices");
    this.data.vertices = [];
    for (let i = 0, ii = rawVertices.length; i < ii; i += 2) {
      this.data.vertices.push({
        x: rawVertices[i],
        y: rawVertices[i + 1],
      });
    }
  }
}

class PolygonAnnotation extends PolylineAnnotation {
  constructor(parameters) {
    // Polygons are specific forms of polylines, so reuse their logic.
    super(parameters);

    this.data.annotationType = AnnotationType.POLYGON;
  }
}

class CaretAnnotation extends MarkupAnnotation {
  constructor(parameters) {
    super(parameters);

    this.data.annotationType = AnnotationType.CARET;
  }
}

class InkAnnotation extends MarkupAnnotation {
  constructor(parameters) {
    super(parameters);

    this.data.annotationType = AnnotationType.INK;

    const xref = parameters.xref;
    const originalInkLists = parameters.dict.getArray("InkList");
    this.data.inkLists = [];
    for (let i = 0, ii = originalInkLists.length; i < ii; ++i) {
      // The raw ink lists array contains arrays of numbers representing
      // the alternating horizontal and vertical coordinates, respectively,
      // of each vertex. Convert this to an array of objects with x and y
      // coordinates.
      this.data.inkLists.push([]);
      for (let j = 0, jj = originalInkLists[i].length; j < jj; j += 2) {
        this.data.inkLists[i].push({
          x: xref.fetchIfRef(originalInkLists[i][j]),
          y: xref.fetchIfRef(originalInkLists[i][j + 1]),
        });
      }
    }
  }
}

class HighlightAnnotation extends MarkupAnnotation {
  constructor(parameters) {
    super(parameters);

    this.data.annotationType = AnnotationType.HIGHLIGHT;

    const quadPoints = getQuadPoints(parameters.dict, this.rectangle);
    if (quadPoints) {
      this.data.quadPoints = quadPoints;
    }
  }
}

class UnderlineAnnotation extends MarkupAnnotation {
  constructor(parameters) {
    super(parameters);

    this.data.annotationType = AnnotationType.UNDERLINE;

    const quadPoints = getQuadPoints(parameters.dict, this.rectangle);
    if (quadPoints) {
      this.data.quadPoints = quadPoints;
    }
  }
}

class SquigglyAnnotation extends MarkupAnnotation {
  constructor(parameters) {
    super(parameters);

    this.data.annotationType = AnnotationType.SQUIGGLY;

    const quadPoints = getQuadPoints(parameters.dict, this.rectangle);
    if (quadPoints) {
      this.data.quadPoints = quadPoints;
    }
  }
}

class StrikeOutAnnotation extends MarkupAnnotation {
  constructor(parameters) {
    super(parameters);

    this.data.annotationType = AnnotationType.STRIKEOUT;

    const quadPoints = getQuadPoints(parameters.dict, this.rectangle);
    if (quadPoints) {
      this.data.quadPoints = quadPoints;
    }
  }
}

class StampAnnotation extends MarkupAnnotation {
  constructor(parameters) {
    super(parameters);

    this.data.annotationType = AnnotationType.STAMP;
  }
}

class FileAttachmentAnnotation extends MarkupAnnotation {
  constructor(parameters) {
    super(parameters);

    const file = new FileSpec(parameters.dict.get("FS"), parameters.xref);

    this.data.annotationType = AnnotationType.FILEATTACHMENT;
    this.data.file = file.serializable;
  }
}

export {
  Annotation,
  AnnotationBorderStyle,
  AnnotationFactory,
  MarkupAnnotation,
  getQuadPoints,
};<|MERGE_RESOLUTION|>--- conflicted
+++ resolved
@@ -51,18 +51,7 @@
    * @return {Promise} A promise that is resolved with an {Annotation}
    *   instance.
    */
-<<<<<<< HEAD
   static create(xref, ref, pdfManager, idFactory, evaluator, task) {
-    return pdfManager.ensure(this, "_create", [
-      xref,
-      ref,
-      pdfManager,
-      idFactory,
-      evaluator,
-      task,
-    ]);
-=======
-  static create(xref, ref, pdfManager, idFactory) {
     return pdfManager.ensureDoc("acroForm").then(acroForm => {
       return pdfManager.ensure(this, "_create", [
         xref,
@@ -70,19 +59,16 @@
         pdfManager,
         idFactory,
         acroForm,
+        evaluator,
+        task,
       ]);
     });
->>>>>>> eb4d6a06
   }
 
   /**
    * @private
    */
-<<<<<<< HEAD
-  static _create(xref, ref, pdfManager, idFactory, evaluator, task) {
-=======
-  static _create(xref, ref, pdfManager, idFactory, acroForm) {
->>>>>>> eb4d6a06
+  static _create(xref, ref, pdfManager, idFactory, acroForm, evaluator, task) {
     const dict = xref.fetchIfRef(ref);
     if (!isDict(dict)) {
       return undefined;
@@ -100,12 +86,9 @@
       subtype,
       id,
       pdfManager,
-<<<<<<< HEAD
+      acroForm: acroForm instanceof Dict ? acroForm : Dict.empty,
       evaluator,
       task,
-=======
-      acroForm: acroForm instanceof Dict ? acroForm : Dict.empty,
->>>>>>> eb4d6a06
     };
 
     switch (subtype) {
