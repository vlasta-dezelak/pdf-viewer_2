/* Copyright 2012 Mozilla Foundation
 *
 * Licensed under the Apache License, Version 2.0 (the "License");
 * you may not use this file except in compliance with the License.
 * You may obtain a copy of the License at
 *
 *     http://www.apache.org/licenses/LICENSE-2.0
 *
 * Unless required by applicable law or agreed to in writing, software
 * distributed under the License is distributed on an "AS IS" BASIS,
 * WITHOUT WARRANTIES OR CONDITIONS OF ANY KIND, either express or implied.
 * See the License for the specific language governing permissions and
 * limitations under the License.
 */
/* eslint no-var: error */

import {
<<<<<<< HEAD
  AnnotationBorderStyleType, AnnotationCheckboxType, AnnotationFieldFlag,
  AnnotationFlag, AnnotationType, getInheritableProperty, OPS, stringToBytes,
  stringToPDFString,
  Util, warn
=======
  AnnotationBorderStyleType, AnnotationFieldFlag, AnnotationFlag,
  AnnotationType, assert, isString, OPS, stringToBytes, stringToPDFString, Util,
  warn
>>>>>>> 63014eb8
} from '../shared/util';
import { Catalog, FileSpec, ObjectLoader } from './obj';
import { Dict, isDict, isName, isRef, isStream } from './primitives';
import { ColorSpace } from './colorspace';
import { getInheritableProperty } from './core_utils';
import { OperatorList } from './operator_list';
import { Stream } from './stream';

class AnnotationFactory {
  /**
   * Create an `Annotation` object of the correct type for the given reference
   * to an annotation dictionary. This yields a promise that is resolved when
   * the `Annotation` object is constructed.
   *
   * @param {XRef} xref
   * @param {Object} ref
   * @param {PDFManager} pdfManager
   * @param {Object} idFactory
   * @param {PartialEvaluator} evaluator
   * @param {WorkerTask} task
   * @return {Promise} A promise that is resolved with an {Annotation} instance.
   */
  static create(xref, ref, pdfManager, idFactory, evaluator, task) {
    return pdfManager.ensure(this, '_create',
                          [xref, ref, pdfManager, idFactory, evaluator, task]);
  }

  /**
   * @private
   */
  static _create(xref, ref, pdfManager, idFactory, evaluator, task) {
    let dict = xref.fetchIfRef(ref);

    if (!isDict(dict)) {
      return undefined;
    }
<<<<<<< HEAD

    let id = isRef(ref) ? ref.toString() : 'annot_' + idFactory.createObjId();
=======
    let id = isRef(ref) ? ref.toString() : `annot_${idFactory.createObjId()}`;
>>>>>>> 63014eb8

    // Determine the annotation's subtype.
    let subtype = dict.get('Subtype');
    subtype = isName(subtype) ? subtype.name : null;

    // Return the right annotation object based on the subtype and field type.
    let parameters = {
      xref,
      dict,
      subtype,
      id,
      pdfManager,
      evaluator,
      task,
    };

    switch (subtype) {
      case 'Link':
        return Promise.resolve(new LinkAnnotation(parameters));

      case 'Text':
        return Promise.resolve(new TextAnnotation(parameters));

      case 'Widget':
        let fieldType = getInheritableProperty({ dict, key: 'FT', });
        fieldType = isName(fieldType) ? fieldType.name : null;

        let widget;

        switch (fieldType) {
          case 'Tx':
            widget = new TextWidgetAnnotation(parameters);
            break;
          case 'Btn':
            widget = new ButtonWidgetAnnotation(parameters);
            break;
          case 'Ch':
            widget = new ChoiceWidgetAnnotation(parameters);
            break;
          default:
            widget = new WidgetAnnotation(parameters);
            warn('Unimplemented widget field type "' + fieldType + '", ' +
                 'falling back to base field type.');
            break;
        }

        return widget.setDefaultAppearance(parameters);

      case 'Popup':
        return Promise.resolve(new PopupAnnotation(parameters));

      case 'FreeText':
        return new FreeTextAnnotation(parameters);

      case 'Line':
        return Promise.resolve(new LineAnnotation(parameters));

      case 'Square':
        return Promise.resolve(new SquareAnnotation(parameters));

      case 'Circle':
        return Promise.resolve(new CircleAnnotation(parameters));

      case 'PolyLine':
        return Promise.resolve(new PolylineAnnotation(parameters));

      case 'Polygon':
        return Promise.resolve(new PolygonAnnotation(parameters));

      case 'Caret':
        return new CaretAnnotation(parameters);

      case 'Ink':
        return new InkAnnotation(parameters);

      case 'Highlight':
        return Promise.resolve(new HighlightAnnotation(parameters));

      case 'Underline':
        return Promise.resolve(new UnderlineAnnotation(parameters));

      case 'Squiggly':
        return Promise.resolve(new SquigglyAnnotation(parameters));

      case 'StrikeOut':
        return Promise.resolve(new StrikeOutAnnotation(parameters));

      case 'Stamp':
        return Promise.resolve(new StampAnnotation(parameters));

      case 'FileAttachment':
        return Promise.resolve(new FileAttachmentAnnotation(parameters));

      default:
        if (!subtype) {
          warn('Annotation is missing the required /Subtype.');
        } else {
          warn('Unimplemented annotation type "' + subtype + '", ' +
               'falling back to base annotation.');
        }
        return Promise.resolve(new Annotation(parameters));
    }
  }
}

function getTransformMatrix(rect, bbox, matrix) {
  // 12.5.5: Algorithm: Appearance streams
  let bounds = Util.getAxialAlignedBoundingBox(bbox, matrix);
  let minX = bounds[0];
  let minY = bounds[1];
  let maxX = bounds[2];
  let maxY = bounds[3];

  if (minX === maxX || minY === maxY) {
    // From real-life file, bbox was [0, 0, 0, 0]. In this case,
    // just apply the transform for rect
    return [1, 0, 0, 1, rect[0], rect[1]];
  }

  let xRatio = (rect[2] - rect[0]) / (maxX - minX);
  let yRatio = (rect[3] - rect[1]) / (maxY - minY);
  return [
    xRatio,
    0,
    0,
    yRatio,
    rect[0] - minX * xRatio,
    rect[1] - minY * yRatio
  ];
}

class Annotation {
  constructor(params) {
    const dict = params.dict;

    this.setContents(dict.get('Contents'));
    this.setModificationDate(dict.get('M'));
    this.setFlags(dict.get('F'));
    this.setRectangle(dict.getArray('Rect'));
    this.setColor(dict.getArray('C'));
    this.setBackgroundColor(dict.get('MK'));
    this.setBorderColor(dict.get('MK'));
    this.setBorderStyle(dict);
    this.setAppearance(dict);

    // Expose public properties using a data object.
    this.data = {
      annotationFlags: this.flags,
      backgroundColor: this.backgroundColor,
      borderColor: this.borderColor,
      borderStyle: this.borderStyle,
      color: this.color,
      contents: this.contents,
      hasAppearance: !!this.appearance,
      id: params.id,
<<<<<<< HEAD
=======
      modificationDate: this.modificationDate,
      rect: this.rectangle,
>>>>>>> 63014eb8
      subtype: params.subtype,
      rect: this.rectangle,
      annotationFonts: [],
      fontRefName: null,
      fontSize: 0,
      fontColor: null,
    };
  }

  /**
   * @private
   */
  _hasFlag(flags, flag) {
    return !!(flags & flag);
  }

  /**
   * @private
   */
  _isViewable(flags) {
    return !this._hasFlag(flags, AnnotationFlag.INVISIBLE) &&
           !this._hasFlag(flags, AnnotationFlag.HIDDEN) &&
           !this._hasFlag(flags, AnnotationFlag.NOVIEW);
  }

  /**
   * @private
   */
  _isPrintable(flags) {
    return this._hasFlag(flags, AnnotationFlag.PRINT) &&
           !this._hasFlag(flags, AnnotationFlag.INVISIBLE) &&
           !this._hasFlag(flags, AnnotationFlag.HIDDEN);
  }

  /**
   * @return {boolean}
   */
  get viewable() {
    if (this.flags === 0) {
      return true;
    }
    return this._isViewable(this.flags);
  }

  /**
   * @return {boolean}
   */
  get printable() {
    if (this.flags === 0) {
      return false;
    }
    return this._isPrintable(this.flags);
  }

  /**
   * Set the contents.
   *
   * @public
   * @memberof Annotation
   * @param {string} contents - Text to display for the annotation or, if the
   *                            type of annotation does not display text, a
   *                            description of the annotation's contents
   */
  setContents(contents) {
    this.contents = stringToPDFString(contents || '');
  }

  /**
   * Set the modification date.
   *
   * @public
   * @memberof Annotation
   * @param {string} modificationDate - PDF date string that indicates when the
   *                                    annotation was last modified
   */
  setModificationDate(modificationDate) {
    this.modificationDate = isString(modificationDate) ?
                            modificationDate : null;
  }

  /**
   * Set the flags.
   *
   * @public
   * @memberof Annotation
   * @param {number} flags - Unsigned 32-bit integer specifying annotation
   *                         characteristics
   * @see {@link shared/util.js}
   */
  setFlags(flags) {
    this.flags = (Number.isInteger(flags) && flags > 0) ? flags : 0;
  }

  /**
   * Check if a provided flag is set.
   *
   * @public
   * @memberof Annotation
   * @param {number} flag - Hexadecimal representation for an annotation
   *                        characteristic
   * @return {boolean}
   * @see {@link shared/util.js}
   */
  hasFlag(flag) {
    return this._hasFlag(this.flags, flag);
  }

  /**
   * Set the rectangle.
   *
   * @public
   * @memberof Annotation
   * @param {Array} rectangle - The rectangle array with exactly four entries
   */
  setRectangle(rectangle) {
    if (Array.isArray(rectangle) && rectangle.length === 4) {
      this.rectangle = Util.normalizeRect(rectangle);
    } else {
      this.rectangle = [0, 0, 0, 0];
    }
  }

  /**
   * Set the color and take care of color space conversion.
   * The default value is black, in RGB color space.
   *
   * @public
   * @memberof Annotation
   * @param {Array} color - The color array containing either 0
   *                        (transparent), 1 (grayscale), 3 (RGB) or
   *                        4 (CMYK) elements
   */
  setColor(color) {
    let rgbColor = new Uint8ClampedArray(3);
    if (!Array.isArray(color)) {
      this.color = rgbColor;
      return;
    }

    this.color = this.getColorFromArray(color);
  }

  /**
   * Set the background color and take care of color space conversion.
   *
   * @public
   * @memberof Annotation
   * @param {Dict} dict - An appearance characteristics dictionary
   */
  setBackgroundColor(dict) {
    this.backgroundColor = null;

    if (!isDict(dict)) {
      return;
    }

    if (dict.has('BG')) {
      this.backgroundColor = this.getColorFromArray(dict.getArray('BG'));
    }
  }

  /**
   * Set the border color and take care of color space conversion.
   *
   * @public
   * @memberof Annotation
   * @param {Dict} dict - An appearance characteristic dictionary
   */
  setBorderColor(dict) {
    this.borderColor = null;

    if (!isDict(dict)) {
      return;
    }

    if (dict.has('BC')) {
      this.borderColor = this.getColorFromArray(dict.getArray('BC'));
    }
  }

  /**
   * Set the border style (as AnnotationBorderStyle object).
   *
   * @public
   * @memberof Annotation
   * @param {Dict} borderStyle - The border style dictionary
   */
  setBorderStyle(borderStyle) {
    if (typeof PDFJSDev === 'undefined' ||
        PDFJSDev.test('!PRODUCTION || TESTING')) {
      assert(this.rectangle, 'setRectangle must have been called previously.');
    }

    this.borderStyle = new AnnotationBorderStyle();
    if (!isDict(borderStyle)) {
      return;
    }
    if (borderStyle.has('BS')) {
      let dict = borderStyle.get('BS');
      let dictType = dict.get('Type');

      if (!dictType || isName(dictType, 'Border')) {
        this.borderStyle.setWidth(dict.get('W'), this.rectangle);
        this.borderStyle.setStyle(dict.get('S'));
        this.borderStyle.setDashArray(dict.getArray('D'));
      }
    } else if (borderStyle.has('Border')) {
      let array = borderStyle.getArray('Border');
      if (Array.isArray(array) && array.length >= 3) {
        this.borderStyle.setHorizontalCornerRadius(array[0]);
        this.borderStyle.setVerticalCornerRadius(array[1]);
        this.borderStyle.setWidth(array[2], this.rectangle);

        if (array.length === 4) { // Dash array available
          this.borderStyle.setDashArray(array[3]);
        }
      }
    } else {
      // There are no border entries in the dictionary. According to the
      // specification, we should draw a solid border of width 1 in that
      // case, but Adobe Reader did not implement that part of the
      // specification and instead draws no border at all, so we do the same.
      // See also https://github.com/mozilla/pdf.js/issues/6179.
      // Note: it's a little bit more complicated, Reader draws no border
      // if its color is transparent.
      this.borderStyle.setWidth(this.borderColor === null ? 0 : 1);
    }
  }

  /**
   * Set the (normal) appearance.
   *
   * @public
   * @memberof Annotation
   * @param {Dict} dict - The annotation's data dictionary
   */
  setAppearance(dict) {
    this.appearance = null;

    let appearanceStates = dict.get('AP');
    if (!isDict(appearanceStates)) {
      return;
    }

    // In case the normal appearance is a stream, then it is used directly.
    let normalAppearanceState = appearanceStates.get('N');
    if (isStream(normalAppearanceState)) {
      this.appearance = normalAppearanceState;
      return;
    }
    if (!isDict(normalAppearanceState)) {
      return;
    }

    // In case the normal appearance is a dictionary, the `AS` entry provides
    // the key of the stream in this dictionary.
    let as = dict.get('AS');
    if (!isName(as) || !normalAppearanceState.has(as.name)) {
      return;
    }
    this.appearance = normalAppearanceState.get(as.name);
  }

  loadResources(keys) {
    return this.appearance.dict.getAsync('Resources').then((resources) => {
      if (!resources) {
        return undefined;
      }
      let objectLoader = new ObjectLoader(resources, keys, resources.xref);

      return objectLoader.load().then(function() {
        return resources;
      });
    });
  }

  getColorFromArray(color) {
    // Black in RGB color space (default)
    let rgbColor = new Uint8ClampedArray(3);
    if (!Array.isArray(color)) {
      return null;
    }

    switch (color.length) {
      case 0: // Transparent, which we indicate with a null value
        return null;

      case 1: // Convert grayscale to RGB
        ColorSpace.singletons.gray.getRgbItem(color, 0, rgbColor, 0);
        return rgbColor;

      case 3: // Convert RGB percentages to RGB
        ColorSpace.singletons.rgb.getRgbItem(color, 0, rgbColor, 0);
        return rgbColor;

      case 4: // Convert CMYK to RGB
        ColorSpace.singletons.cmyk.getRgbItem(color, 0, rgbColor, 0);
        return rgbColor;

      default:
        return rgbColor;
    }
  }

  getOperatorList(evaluator, task, renderForms) {
    if (!this.appearance) {
      return Promise.resolve(new OperatorList());
    }

    let data = this.data;
    let appearanceDict = this.appearance.dict;
    let resourcesPromise = this.loadResources([
      'ExtGState',
      'ColorSpace',
      'Pattern',
      'Shading',
      'XObject',
      'Font',
      // ProcSet
      // Properties
    ]);
    let bbox = appearanceDict.getArray('BBox') || [0, 0, 1, 1];
    let matrix = appearanceDict.getArray('Matrix') || [1, 0, 0, 1, 0, 0];
    let transform = getTransformMatrix(data.rect, bbox, matrix);

    return resourcesPromise.then((resources) => {
      let opList = new OperatorList();
      opList.addOp(OPS.beginAnnotation, [data.rect, transform, matrix]);
      return evaluator.getOperatorList({
        stream: this.appearance,
        task,
        resources,
        operatorList: opList,
      }).then(() => {
        opList.addOp(OPS.endAnnotation, []);
        this.appearance.reset();
        return opList;
      });
    });
  }
}

/**
 * Contains all data regarding an annotation's border style.
 */
class AnnotationBorderStyle {
  constructor() {
    this.width = 1;
    this.style = AnnotationBorderStyleType.SOLID;
    this.dashArray = [3];
    this.horizontalCornerRadius = 0;
    this.verticalCornerRadius = 0;
  }

  /**
   * Set the width.
   *
   * @public
   * @memberof AnnotationBorderStyle
   * @param {integer} width - The width.
   * @param {Array} rect - The annotation `Rect` entry.
   */
  setWidth(width, rect = [0, 0, 0, 0]) {
    if (typeof PDFJSDev === 'undefined' ||
        PDFJSDev.test('!PRODUCTION || TESTING')) {
      assert(Array.isArray(rect) && rect.length === 4,
             'A valid `rect` parameter must be provided.');
    }

    // Some corrupt PDF generators may provide the width as a `Name`,
    // rather than as a number (fixes issue 10385).
    if (isName(width)) {
      this.width = 0; // This is consistent with the behaviour in Adobe Reader.
      return;
    }
    if (Number.isInteger(width)) {
      if (width > 0) {
        const maxWidth = (rect[2] - rect[0]) / 2;
        const maxHeight = (rect[3] - rect[1]) / 2;

        // Ignore large `width`s, since they lead to the Annotation overflowing
        // the size set by the `Rect` entry thus causing the `annotationLayer`
        // to render it over the surrounding document (fixes bug1552113.pdf).
        if ((maxWidth > 0 && maxHeight > 0) &&
            (width > maxWidth || width > maxHeight)) {
          warn(`AnnotationBorderStyle.setWidth - ignoring width: ${width}`);
          width = 1;
        }
      }
      this.width = width;
    }
  }

  /**
   * Set the style.
   *
   * @public
   * @memberof AnnotationBorderStyle
   * @param {Name} style - The annotation style.
   * @see {@link shared/util.js}
   */
  setStyle(style) {
    if (!isName(style)) {
      return;
    }
    switch (style.name) {
      case 'S':
        this.style = AnnotationBorderStyleType.SOLID;
        break;

      case 'D':
        this.style = AnnotationBorderStyleType.DASHED;
        break;

      case 'B':
        this.style = AnnotationBorderStyleType.BEVELED;
        break;

      case 'I':
        this.style = AnnotationBorderStyleType.INSET;
        break;

      case 'U':
        this.style = AnnotationBorderStyleType.UNDERLINE;
        break;

      default:
        break;
    }
  }

  /**
   * Set the dash array.
   *
   * @public
   * @memberof AnnotationBorderStyle
   * @param {Array} dashArray - The dash array with at least one element
   */
  setDashArray(dashArray) {
    // We validate the dash array, but we do not use it because CSS does not
    // allow us to change spacing of dashes. For more information, visit
    // http://www.w3.org/TR/css3-background/#the-border-style.
    if (Array.isArray(dashArray) && dashArray.length > 0) {
      // According to the PDF specification: the elements in `dashArray`
      // shall be numbers that are nonnegative and not all equal to zero.
      let isValid = true;
      let allZeros = true;
      for (let i = 0, len = dashArray.length; i < len; i++) {
        let element = dashArray[i];
        let validNumber = (+element >= 0);
        if (!validNumber) {
          isValid = false;
          break;
        } else if (element > 0) {
          allZeros = false;
        }
      }
      if (isValid && !allZeros) {
        this.dashArray = dashArray;
      } else {
        this.width = 0; // Adobe behavior when the array is invalid.
      }
    } else if (dashArray) {
      this.width = 0; // Adobe behavior when the array is invalid.
    }
  }

  /**
   * Set the horizontal corner radius (from a Border dictionary).
   *
   * @public
   * @memberof AnnotationBorderStyle
   * @param {integer} radius - The horizontal corner radius
   */
  setHorizontalCornerRadius(radius) {
    if (Number.isInteger(radius)) {
      this.horizontalCornerRadius = radius;
    }
  }

  /**
   * Set the vertical corner radius (from a Border dictionary).
   *
   * @public
   * @memberof AnnotationBorderStyle
   * @param {integer} radius - The vertical corner radius
   */
  setVerticalCornerRadius(radius) {
    if (Number.isInteger(radius)) {
      this.verticalCornerRadius = radius;
    }
  }
}

class MarkupAnnotation extends Annotation {
  constructor(parameters) {
    super(parameters);

    const dict = parameters.dict;
    if (!dict.has('C')) {
      // Fall back to the default background color.
      this.data.color = null;
    }

    this.setCreationDate(dict.get('CreationDate'));
    this.data.creationDate = this.creationDate;

    this.data.hasPopup = dict.has('Popup');
    this.data.title = stringToPDFString(dict.get('T') || '');
  }

  /**
   * Set the creation date.
   *
   * @public
   * @memberof MarkupAnnotation
   * @param {string} creationDate - PDF date string that indicates when the
   *                                annotation was originally created
   */
  setCreationDate(creationDate) {
    this.creationDate = isString(creationDate) ? creationDate : null;
  }
}

class WidgetAnnotation extends Annotation {
  constructor(params) {
    super(params);

    let dict = params.dict;
    let data = this.data;

    data.annotationType = AnnotationType.WIDGET;
    data.fieldName = this._constructFieldName(dict);
    data.fieldValue = getInheritableProperty({ dict, key: 'V',
                                               getArray: true, });
    data.alternativeText = stringToPDFString(dict.get('TU') || '');
    data.defaultAppearance = getInheritableProperty({ dict, key: 'DA', }) || '';
    let fieldType = getInheritableProperty({ dict, key: 'FT', });
    data.fieldType = isName(fieldType) ? fieldType.name : null;
    this.fieldResources = getInheritableProperty({ dict, key: 'DR', }) ||
                          Dict.empty;

    data.fieldFlags = getInheritableProperty({ dict, key: 'Ff', });
    if (!Number.isInteger(data.fieldFlags) || data.fieldFlags < 0) {
      data.fieldFlags = 0;
    }

    data.readOnly = this.hasFieldFlag(AnnotationFieldFlag.READONLY);

    // Hide signatures because we cannot validate them, and unset the fieldValue
    // since it's (most likely) a `Dict` which is non-serializable and will thus
    // cause errors when sending annotations to the main-thread (issue 10347).
    if (data.fieldType === 'Sig') {
      data.fieldValue = null;
      this.setFlags(AnnotationFlag.HIDDEN);
    }
  }

  /**
   * Construct the (fully qualified) field name from the (partial) field
   * names of the field and its ancestors.
   *
   * @private
   * @memberof WidgetAnnotation
   * @param {Dict} dict - Complete widget annotation dictionary
   * @return {string}
   */
  _constructFieldName(dict) {
    // Both the `Parent` and `T` fields are optional. While at least one of
    // them should be provided, bad PDF generators may fail to do so.
    if (!dict.has('T') && !dict.has('Parent')) {
      warn('Unknown field name, falling back to empty field name.');
      return '';
    }

    // If no parent exists, the partial and fully qualified names are equal.
    if (!dict.has('Parent')) {
      return stringToPDFString(dict.get('T'));
    }

    // Form the fully qualified field name by appending the partial name to
    // the parent's fully qualified name, separated by a period.
    let fieldName = [];
    if (dict.has('T')) {
      fieldName.unshift(stringToPDFString(dict.get('T')));
    }

    let loopDict = dict;
    while (loopDict.has('Parent')) {
      loopDict = loopDict.get('Parent');
      if (!isDict(loopDict)) {
        // Even though it is not allowed according to the PDF specification,
        // bad PDF generators may provide a `Parent` entry that is not a
        // dictionary, but `null` for example (issue 8143).
        break;
      }

      if (loopDict.has('T')) {
        fieldName.unshift(stringToPDFString(loopDict.get('T')));
      }
    }
    return fieldName.join('.');
  }

  /**
   * Check if a provided field flag is set.
   *
   * @public
   * @memberof WidgetAnnotation
   * @param {number} flag - Hexadecimal representation for an annotation
   *                        field characteristic
   * @return {boolean}
   * @see {@link shared/util.js}
   */
  hasFieldFlag(flag) {
    return !!(this.data.fieldFlags & flag);
  }

  /**
   * Set the default appearance (such as fonts and colors).
   *
   * @public
   * @memberof WidgetAnnotation
   * @param {number} flag - Hexadecimal representation for an annotation
   *                        field characteristic
   * @return {Promise}
   */
  setDefaultAppearance(params) {
    if (!params.pdfManager || !params.pdfManager.pdfDocument) {
      return Promise.resolve(this);
    }

    let data = this.data;
    let pdfDocument = params.pdfManager.pdfDocument;

    let opList = new OperatorList(null, null, null, pdfDocument.acroForm);
    let appearanceStream = new Stream(stringToBytes(data.defaultAppearance));
    let formFonts = pdfDocument.acroForm.get('DR');
    return params.evaluator.getOperatorList({
      stream: appearanceStream,
      task: params.task,
      resources: formFonts,
      operatorList: opList,
    }).then(() => {
      let args = opList.argsArray;
      for (let i = 0, ii = opList.fnArray.length; i < ii; i++) {
        let fn = opList.fnArray[i];
        switch (fn | 0) {
          case OPS.setFont:
            data.annotationFonts = opList.acroForm.annotationFonts;
            data.fontRefName = args[i][0];
            data.fontSize = args[i][1];
            break;
          case OPS.setGrayFill:
            if (args[i].length < 1) {
              warn('Incorrect annotation gray color length');
            } else {
              let gray = Math.round(args[i][0] * 0x100);
              data.fontColor = Util.makeCssRgb(gray, gray, gray);
            }
            break;
          case OPS.setFillRGBColor:
            if (args[i].length < 3) {
              warn('Incorrect annotation RGB color length');
            } else {
              data.fontColor = Util.makeCssRgb(
                args[i][0], args[i][1], args[i][2]);
            }
            break;
        }
      }

      return this;
    });
  }

  getOperatorList(evaluator, task, renderForms) {
    // Do not render form elements on the canvas when interactive forms are
    // enabled. The display layer is responsible for rendering them instead.
    if (renderForms) {
      return Promise.resolve(new OperatorList());
    }
    return super.getOperatorList(evaluator, task, renderForms);
  }
}

class TextWidgetAnnotation extends WidgetAnnotation {
  constructor(params) {
    super(params);

    const dict = params.dict;

    // The field value is always a string.
    this.data.fieldValue = stringToPDFString(this.data.fieldValue || '');

    // Determine the alignment of text in the field.
    let alignment = getInheritableProperty({ dict, key: 'Q', });
    if (!Number.isInteger(alignment) || alignment < 0 || alignment > 2) {
      alignment = null;
    }
    this.data.textAlignment = alignment;

    // Determine the maximum length of text in the field.
    let maximumLength = getInheritableProperty({ dict, key: 'MaxLen', });
    if (!Number.isInteger(maximumLength) || maximumLength < 0) {
      maximumLength = null;
    }
    this.data.maxLen = maximumLength;

    // Process field flags for the display layer.
    this.data.multiLine = this.hasFieldFlag(AnnotationFieldFlag.MULTILINE);
    this.data.comb = this.hasFieldFlag(AnnotationFieldFlag.COMB) &&
                     !this.hasFieldFlag(AnnotationFieldFlag.MULTILINE) &&
                     !this.hasFieldFlag(AnnotationFieldFlag.PASSWORD) &&
                     !this.hasFieldFlag(AnnotationFieldFlag.FILESELECT) &&
                     this.data.maxLen !== null;
  }

  getOperatorList(evaluator, task, renderForms) {
    if (renderForms || this.appearance) {
      return super.getOperatorList(evaluator, task, renderForms);
    }

    let operatorList = new OperatorList();

    // Even if there is an appearance stream, ignore it. This is the
    // behaviour used by Adobe Reader.
    if (!this.data.defaultAppearance) {
      return Promise.resolve(operatorList);
    }

    let stream = new Stream(stringToBytes(this.data.defaultAppearance));
    return evaluator.getOperatorList({
      stream,
      task,
      resources: this.fieldResources,
      operatorList,
    }).then(function () {
      return operatorList;
    });
  }
}

class ButtonWidgetAnnotation extends WidgetAnnotation {
  constructor(params) {
    super(params);

    this.data.checkBox = !this.hasFieldFlag(AnnotationFieldFlag.RADIO) &&
                         !this.hasFieldFlag(AnnotationFieldFlag.PUSHBUTTON);
    this.data.radioButton = this.hasFieldFlag(AnnotationFieldFlag.RADIO) &&
                            !this.hasFieldFlag(AnnotationFieldFlag.PUSHBUTTON);
    this.data.pushButton = this.hasFieldFlag(AnnotationFieldFlag.PUSHBUTTON);

    if (this.data.checkBox) {
      this._processCheckBox(params);
    } else if (this.data.radioButton) {
      this._processRadioButton(params);
    } else if (this.data.pushButton) {
      this._processPushButton(params);
    } else {
      warn('Invalid field flags for button widget annotation');
    }
  }

  _processCheckBox(params) {
    if (isName(this.data.fieldValue)) {
      this.data.fieldValue = this.data.fieldValue.name;
    }

    this.data.checkBoxType = AnnotationCheckboxType.CHECK;
    let controlType = this._getControlType(params.dict);
    if (controlType) {
      this.data.checkBoxType = controlType;
    }

    this._processButtonValue(params);

    const customAppearance = params.dict.get('AP');
    if (!isDict(customAppearance)) {
      return;
    }

    const exportValueOptionsDict = customAppearance.get('D');
    if (!isDict(exportValueOptionsDict)) {
      return;
    }

    const exportValues = exportValueOptionsDict.getKeys();
    const hasCorrectOptionCount = exportValues.length === 2;
    if (!hasCorrectOptionCount) {
      return;
    }

    this.data.exportValue = exportValues[0] === 'Off' ?
      exportValues[1] : exportValues[0];
  }

  _processRadioButton(params) {
    this.data.fieldValue = this.data.buttonValue = null;

    // The parent field's `V` entry holds a `Name` object with the appearance
    // state of whichever child field is currently in the "on" state.
    let fieldParent = params.dict.get('Parent');
    if (isDict(fieldParent) && fieldParent.has('V')) {
      let fieldParentValue = fieldParent.get('V');
      if (isName(fieldParentValue)) {
        this.data.fieldValue = fieldParentValue.name;
      }
    }

    this.data.radioButtonType = AnnotationCheckboxType.CIRCLE;
    let controlType = this._getControlType(params.dict);
    if (controlType) {
      this.data.radioButtonType = controlType;
    }

    this._processButtonValue(params);
  }

  _processPushButton(params) {
    if (!params.dict.has('A')) {
      warn('Push buttons without action dictionaries are not supported');
      return;
    }

    Catalog.parseDestDictionary({
      destDict: params.dict,
      resultObj: this.data,
      docBaseUrl: params.pdfManager.docBaseUrl,
    });
  }

  _processButtonValue(params) {
    // The button's value corresponds to its appearance state.
    let appearanceStates = params.dict.get('AP');
    if (!isDict(appearanceStates)) {
      return;
    }

    let normalAppearanceState = appearanceStates.get('N');
    if (!isDict(normalAppearanceState)) {
      return;
    }

    let keys = normalAppearanceState.getKeys();
    for (let i = 0, ii = keys.length; i < ii; i++) {
      if (keys[i] !== 'Off') {
        this.data.buttonValue = keys[i];
        break;
      }
    }
  }

  _getControlType(dict) {
    let appearanceCharacteristics = dict.get('MK');
    if (!isDict(appearanceCharacteristics)) {
      return null;
    }

    if (appearanceCharacteristics.has('CA')) {
      switch (appearanceCharacteristics.get('CA')) {
        case '4':
          return AnnotationCheckboxType.CHECK;
        case 'l':
          return AnnotationCheckboxType.CIRCLE;
        case '8':
          return AnnotationCheckboxType.CROSS;
        case 'u':
          return AnnotationCheckboxType.DIAMOND;
        case 'n':
          return AnnotationCheckboxType.SQUARE;
        case 'H':
          return AnnotationCheckboxType.STAR;
        default:
          return null;
      }
    }
  }
}

class ChoiceWidgetAnnotation extends WidgetAnnotation {
  constructor(params) {
    super(params);

    // Determine the options. The options array may consist of strings or
    // arrays. If the array consists of arrays, then the first element of
    // each array is the export value and the second element of each array is
    // the display value. If the array consists of strings, then these
    // represent both the export and display value. In this case, we convert
    // it to an array of arrays as well for convenience in the display layer.
    // Note that the specification does not state that the `Opt` field is
    // inheritable, but in practice PDF generators do make annotations
    // inherit the options from a parent annotation (issue 8094).
    this.data.options = [];

    let options = getInheritableProperty({ dict: params.dict, key: 'Opt', });
    if (Array.isArray(options)) {
      let xref = params.xref;
      for (let i = 0, ii = options.length; i < ii; i++) {
        let option = xref.fetchIfRef(options[i]);
        let isOptionArray = Array.isArray(option);

        this.data.options[i] = {
          exportValue: isOptionArray ? xref.fetchIfRef(option[0]) : option,
          displayValue: stringToPDFString(isOptionArray ?
                                          xref.fetchIfRef(option[1]) : option),
        };
      }
    }

    // Determine the field value. In this case, it may be a string or an
    // array of strings. For convenience in the display layer, convert the
    // string to an array of one string as well.
    if (!Array.isArray(this.data.fieldValue)) {
      this.data.fieldValue = [this.data.fieldValue];
    }

    // Process field flags for the display layer.
    this.data.combo = this.hasFieldFlag(AnnotationFieldFlag.COMBO);
    this.data.multiSelect = this.hasFieldFlag(AnnotationFieldFlag.MULTISELECT);
    this.data.customText = this.hasFieldFlag(AnnotationFieldFlag.EDIT);
  }
}

class TextAnnotation extends MarkupAnnotation {
  constructor(parameters) {
    const DEFAULT_ICON_SIZE = 22; // px

    super(parameters);

    this.data.annotationType = AnnotationType.TEXT;

    if (this.data.hasAppearance) {
      this.data.name = 'NoIcon';
    } else {
      this.data.rect[1] = this.data.rect[3] - DEFAULT_ICON_SIZE;
      this.data.rect[2] = this.data.rect[0] + DEFAULT_ICON_SIZE;
      this.data.name = parameters.dict.has('Name') ?
                       parameters.dict.get('Name').name : 'Note';
    }

  }
}

class LinkAnnotation extends Annotation {
  constructor(params) {
    super(params);

    this.data.annotationType = AnnotationType.LINK;

    Catalog.parseDestDictionary({
      destDict: params.dict,
      resultObj: this.data,
      docBaseUrl: params.pdfManager.docBaseUrl,
    });
  }
}

class PopupAnnotation extends Annotation {
  constructor(parameters) {
    super(parameters);

    this.data.annotationType = AnnotationType.POPUP;

    let dict = parameters.dict;
    let parentItem = dict.get('Parent');
    if (!parentItem) {
      warn('Popup annotation has a missing or invalid parent annotation.');
      return;
    }

    let parentSubtype = parentItem.get('Subtype');
    this.data.parentType = isName(parentSubtype) ? parentSubtype.name : null;
    this.data.parentId = dict.getRaw('Parent').toString();
    this.data.title = stringToPDFString(parentItem.get('T') || '');
    this.data.contents = stringToPDFString(parentItem.get('Contents') || '');

    if (!parentItem.has('M')) {
      this.data.modificationDate = null;
    } else {
      this.setModificationDate(parentItem.get('M'));
      this.data.modificationDate = this.modificationDate;
    }

    if (!parentItem.has('C')) {
      // Fall back to the default background color.
      this.data.color = null;
    } else {
      this.setColor(parentItem.getArray('C'));
      this.data.color = this.color;
    }

    // If the Popup annotation is not viewable, but the parent annotation is,
    // that is most likely a bug. Fallback to inherit the flags from the parent
    // annotation (this is consistent with the behaviour in Adobe Reader).
    if (!this.viewable) {
      let parentFlags = parentItem.get('F');
      if (this._isViewable(parentFlags)) {
        this.setFlags(parentFlags);
      }
    }
  }
}

class FreeTextAnnotation extends MarkupAnnotation {
  constructor(parameters) {
    super(parameters);

    this.data.annotationType = AnnotationType.FREETEXT;
  }
}

class LineAnnotation extends MarkupAnnotation {
  constructor(parameters) {
    super(parameters);

    this.data.annotationType = AnnotationType.LINE;

    let dict = parameters.dict;
    this.data.lineCoordinates = Util.normalizeRect(dict.getArray('L'));
  }
}

class SquareAnnotation extends MarkupAnnotation {
  constructor(parameters) {
    super(parameters);

    this.data.annotationType = AnnotationType.SQUARE;
  }
}

class CircleAnnotation extends MarkupAnnotation {
  constructor(parameters) {
    super(parameters);

    this.data.annotationType = AnnotationType.CIRCLE;
  }
}

class PolylineAnnotation extends MarkupAnnotation {
  constructor(parameters) {
    super(parameters);

    this.data.annotationType = AnnotationType.POLYLINE;

    // The vertices array is an array of numbers representing the alternating
    // horizontal and vertical coordinates, respectively, of each vertex.
    // Convert this to an array of objects with x and y coordinates.
    let dict = parameters.dict;
    let rawVertices = dict.getArray('Vertices');

    this.data.vertices = [];
    for (let i = 0, ii = rawVertices.length; i < ii; i += 2) {
      this.data.vertices.push({
        x: rawVertices[i],
        y: rawVertices[i + 1],
      });
    }
  }
}

class PolygonAnnotation extends PolylineAnnotation {
  constructor(parameters) {
    // Polygons are specific forms of polylines, so reuse their logic.
    super(parameters);

    this.data.annotationType = AnnotationType.POLYGON;
  }
}

class CaretAnnotation extends MarkupAnnotation {
  constructor(parameters) {
    super(parameters);

    this.data.annotationType = AnnotationType.CARET;
  }
}

class InkAnnotation extends MarkupAnnotation {
  constructor(parameters) {
    super(parameters);

    this.data.annotationType = AnnotationType.INK;

    let dict = parameters.dict;
    const xref = parameters.xref;

    let originalInkLists = dict.getArray('InkList');
    this.data.inkLists = [];
    for (let i = 0, ii = originalInkLists.length; i < ii; ++i) {
      // The raw ink lists array contains arrays of numbers representing
      // the alternating horizontal and vertical coordinates, respectively,
      // of each vertex. Convert this to an array of objects with x and y
      // coordinates.
      this.data.inkLists.push([]);
      for (let j = 0, jj = originalInkLists[i].length; j < jj; j += 2) {
        this.data.inkLists[i].push({
          x: xref.fetchIfRef(originalInkLists[i][j]),
          y: xref.fetchIfRef(originalInkLists[i][j + 1]),
        });
      }
    }
  }
}

class HighlightAnnotation extends MarkupAnnotation {
  constructor(parameters) {
    super(parameters);

    this.data.annotationType = AnnotationType.HIGHLIGHT;
  }
}

class UnderlineAnnotation extends MarkupAnnotation {
  constructor(parameters) {
    super(parameters);

    this.data.annotationType = AnnotationType.UNDERLINE;
  }
}

class SquigglyAnnotation extends MarkupAnnotation {
  constructor(parameters) {
    super(parameters);

    this.data.annotationType = AnnotationType.SQUIGGLY;
  }
}

class StrikeOutAnnotation extends MarkupAnnotation {
  constructor(parameters) {
    super(parameters);

    this.data.annotationType = AnnotationType.STRIKEOUT;
  }
}

class StampAnnotation extends MarkupAnnotation {
  constructor(parameters) {
    super(parameters);

    this.data.annotationType = AnnotationType.STAMP;
  }
}

class FileAttachmentAnnotation extends MarkupAnnotation {
  constructor(parameters) {
    super(parameters);

    let file = new FileSpec(parameters.dict.get('FS'), parameters.xref);

    this.data.annotationType = AnnotationType.FILEATTACHMENT;
    this.data.file = file.serializable;
  }
}

export {
  Annotation,
  AnnotationBorderStyle,
  AnnotationFactory,
  MarkupAnnotation,
};<|MERGE_RESOLUTION|>--- conflicted
+++ resolved
@@ -15,16 +15,9 @@
 /* eslint no-var: error */
 
 import {
-<<<<<<< HEAD
   AnnotationBorderStyleType, AnnotationCheckboxType, AnnotationFieldFlag,
-  AnnotationFlag, AnnotationType, getInheritableProperty, OPS, stringToBytes,
-  stringToPDFString,
-  Util, warn
-=======
-  AnnotationBorderStyleType, AnnotationFieldFlag, AnnotationFlag,
-  AnnotationType, assert, isString, OPS, stringToBytes, stringToPDFString, Util,
-  warn
->>>>>>> 63014eb8
+  AnnotationFlag, AnnotationType, assert, isString, OPS, stringToBytes,
+  stringToPDFString, Util, warn
 } from '../shared/util';
 import { Catalog, FileSpec, ObjectLoader } from './obj';
 import { Dict, isDict, isName, isRef, isStream } from './primitives';
@@ -61,12 +54,7 @@
     if (!isDict(dict)) {
       return undefined;
     }
-<<<<<<< HEAD
-
-    let id = isRef(ref) ? ref.toString() : 'annot_' + idFactory.createObjId();
-=======
     let id = isRef(ref) ? ref.toString() : `annot_${idFactory.createObjId()}`;
->>>>>>> 63014eb8
 
     // Determine the annotation's subtype.
     let subtype = dict.get('Subtype');
@@ -222,13 +210,9 @@
       contents: this.contents,
       hasAppearance: !!this.appearance,
       id: params.id,
-<<<<<<< HEAD
-=======
       modificationDate: this.modificationDate,
       rect: this.rectangle,
->>>>>>> 63014eb8
       subtype: params.subtype,
-      rect: this.rectangle,
       annotationFonts: [],
       fontRefName: null,
       fontSize: 0,
@@ -1104,6 +1088,8 @@
           return null;
       }
     }
+
+    return null;
   }
 }
 
