--- conflicted
+++ resolved
@@ -723,22 +723,9 @@
       }
     );
 
-<<<<<<< HEAD
-    handler.on('GetAnnotations', function wphSetupGetAnnotations(data) {
-      return pdfManager.getPage(data.pageIndex).then(function(page) {
-        var task = new WorkerTask(
-          'GetAnnotationAppereances: page ' + data.pageIndex);
-        startWorkerTask(task);
-        var annotationsDataPromise = page.getAnnotationsData(data.intent, task);
-        return annotationsDataPromise.then(function (annotationsData) {
-          finishWorkerTask(task);
-          return annotationsData;
-        });
-=======
     handler.on('GetAnnotations', function({ pageIndex, intent, }) {
       return pdfManager.getPage(pageIndex).then(function(page) {
         return page.getAnnotationsData(intent);
->>>>>>> af19ed6e
       });
     });
 
