--- conflicted
+++ resolved
@@ -765,11 +765,7 @@
         }, function(e) {
           finishWorkerTask(task);
           finishWorkerTask(annotationTask);
-<<<<<<< HEAD
-          if (task.terminated && task.terminated) {
-=======
           if (task.terminated && annotationTask.terminated) {
->>>>>>> 997d6af8
             return; // ignoring errors from the terminated thread
           }
 
