/* Copyright 2012 Mozilla Foundation
 *
 * Licensed under the Apache License, Version 2.0 (the "License");
 * you may not use this file except in compliance with the License.
 * You may obtain a copy of the License at
 *
 *     http://www.apache.org/licenses/LICENSE-2.0
 *
 * Unless required by applicable law or agreed to in writing, software
 * distributed under the License is distributed on an "AS IS" BASIS,
 * WITHOUT WARRANTIES OR CONDITIONS OF ANY KIND, either express or implied.
 * See the License for the specific language governing permissions and
 * limitations under the License.
 */
/* eslint-disable no-var */

import {
  assert,
  bytesToString,
  FONT_IDENTITY_MATRIX,
  FontType,
  FormatError,
  info,
  isNum,
  shadow,
  string32,
  unreachable,
  warn,
} from "../shared/util.js";
import {
  CFF,
  CFFCharset,
  CFFCompiler,
  CFFHeader,
  CFFIndex,
  CFFParser,
  CFFPrivateDict,
  CFFStandardStrings,
  CFFStrings,
  CFFTopDict,
} from "./cff_parser.js";
import { getDingbatsGlyphsUnicode, getGlyphsUnicode } from "./glyphlist.js";
import {
  getEncoding,
  MacRomanEncoding,
  StandardEncoding,
  SymbolSetEncoding,
  ZapfDingbatsEncoding,
} from "./encodings.js";
import {
  getGlyphMapForStandardFonts,
  getNonStdFontMap,
  getStdFontMap,
  getSupplementalGlyphMapForArialBlack,
  getSupplementalGlyphMapForCalibri,
} from "./standard_fonts.js";
import {
  getUnicodeForGlyph,
  getUnicodeRangeFor,
  mapSpecialUnicodeValues,
} from "./unicode.js";
import {
  isWhiteSpace,
  MissingDataException,
  readUint32,
} from "./core_utils.js";
import { FontRendererFactory } from "./font_renderer.js";
import { IdentityCMap } from "./cmap.js";
import { Stream } from "./stream.js";
import { Type1Parser } from "./type1_parser.js";

// Unicode Private Use Areas:
const PRIVATE_USE_AREAS = [
  [0xe000, 0xf8ff], // BMP (0)
  [0x100000, 0x10fffd], // PUP (16)
];

// PDF Glyph Space Units are one Thousandth of a TextSpace Unit
// except for Type 3 fonts
var PDF_GLYPH_SPACE_UNITS = 1000;

// Accented characters have issues on Windows and Linux. When this flag is
// enabled glyphs that use seac and seac style endchar operators are truncated
// and we instead just store the glyph id's of the base glyph and its accent to
// be drawn individually.
// Linux (freetype) requires that when a seac style endchar is used
// that the charset must be a predefined one, however we build a
// custom one. Windows just refuses to draw glyphs with seac operators.
var SEAC_ANALYSIS_ENABLED = true;

const EXPORT_DATA_PROPERTIES = [
  "ascent",
  "bbox",
  "black",
  "bold",
  "charProcOperatorList",
  "composite",
  "data",
  "defaultVMetrics",
  "defaultWidth",
  "descent",
  "fallbackName",
  "fontMatrix",
  "fontType",
  "isMonospace",
  "isSerifFont",
  "isType3Font",
  "italic",
  "loadedName",
  "mimetype",
  "missingFile",
  "name",
  "remeasure",
  "subtype",
  "type",
  "vertical",
];

const EXPORT_DATA_EXTRA_PROPERTIES = [
  "cMap",
  "defaultEncoding",
  "differences",
  "isSymbolicFont",
  "seacMap",
  "toFontChar",
  "toUnicode",
  "vmetrics",
  "widths",
];

var FontFlags = {
  FixedPitch: 1,
  Serif: 2,
  Symbolic: 4,
  Script: 8,
  Nonsymbolic: 32,
  Italic: 64,
  AllCap: 65536,
  SmallCap: 131072,
  ForceBold: 262144,
};

// prettier-ignore
var MacStandardGlyphOrdering = [
  ".notdef", ".null", "nonmarkingreturn", "space", "exclam", "quotedbl",
  "numbersign", "dollar", "percent", "ampersand", "quotesingle", "parenleft",
  "parenright", "asterisk", "plus", "comma", "hyphen", "period", "slash",
  "zero", "one", "two", "three", "four", "five", "six", "seven", "eight",
  "nine", "colon", "semicolon", "less", "equal", "greater", "question", "at",
  "A", "B", "C", "D", "E", "F", "G", "H", "I", "J", "K", "L", "M", "N", "O",
  "P", "Q", "R", "S", "T", "U", "V", "W", "X", "Y", "Z", "bracketleft",
  "backslash", "bracketright", "asciicircum", "underscore", "grave", "a", "b",
  "c", "d", "e", "f", "g", "h", "i", "j", "k", "l", "m", "n", "o", "p", "q",
  "r", "s", "t", "u", "v", "w", "x", "y", "z", "braceleft", "bar", "braceright",
  "asciitilde", "Adieresis", "Aring", "Ccedilla", "Eacute", "Ntilde",
  "Odieresis", "Udieresis", "aacute", "agrave", "acircumflex", "adieresis",
  "atilde", "aring", "ccedilla", "eacute", "egrave", "ecircumflex", "edieresis",
  "iacute", "igrave", "icircumflex", "idieresis", "ntilde", "oacute", "ograve",
  "ocircumflex", "odieresis", "otilde", "uacute", "ugrave", "ucircumflex",
  "udieresis", "dagger", "degree", "cent", "sterling", "section", "bullet",
  "paragraph", "germandbls", "registered", "copyright", "trademark", "acute",
  "dieresis", "notequal", "AE", "Oslash", "infinity", "plusminus", "lessequal",
  "greaterequal", "yen", "mu", "partialdiff", "summation", "product", "pi",
  "integral", "ordfeminine", "ordmasculine", "Omega", "ae", "oslash",
  "questiondown", "exclamdown", "logicalnot", "radical", "florin",
  "approxequal", "Delta", "guillemotleft", "guillemotright", "ellipsis",
  "nonbreakingspace", "Agrave", "Atilde", "Otilde", "OE", "oe", "endash",
  "emdash", "quotedblleft", "quotedblright", "quoteleft", "quoteright",
  "divide", "lozenge", "ydieresis", "Ydieresis", "fraction", "currency",
  "guilsinglleft", "guilsinglright", "fi", "fl", "daggerdbl", "periodcentered",
  "quotesinglbase", "quotedblbase", "perthousand", "Acircumflex",
  "Ecircumflex", "Aacute", "Edieresis", "Egrave", "Iacute", "Icircumflex",
  "Idieresis", "Igrave", "Oacute", "Ocircumflex", "apple", "Ograve", "Uacute",
  "Ucircumflex", "Ugrave", "dotlessi", "circumflex", "tilde", "macron",
  "breve", "dotaccent", "ring", "cedilla", "hungarumlaut", "ogonek", "caron",
  "Lslash", "lslash", "Scaron", "scaron", "Zcaron", "zcaron", "brokenbar",
  "Eth", "eth", "Yacute", "yacute", "Thorn", "thorn", "minus", "multiply",
  "onesuperior", "twosuperior", "threesuperior", "onehalf", "onequarter",
  "threequarters", "franc", "Gbreve", "gbreve", "Idotaccent", "Scedilla",
  "scedilla", "Cacute", "cacute", "Ccaron", "ccaron", "dcroat"];

function adjustWidths(properties) {
  if (!properties.fontMatrix) {
    return;
  }
  if (properties.fontMatrix[0] === FONT_IDENTITY_MATRIX[0]) {
    return;
  }
  // adjusting width to fontMatrix scale
  var scale = 0.001 / properties.fontMatrix[0];
  var glyphsWidths = properties.widths;
  for (var glyph in glyphsWidths) {
    glyphsWidths[glyph] *= scale;
  }
  properties.defaultWidth *= scale;
}

function adjustToUnicode(properties, builtInEncoding) {
  if (properties.hasIncludedToUnicodeMap) {
    return; // The font dictionary has a `ToUnicode` entry.
  }
  if (properties.hasEncoding) {
    return; // The font dictionary has an `Encoding` entry.
  }
  if (builtInEncoding === properties.defaultEncoding) {
    return; // No point in trying to adjust `toUnicode` if the encodings match.
  }
  if (properties.toUnicode instanceof IdentityToUnicodeMap) {
    return;
  }
  var toUnicode = [],
    glyphsUnicodeMap = getGlyphsUnicode();
  for (var charCode in builtInEncoding) {
    var glyphName = builtInEncoding[charCode];
    var unicode = getUnicodeForGlyph(glyphName, glyphsUnicodeMap);
    if (unicode !== -1) {
      toUnicode[charCode] = String.fromCharCode(unicode);
    }
  }
  properties.toUnicode.amend(toUnicode);
}

function getFontType(type, subtype) {
  switch (type) {
    case "Type1":
      return subtype === "Type1C" ? FontType.TYPE1C : FontType.TYPE1;
    case "CIDFontType0":
      return subtype === "CIDFontType0C"
        ? FontType.CIDFONTTYPE0C
        : FontType.CIDFONTTYPE0;
    case "OpenType":
      return FontType.OPENTYPE;
    case "TrueType":
      return FontType.TRUETYPE;
    case "CIDFontType2":
      return FontType.CIDFONTTYPE2;
    case "MMType1":
      return FontType.MMTYPE1;
    case "Type0":
      return FontType.TYPE0;
    default:
      return FontType.UNKNOWN;
  }
}

// Some bad PDF generators, e.g. Scribus PDF, include glyph names
// in a 'uniXXXX' format -- attempting to recover proper ones.
function recoverGlyphName(name, glyphsUnicodeMap) {
  if (glyphsUnicodeMap[name] !== undefined) {
    return name;
  }
  // The glyph name is non-standard, trying to recover.
  var unicode = getUnicodeForGlyph(name, glyphsUnicodeMap);
  if (unicode !== -1) {
    for (var key in glyphsUnicodeMap) {
      if (glyphsUnicodeMap[key] === unicode) {
        return key;
      }
    }
  }
  info("Unable to recover a standard glyph name for: " + name);
  return name;
}

var Glyph = (function GlyphClosure() {
  // eslint-disable-next-line no-shadow
  function Glyph(
    fontChar,
    unicode,
    accent,
    width,
    vmetric,
    operatorListId,
    isSpace,
    isInFont
  ) {
    this.fontChar = fontChar;
    this.unicode = unicode;
    this.accent = accent;
    this.width = width;
    this.vmetric = vmetric;
    this.operatorListId = operatorListId;
    this.isSpace = isSpace;
    this.isInFont = isInFont;
  }

  Glyph.prototype.matchesForCache = function (
    fontChar,
    unicode,
    accent,
    width,
    vmetric,
    operatorListId,
    isSpace,
    isInFont
  ) {
    return (
      this.fontChar === fontChar &&
      this.unicode === unicode &&
      this.accent === accent &&
      this.width === width &&
      this.vmetric === vmetric &&
      this.operatorListId === operatorListId &&
      this.isSpace === isSpace &&
      this.isInFont === isInFont
    );
  };

  return Glyph;
})();

var ToUnicodeMap = (function ToUnicodeMapClosure() {
  // eslint-disable-next-line no-shadow
  function ToUnicodeMap(cmap = []) {
    // The elements of this._map can be integers or strings, depending on how
    // `cmap` was created.
    this._map = cmap;
  }

  ToUnicodeMap.prototype = {
    get length() {
      return this._map.length;
    },

    forEach(callback) {
      for (var charCode in this._map) {
        callback(charCode, this._map[charCode].charCodeAt(0));
      }
    },

    has(i) {
      return this._map[i] !== undefined;
    },

    get(i) {
      return this._map[i];
    },

    charCodeOf(value) {
      // `Array.prototype.indexOf` is *extremely* inefficient for arrays which
      // are both very sparse and very large (see issue8372.pdf).
      const map = this._map;
      if (map.length <= 0x10000) {
        return map.indexOf(value);
      }
      for (const charCode in map) {
        if (map[charCode] === value) {
          return charCode | 0;
        }
      }
      return -1;
    },

    amend(map) {
      for (var charCode in map) {
        this._map[charCode] = map[charCode];
      }
    },
  };

  return ToUnicodeMap;
})();

var IdentityToUnicodeMap = (function IdentityToUnicodeMapClosure() {
  // eslint-disable-next-line no-shadow
  function IdentityToUnicodeMap(firstChar, lastChar) {
    this.firstChar = firstChar;
    this.lastChar = lastChar;
  }

  IdentityToUnicodeMap.prototype = {
    get length() {
      return this.lastChar + 1 - this.firstChar;
    },

    forEach(callback) {
      for (var i = this.firstChar, ii = this.lastChar; i <= ii; i++) {
        callback(i, i);
      }
    },

    has(i) {
      return this.firstChar <= i && i <= this.lastChar;
    },

    get(i) {
      if (this.firstChar <= i && i <= this.lastChar) {
        return String.fromCharCode(i);
      }
      return undefined;
    },

    charCodeOf(v) {
      return Number.isInteger(v) && v >= this.firstChar && v <= this.lastChar
        ? v
        : -1;
    },

    amend(map) {
      unreachable("Should not call amend()");
    },
  };

  return IdentityToUnicodeMap;
})();

var OpenTypeFileBuilder = (function OpenTypeFileBuilderClosure() {
  function writeInt16(dest, offset, num) {
    dest[offset] = (num >> 8) & 0xff;
    dest[offset + 1] = num & 0xff;
  }

  function writeInt32(dest, offset, num) {
    dest[offset] = (num >> 24) & 0xff;
    dest[offset + 1] = (num >> 16) & 0xff;
    dest[offset + 2] = (num >> 8) & 0xff;
    dest[offset + 3] = num & 0xff;
  }

  function writeData(dest, offset, data) {
    var i, ii;
    if (data instanceof Uint8Array) {
      dest.set(data, offset);
    } else if (typeof data === "string") {
      for (i = 0, ii = data.length; i < ii; i++) {
        dest[offset++] = data.charCodeAt(i) & 0xff;
      }
    } else {
      // treating everything else as array
      for (i = 0, ii = data.length; i < ii; i++) {
        dest[offset++] = data[i] & 0xff;
      }
    }
  }

  // eslint-disable-next-line no-shadow
  function OpenTypeFileBuilder(sfnt) {
    this.sfnt = sfnt;
    this.tables = Object.create(null);
  }

  OpenTypeFileBuilder.getSearchParams = function OpenTypeFileBuilder_getSearchParams(
    entriesCount,
    entrySize
  ) {
    var maxPower2 = 1,
      log2 = 0;
    while ((maxPower2 ^ entriesCount) > maxPower2) {
      maxPower2 <<= 1;
      log2++;
    }
    var searchRange = maxPower2 * entrySize;
    return {
      range: searchRange,
      entry: log2,
      rangeShift: entrySize * entriesCount - searchRange,
    };
  };

  var OTF_HEADER_SIZE = 12;
  var OTF_TABLE_ENTRY_SIZE = 16;

  OpenTypeFileBuilder.prototype = {
    toArray: function OpenTypeFileBuilder_toArray() {
      var sfnt = this.sfnt;

      // Tables needs to be written by ascendant alphabetic order
      var tables = this.tables;
      var tablesNames = Object.keys(tables);
      tablesNames.sort();
      var numTables = tablesNames.length;

      var i, j, jj, table, tableName;
      // layout the tables data
      var offset = OTF_HEADER_SIZE + numTables * OTF_TABLE_ENTRY_SIZE;
      var tableOffsets = [offset];
      for (i = 0; i < numTables; i++) {
        table = tables[tablesNames[i]];
        var paddedLength = ((table.length + 3) & ~3) >>> 0;
        offset += paddedLength;
        tableOffsets.push(offset);
      }

      var file = new Uint8Array(offset);
      // write the table data first (mostly for checksum)
      for (i = 0; i < numTables; i++) {
        table = tables[tablesNames[i]];
        writeData(file, tableOffsets[i], table);
      }

      // sfnt version (4 bytes)
      if (sfnt === "true") {
        // Windows hates the Mac TrueType sfnt version number
        sfnt = string32(0x00010000);
      }
      file[0] = sfnt.charCodeAt(0) & 0xff;
      file[1] = sfnt.charCodeAt(1) & 0xff;
      file[2] = sfnt.charCodeAt(2) & 0xff;
      file[3] = sfnt.charCodeAt(3) & 0xff;

      // numTables (2 bytes)
      writeInt16(file, 4, numTables);

      var searchParams = OpenTypeFileBuilder.getSearchParams(numTables, 16);

      // searchRange (2 bytes)
      writeInt16(file, 6, searchParams.range);
      // entrySelector (2 bytes)
      writeInt16(file, 8, searchParams.entry);
      // rangeShift (2 bytes)
      writeInt16(file, 10, searchParams.rangeShift);

      offset = OTF_HEADER_SIZE;
      // writing table entries
      for (i = 0; i < numTables; i++) {
        tableName = tablesNames[i];
        file[offset] = tableName.charCodeAt(0) & 0xff;
        file[offset + 1] = tableName.charCodeAt(1) & 0xff;
        file[offset + 2] = tableName.charCodeAt(2) & 0xff;
        file[offset + 3] = tableName.charCodeAt(3) & 0xff;

        // checksum
        var checksum = 0;
        for (j = tableOffsets[i], jj = tableOffsets[i + 1]; j < jj; j += 4) {
          var quad = readUint32(file, j);
          checksum = (checksum + quad) >>> 0;
        }
        writeInt32(file, offset + 4, checksum);

        // offset
        writeInt32(file, offset + 8, tableOffsets[i]);
        // length
        writeInt32(file, offset + 12, tables[tableName].length);

        offset += OTF_TABLE_ENTRY_SIZE;
      }
      return file;
    },

    addTable: function OpenTypeFileBuilder_addTable(tag, data) {
      if (tag in this.tables) {
        throw new Error("Table " + tag + " already exists");
      }
      this.tables[tag] = data;
    },
  };

  return OpenTypeFileBuilder;
})();

/**
 * 'Font' is the class the outside world should use, it encapsulate all the font
 * decoding logics whatever type it is (assuming the font type is supported).
 *
 * For example to read a Type1 font and to attach it to the document:
 *   var type1Font = new Font("MyFontName", binaryFile, propertiesObject);
 *   type1Font.bind();
 */
var Font = (function FontClosure() {
  // eslint-disable-next-line no-shadow
  function Font(name, file, properties) {
    var charCode;

    this.name = name;
    this.loadedName = properties.loadedName;
    this.isType3Font = properties.isType3Font;
    this.missingFile = false;

    this.glyphCache = Object.create(null);

    this.isSerifFont = !!(properties.flags & FontFlags.Serif);
    this.isSymbolicFont = !!(properties.flags & FontFlags.Symbolic);
    this.isMonospace = !!(properties.flags & FontFlags.FixedPitch);

    var type = properties.type;
    var subtype = properties.subtype;
    this.type = type;
    this.subtype = subtype;

    let fallbackName = "sans-serif";
    if (this.isMonospace) {
      fallbackName = "monospace";
    } else if (this.isSerifFont) {
      fallbackName = "serif";
    }
    this.fallbackName = fallbackName;

    this.differences = properties.differences;
    this.widths = properties.widths;
    this.defaultWidth = properties.defaultWidth;
    this.composite = properties.composite;
    this.cMap = properties.cMap;
    this.ascent = properties.ascent / PDF_GLYPH_SPACE_UNITS;
    this.descent = properties.descent / PDF_GLYPH_SPACE_UNITS;
    this.fontMatrix = properties.fontMatrix;
    this.bbox = properties.bbox;
    this.defaultEncoding = properties.defaultEncoding;

    this.toUnicode = properties.toUnicode;
    this.fallbackToUnicode = properties.fallbackToUnicode || new ToUnicodeMap();

    this.toFontChar = [];

    if (properties.type === "Type3") {
      for (charCode = 0; charCode < 256; charCode++) {
        this.toFontChar[charCode] =
          this.differences[charCode] || properties.defaultEncoding[charCode];
      }
      this.fontType = FontType.TYPE3;
      return;
    }

    this.cidEncoding = properties.cidEncoding;
    this.vertical = !!properties.vertical;
    if (this.vertical) {
      this.vmetrics = properties.vmetrics;
      this.defaultVMetrics = properties.defaultVMetrics;
    }

    if (!file || file.isEmpty) {
      if (file) {
        // Some bad PDF generators will include empty font files,
        // attempting to recover by assuming that no file exists.
        warn('Font file is empty in "' + name + '" (' + this.loadedName + ")");
      }
      this.fallbackToSystemFont(properties);
      return;
    }

    // Parse the font file to determine the correct type/subtype, rather than
    // relying on the (often incorrect) data in the font dictionary; (see e.g.
    //  issue6782.pdf, issue7598.pdf, and issue9949.pdf).
    [type, subtype] = getFontFileType(file, properties);

    if (type !== this.type || subtype !== this.subtype) {
      info(
        "Inconsistent font file Type/SubType, expected: " +
          `${this.type}/${this.subtype} but found: ${type}/${subtype}.`
      );
    }

    try {
      var data;
      switch (type) {
        case "MMType1":
          info("MMType1 font (" + name + "), falling back to Type1.");
        /* falls through */
        case "Type1":
        case "CIDFontType0":
          this.mimetype = "font/opentype";

          var cff =
            subtype === "Type1C" || subtype === "CIDFontType0C"
              ? new CFFFont(file, properties)
              : new Type1Font(name, file, properties);

          adjustWidths(properties);

          // Wrap the CFF data inside an OTF font file
          data = this.convert(name, cff, properties);
          break;

        case "OpenType":
        case "TrueType":
        case "CIDFontType2":
          this.mimetype = "font/opentype";

          // Repair the TrueType file. It is can be damaged in the point of
          // view of the sanitizer
          data = this.checkAndRepair(name, file, properties);
          if (this.isOpenType) {
            adjustWidths(properties);

            type = "OpenType";
          }
          break;

        default:
          throw new FormatError(`Font ${type} is not supported`);
      }
    } catch (e) {
      warn(e);
      this.fallbackToSystemFont(properties);
      return;
    }

    this.data = data;
    this.fontType = getFontType(type, subtype);

    // Transfer some properties again that could change during font conversion
    this.fontMatrix = properties.fontMatrix;
    this.widths = properties.widths;
    this.defaultWidth = properties.defaultWidth;
    this.toUnicode = properties.toUnicode;
    this.seacMap = properties.seacMap;
  }

  function int16(b0, b1) {
    return (b0 << 8) + b1;
  }

  function writeSignedInt16(bytes, index, value) {
    bytes[index + 1] = value;
    bytes[index] = value >>> 8;
  }

  function signedInt16(b0, b1) {
    var value = (b0 << 8) + b1;
    return value & (1 << 15) ? value - 0x10000 : value;
  }

  function int32(b0, b1, b2, b3) {
    return (b0 << 24) + (b1 << 16) + (b2 << 8) + b3;
  }

  function string16(value) {
    return String.fromCharCode((value >> 8) & 0xff, value & 0xff);
  }

  function safeString16(value) {
    // clamp value to the 16-bit int range
    if (value > 0x7fff) {
      value = 0x7fff;
    } else if (value < -0x8000) {
      value = -0x8000;
    }
    return String.fromCharCode((value >> 8) & 0xff, value & 0xff);
  }

  function isTrueTypeFile(file) {
    var header = file.peekBytes(4);
    return (
      readUint32(header, 0) === 0x00010000 || bytesToString(header) === "true"
    );
  }

  function isTrueTypeCollectionFile(file) {
    const header = file.peekBytes(4);
    return bytesToString(header) === "ttcf";
  }

  function isOpenTypeFile(file) {
    var header = file.peekBytes(4);
    return bytesToString(header) === "OTTO";
  }

  function isType1File(file) {
    var header = file.peekBytes(2);
    // All Type1 font programs must begin with the comment '%!' (0x25 + 0x21).
    if (header[0] === 0x25 && header[1] === 0x21) {
      return true;
    }
    // ... obviously some fonts violate that part of the specification,
    // please refer to the comment in |Type1Font| below (pfb file header).
    if (header[0] === 0x80 && header[1] === 0x01) {
      return true;
    }
    return false;
  }

  /**
   * Compared to other font formats, the header in CFF files is not constant
   * but contains version numbers. To reduce the possibility of misclassifying
   * font files as CFF, it's recommended to check for other font formats first.
   */
  function isCFFFile(file) {
    const header = file.peekBytes(4);
    if (
      /* major version, [1, 255] */ header[0] >= 1 &&
      /* minor version, [0, 255]; header[1] */
      /* header size, [0, 255]; header[2] */
      /* offset(0) size, [1, 4] */ header[3] >= 1 &&
      header[3] <= 4
    ) {
      return true;
    }
    return false;
  }

  function getFontFileType(file, { type, subtype, composite }) {
    let fileType, fileSubtype;

    if (isTrueTypeFile(file) || isTrueTypeCollectionFile(file)) {
      if (composite) {
        fileType = "CIDFontType2";
      } else {
        fileType = "TrueType";
      }
    } else if (isOpenTypeFile(file)) {
      if (composite) {
        fileType = "CIDFontType2";
      } else {
        fileType = "OpenType";
      }
    } else if (isType1File(file)) {
      if (composite) {
        fileType = "CIDFontType0";
      } else {
        fileType = type === "MMType1" ? "MMType1" : "Type1";
      }
    } else if (isCFFFile(file)) {
      if (composite) {
        fileType = "CIDFontType0";
        fileSubtype = "CIDFontType0C";
      } else {
        fileType = type === "MMType1" ? "MMType1" : "Type1";
        fileSubtype = "Type1C";
      }
    } else {
      warn("getFontFileType: Unable to detect correct font file Type/Subtype.");
      fileType = type;
      fileSubtype = subtype;
    }

    return [fileType, fileSubtype];
  }

  function buildToFontChar(encoding, glyphsUnicodeMap, differences) {
    var toFontChar = [],
      unicode;
    for (var i = 0, ii = encoding.length; i < ii; i++) {
      unicode = getUnicodeForGlyph(encoding[i], glyphsUnicodeMap);
      if (unicode !== -1) {
        toFontChar[i] = unicode;
      }
    }
    for (var charCode in differences) {
      unicode = getUnicodeForGlyph(differences[charCode], glyphsUnicodeMap);
      if (unicode !== -1) {
        toFontChar[+charCode] = unicode;
      }
    }
    return toFontChar;
  }

  /**
   * Rebuilds the char code to glyph ID map by moving all char codes to the
   * private use area. This is done to avoid issues with various problematic
   * unicode areas where either a glyph won't be drawn or is deformed by a
   * shaper.
   * @returns {Object} Two properties:
   * 'toFontChar' - maps original char codes(the value that will be read
   * from commands such as show text) to the char codes that will be used in the
   * font that we build
   * 'charCodeToGlyphId' - maps the new font char codes to glyph ids
   */
  function adjustMapping(charCodeToGlyphId, hasGlyph, newGlyphZeroId) {
    var newMap = Object.create(null);
    var toFontChar = [];
    var privateUseAreaIndex = 0;
    var nextAvailableFontCharCode = PRIVATE_USE_AREAS[privateUseAreaIndex][0];
    var privateUseOffetEnd = PRIVATE_USE_AREAS[privateUseAreaIndex][1];
    for (var originalCharCode in charCodeToGlyphId) {
      originalCharCode |= 0;
      var glyphId = charCodeToGlyphId[originalCharCode];
      // For missing glyphs don't create the mappings so the glyph isn't
      // drawn.
      if (!hasGlyph(glyphId)) {
        continue;
      }
      if (nextAvailableFontCharCode > privateUseOffetEnd) {
        privateUseAreaIndex++;
        if (privateUseAreaIndex >= PRIVATE_USE_AREAS.length) {
          warn("Ran out of space in font private use area.");
          break;
        }
        nextAvailableFontCharCode = PRIVATE_USE_AREAS[privateUseAreaIndex][0];
        privateUseOffetEnd = PRIVATE_USE_AREAS[privateUseAreaIndex][1];
      }
      var fontCharCode = nextAvailableFontCharCode++;
      if (glyphId === 0) {
        glyphId = newGlyphZeroId;
      }

      newMap[fontCharCode] = glyphId;
      toFontChar[originalCharCode] = fontCharCode;
    }
    return {
      toFontChar,
      charCodeToGlyphId: newMap,
      nextAvailableFontCharCode,
    };
  }

  function getRanges(glyphs, numGlyphs) {
    // Array.sort() sorts by characters, not numerically, so convert to an
    // array of characters.
    var codes = [];
    for (var charCode in glyphs) {
      // Remove an invalid glyph ID mappings to make OTS happy.
      if (glyphs[charCode] >= numGlyphs) {
        continue;
      }
      codes.push({ fontCharCode: charCode | 0, glyphId: glyphs[charCode] });
    }
    // Some fonts have zero glyphs and are used only for text selection, but
    // there needs to be at least one to build a valid cmap table.
    if (codes.length === 0) {
      codes.push({ fontCharCode: 0, glyphId: 0 });
    }
    codes.sort(function fontGetRangesSort(a, b) {
      return a.fontCharCode - b.fontCharCode;
    });

    // Split the sorted codes into ranges.
    var ranges = [];
    var length = codes.length;
    for (var n = 0; n < length; ) {
      var start = codes[n].fontCharCode;
      var codeIndices = [codes[n].glyphId];
      ++n;
      var end = start;
      while (n < length && end + 1 === codes[n].fontCharCode) {
        codeIndices.push(codes[n].glyphId);
        ++end;
        ++n;
        if (end === 0xffff) {
          break;
        }
      }
      ranges.push([start, end, codeIndices]);
    }

    return ranges;
  }

  function createCmapTable(glyphs, numGlyphs) {
    var ranges = getRanges(glyphs, numGlyphs);
    var numTables = ranges[ranges.length - 1][1] > 0xffff ? 2 : 1;
    var cmap =
      "\x00\x00" + // version
      string16(numTables) + // numTables
      "\x00\x03" + // platformID
      "\x00\x01" + // encodingID
      string32(4 + numTables * 8); // start of the table record

    var i, ii, j, jj;
    for (i = ranges.length - 1; i >= 0; --i) {
      if (ranges[i][0] <= 0xffff) {
        break;
      }
    }
    var bmpLength = i + 1;

    if (ranges[i][0] < 0xffff && ranges[i][1] === 0xffff) {
      ranges[i][1] = 0xfffe;
    }
    var trailingRangesCount = ranges[i][1] < 0xffff ? 1 : 0;
    var segCount = bmpLength + trailingRangesCount;
    var searchParams = OpenTypeFileBuilder.getSearchParams(segCount, 2);

    // Fill up the 4 parallel arrays describing the segments.
    var startCount = "";
    var endCount = "";
    var idDeltas = "";
    var idRangeOffsets = "";
    var glyphsIds = "";
    var bias = 0;

    var range, start, end, codes;
    for (i = 0, ii = bmpLength; i < ii; i++) {
      range = ranges[i];
      start = range[0];
      end = range[1];
      startCount += string16(start);
      endCount += string16(end);
      codes = range[2];
      var contiguous = true;
      for (j = 1, jj = codes.length; j < jj; ++j) {
        if (codes[j] !== codes[j - 1] + 1) {
          contiguous = false;
          break;
        }
      }
      if (!contiguous) {
        var offset = (segCount - i) * 2 + bias * 2;
        bias += end - start + 1;

        idDeltas += string16(0);
        idRangeOffsets += string16(offset);

        for (j = 0, jj = codes.length; j < jj; ++j) {
          glyphsIds += string16(codes[j]);
        }
      } else {
        var startCode = codes[0];

        idDeltas += string16((startCode - start) & 0xffff);
        idRangeOffsets += string16(0);
      }
    }

    if (trailingRangesCount > 0) {
      endCount += "\xFF\xFF";
      startCount += "\xFF\xFF";
      idDeltas += "\x00\x01";
      idRangeOffsets += "\x00\x00";
    }

    var format314 =
      "\x00\x00" + // language
      string16(2 * segCount) +
      string16(searchParams.range) +
      string16(searchParams.entry) +
      string16(searchParams.rangeShift) +
      endCount +
      "\x00\x00" +
      startCount +
      idDeltas +
      idRangeOffsets +
      glyphsIds;

    var format31012 = "";
    var header31012 = "";
    if (numTables > 1) {
      cmap +=
        "\x00\x03" + // platformID
        "\x00\x0A" + // encodingID
        string32(4 + numTables * 8 + 4 + format314.length); // start of the table record
      format31012 = "";
      for (i = 0, ii = ranges.length; i < ii; i++) {
        range = ranges[i];
        start = range[0];
        codes = range[2];
        var code = codes[0];
        for (j = 1, jj = codes.length; j < jj; ++j) {
          if (codes[j] !== codes[j - 1] + 1) {
            end = range[0] + j - 1;
            format31012 +=
              string32(start) + // startCharCode
              string32(end) + // endCharCode
              string32(code); // startGlyphID
            start = end + 1;
            code = codes[j];
          }
        }
        format31012 +=
          string32(start) + // startCharCode
          string32(range[1]) + // endCharCode
          string32(code); // startGlyphID
      }
      header31012 =
        "\x00\x0C" + // format
        "\x00\x00" + // reserved
        string32(format31012.length + 16) + // length
        "\x00\x00\x00\x00" + // language
        string32(format31012.length / 12); // nGroups
    }

    return (
      cmap +
      "\x00\x04" + // format
      string16(format314.length + 4) + // length
      format314 +
      header31012 +
      format31012
    );
  }

  function validateOS2Table(os2, file) {
    file.pos = (file.start || 0) + os2.offset;
    var version = file.getUint16();
    // TODO verify all OS/2 tables fields, but currently we validate only those
    // that give us issues
    file.skip(60); // skipping type, misc sizes, panose, unicode ranges
    var selection = file.getUint16();
    if (version < 4 && selection & 0x0300) {
      return false;
    }
    var firstChar = file.getUint16();
    var lastChar = file.getUint16();
    if (firstChar > lastChar) {
      return false;
    }
    file.skip(6); // skipping sTypoAscender/Descender/LineGap
    var usWinAscent = file.getUint16();
    if (usWinAscent === 0) {
      // makes font unreadable by windows
      return false;
    }

    // OS/2 appears to be valid, resetting some fields
    os2.data[8] = os2.data[9] = 0; // IE rejects fonts if fsType != 0
    return true;
  }

  function createOS2Table(properties, charstrings, override) {
    override = override || {
      unitsPerEm: 0,
      yMax: 0,
      yMin: 0,
      ascent: 0,
      descent: 0,
    };

    var ulUnicodeRange1 = 0;
    var ulUnicodeRange2 = 0;
    var ulUnicodeRange3 = 0;
    var ulUnicodeRange4 = 0;

    var firstCharIndex = null;
    var lastCharIndex = 0;

    if (charstrings) {
      for (var code in charstrings) {
        code |= 0;
        if (firstCharIndex > code || !firstCharIndex) {
          firstCharIndex = code;
        }
        if (lastCharIndex < code) {
          lastCharIndex = code;
        }

        var position = getUnicodeRangeFor(code);
        if (position < 32) {
          ulUnicodeRange1 |= 1 << position;
        } else if (position < 64) {
          ulUnicodeRange2 |= 1 << (position - 32);
        } else if (position < 96) {
          ulUnicodeRange3 |= 1 << (position - 64);
        } else if (position < 123) {
          ulUnicodeRange4 |= 1 << (position - 96);
        } else {
          throw new FormatError(
            "Unicode ranges Bits > 123 are reserved for internal usage"
          );
        }
      }
      if (lastCharIndex > 0xffff) {
        // OS2 only supports a 16 bit int. The spec says if supplementary
        // characters are used the field should just be set to 0xFFFF.
        lastCharIndex = 0xffff;
      }
    } else {
      // TODO
      firstCharIndex = 0;
      lastCharIndex = 255;
    }

    var bbox = properties.bbox || [0, 0, 0, 0];
    var unitsPerEm =
      override.unitsPerEm ||
      1 / (properties.fontMatrix || FONT_IDENTITY_MATRIX)[0];

    // if the font units differ to the PDF glyph space units
    // then scale up the values
    var scale = properties.ascentScaled
      ? 1.0
      : unitsPerEm / PDF_GLYPH_SPACE_UNITS;

    var typoAscent =
      override.ascent || Math.round(scale * (properties.ascent || bbox[3]));
    var typoDescent =
      override.descent || Math.round(scale * (properties.descent || bbox[1]));
    if (typoDescent > 0 && properties.descent > 0 && bbox[1] < 0) {
      typoDescent = -typoDescent; // fixing incorrect descent
    }
    var winAscent = override.yMax || typoAscent;
    var winDescent = -override.yMin || -typoDescent;

    return (
      "\x00\x03" + // version
      "\x02\x24" + // xAvgCharWidth
      "\x01\xF4" + // usWeightClass
      "\x00\x05" + // usWidthClass
      "\x00\x00" + // fstype (0 to let the font loads via font-face on IE)
      "\x02\x8A" + // ySubscriptXSize
      "\x02\xBB" + // ySubscriptYSize
      "\x00\x00" + // ySubscriptXOffset
      "\x00\x8C" + // ySubscriptYOffset
      "\x02\x8A" + // ySuperScriptXSize
      "\x02\xBB" + // ySuperScriptYSize
      "\x00\x00" + // ySuperScriptXOffset
      "\x01\xDF" + // ySuperScriptYOffset
      "\x00\x31" + // yStrikeOutSize
      "\x01\x02" + // yStrikeOutPosition
      "\x00\x00" + // sFamilyClass
      "\x00\x00\x06" +
      String.fromCharCode(properties.fixedPitch ? 0x09 : 0x00) +
      "\x00\x00\x00\x00\x00\x00" + // Panose
      string32(ulUnicodeRange1) + // ulUnicodeRange1 (Bits 0-31)
      string32(ulUnicodeRange2) + // ulUnicodeRange2 (Bits 32-63)
      string32(ulUnicodeRange3) + // ulUnicodeRange3 (Bits 64-95)
      string32(ulUnicodeRange4) + // ulUnicodeRange4 (Bits 96-127)
      "\x2A\x32\x31\x2A" + // achVendID
      string16(properties.italicAngle ? 1 : 0) + // fsSelection
      string16(firstCharIndex || properties.firstChar) + // usFirstCharIndex
      string16(lastCharIndex || properties.lastChar) + // usLastCharIndex
      string16(typoAscent) + // sTypoAscender
      string16(typoDescent) + // sTypoDescender
      "\x00\x64" + // sTypoLineGap (7%-10% of the unitsPerEM value)
      string16(winAscent) + // usWinAscent
      string16(winDescent) + // usWinDescent
      "\x00\x00\x00\x00" + // ulCodePageRange1 (Bits 0-31)
      "\x00\x00\x00\x00" + // ulCodePageRange2 (Bits 32-63)
      string16(properties.xHeight) + // sxHeight
      string16(properties.capHeight) + // sCapHeight
      string16(0) + // usDefaultChar
      string16(firstCharIndex || properties.firstChar) + // usBreakChar
      "\x00\x03"
    ); // usMaxContext
  }

  function createPostTable(properties) {
    var angle = Math.floor(properties.italicAngle * 2 ** 16);
    return (
      "\x00\x03\x00\x00" + // Version number
      string32(angle) + // italicAngle
      "\x00\x00" + // underlinePosition
      "\x00\x00" + // underlineThickness
      string32(properties.fixedPitch) + // isFixedPitch
      "\x00\x00\x00\x00" + // minMemType42
      "\x00\x00\x00\x00" + // maxMemType42
      "\x00\x00\x00\x00" + // minMemType1
      "\x00\x00\x00\x00"
    ); // maxMemType1
  }

  function createNameTable(name, proto) {
    if (!proto) {
      proto = [[], []]; // no strings and unicode strings
    }

    var strings = [
      proto[0][0] || "Original licence", // 0.Copyright
      proto[0][1] || name, // 1.Font family
      proto[0][2] || "Unknown", // 2.Font subfamily (font weight)
      proto[0][3] || "uniqueID", // 3.Unique ID
      proto[0][4] || name, // 4.Full font name
      proto[0][5] || "Version 0.11", // 5.Version
      proto[0][6] || "", // 6.Postscript name
      proto[0][7] || "Unknown", // 7.Trademark
      proto[0][8] || "Unknown", // 8.Manufacturer
      proto[0][9] || "Unknown", // 9.Designer
    ];

    // Mac want 1-byte per character strings while Windows want
    // 2-bytes per character, so duplicate the names table
    var stringsUnicode = [];
    var i, ii, j, jj, str;
    for (i = 0, ii = strings.length; i < ii; i++) {
      str = proto[1][i] || strings[i];

      var strBufUnicode = [];
      for (j = 0, jj = str.length; j < jj; j++) {
        strBufUnicode.push(string16(str.charCodeAt(j)));
      }
      stringsUnicode.push(strBufUnicode.join(""));
    }

    var names = [strings, stringsUnicode];
    var platforms = ["\x00\x01", "\x00\x03"];
    var encodings = ["\x00\x00", "\x00\x01"];
    var languages = ["\x00\x00", "\x04\x09"];

    var namesRecordCount = strings.length * platforms.length;
    var nameTable =
      "\x00\x00" + // format
      string16(namesRecordCount) + // Number of names Record
      string16(namesRecordCount * 12 + 6); // Storage

    // Build the name records field
    var strOffset = 0;
    for (i = 0, ii = platforms.length; i < ii; i++) {
      var strs = names[i];
      for (j = 0, jj = strs.length; j < jj; j++) {
        str = strs[j];
        var nameRecord =
          platforms[i] + // platform ID
          encodings[i] + // encoding ID
          languages[i] + // language ID
          string16(j) + // name ID
          string16(str.length) +
          string16(strOffset);
        nameTable += nameRecord;
        strOffset += str.length;
      }
    }

    nameTable += strings.join("") + stringsUnicode.join("");
    return nameTable;
  }

  Font.prototype = {
    name: null,
    font: null,
    mimetype: null,
    disableFontFace: false,

    get renderer() {
      var renderer = FontRendererFactory.create(this, SEAC_ANALYSIS_ENABLED);
      return shadow(this, "renderer", renderer);
    },

    exportData(extraProperties = false) {
      const exportDataProperties = extraProperties
        ? [...EXPORT_DATA_PROPERTIES, ...EXPORT_DATA_EXTRA_PROPERTIES]
        : EXPORT_DATA_PROPERTIES;

      const data = Object.create(null);
      let property, value;
      for (property of exportDataProperties) {
        value = this[property];
        // Ignore properties that haven't been explicitly set.
        if (value !== undefined) {
          data[property] = value;
        }
      }
      return data;
    },

    fallbackToSystemFont(properties) {
      this.missingFile = true;
      // The file data is not specified. Trying to fix the font name
      // to be used with the canvas.font.
      var name = this.name;
      var type = this.type;
      var subtype = this.subtype;
      let fontName = name.replace(/[,_]/g, "-").replace(/\s/g, "");
      var stdFontMap = getStdFontMap(),
        nonStdFontMap = getNonStdFontMap();
      var isStandardFont =
        !!stdFontMap[fontName] ||
        !!(nonStdFontMap[fontName] && stdFontMap[nonStdFontMap[fontName]]);
      fontName = stdFontMap[fontName] || nonStdFontMap[fontName] || fontName;

      this.bold = fontName.search(/bold/gi) !== -1;
      this.italic =
        fontName.search(/oblique/gi) !== -1 ||
        fontName.search(/italic/gi) !== -1;

      // Use 'name' instead of 'fontName' here because the original
      // name ArialBlack for example will be replaced by Helvetica.
      this.black = name.search(/Black/g) !== -1;

      // if at least one width is present, remeasure all chars when exists
      this.remeasure = Object.keys(this.widths).length > 0;
      if (
        isStandardFont &&
        type === "CIDFontType2" &&
        this.cidEncoding.startsWith("Identity-")
      ) {
<<<<<<< HEAD
        const GlyphMapForStandardFonts = getGlyphMapForStandardFonts();
=======
        const GlyphMapForStandardFonts = getGlyphMapForStandardFonts(),
          cidToGidMap = properties.cidToGidMap;
>>>>>>> e389ed62
        // Standard fonts might be embedded as CID font without glyph mapping.
        // Building one based on GlyphMapForStandardFonts.
        const map = [];
        for (const charCode in GlyphMapForStandardFonts) {
          map[+charCode] = GlyphMapForStandardFonts[charCode];
        }
        if (/Arial-?Black/i.test(name)) {
          var SupplementalGlyphMapForArialBlack = getSupplementalGlyphMapForArialBlack();
          for (const charCode in SupplementalGlyphMapForArialBlack) {
            map[+charCode] = SupplementalGlyphMapForArialBlack[charCode];
          }
        } else if (/Calibri/i.test(name)) {
          const SupplementalGlyphMapForCalibri = getSupplementalGlyphMapForCalibri();
          for (const charCode in SupplementalGlyphMapForCalibri) {
            map[+charCode] = SupplementalGlyphMapForCalibri[charCode];
          }
        }
<<<<<<< HEAD
=======
        // Always update the glyph mapping with the `cidToGidMap` when it exists
        // (fixes issue12418_reduced.pdf).
        if (cidToGidMap) {
          for (const charCode in map) {
            const cid = map[charCode];
            if (cidToGidMap[cid] !== undefined) {
              map[+charCode] = cidToGidMap[cid];
            }
          }
        }
>>>>>>> e389ed62

        var isIdentityUnicode = this.toUnicode instanceof IdentityToUnicodeMap;
        if (!isIdentityUnicode) {
          this.toUnicode.forEach(function (charCode, unicodeCharCode) {
            map[+charCode] = unicodeCharCode;
          });
        }
        this.toFontChar = map;
        this.toUnicode = new ToUnicodeMap(map);
      } else if (/Symbol/i.test(fontName)) {
        this.toFontChar = buildToFontChar(
          SymbolSetEncoding,
          getGlyphsUnicode(),
          this.differences
        );
      } else if (/Dingbats/i.test(fontName)) {
        if (/Wingdings/i.test(name)) {
          warn("Non-embedded Wingdings font, falling back to ZapfDingbats.");
        }
        this.toFontChar = buildToFontChar(
          ZapfDingbatsEncoding,
          getDingbatsGlyphsUnicode(),
          this.differences
        );
      } else if (isStandardFont) {
        this.toFontChar = buildToFontChar(
          this.defaultEncoding,
          getGlyphsUnicode(),
          this.differences
        );
      } else {
        const glyphsUnicodeMap = getGlyphsUnicode();
        const map = [];
        this.toUnicode.forEach((charCode, unicodeCharCode) => {
          if (!this.composite) {
            var glyphName =
              this.differences[charCode] || this.defaultEncoding[charCode];
            const unicode = getUnicodeForGlyph(glyphName, glyphsUnicodeMap);
            if (unicode !== -1) {
              unicodeCharCode = unicode;
            }
          }
          map[+charCode] = unicodeCharCode;
        });

        // Attempt to improve the glyph mapping for (some) composite fonts that
        // appear to lack meaningful ToUnicode data.
        if (this.composite && this.toUnicode instanceof IdentityToUnicodeMap) {
          if (/Verdana/i.test(name)) {
            // Fixes issue11242_reduced.pdf
            const GlyphMapForStandardFonts = getGlyphMapForStandardFonts();
            for (const charCode in GlyphMapForStandardFonts) {
              map[+charCode] = GlyphMapForStandardFonts[charCode];
            }
          }
        }
        this.toFontChar = map;
      }
      this.loadedName = fontName.split("-")[0];
      this.fontType = getFontType(type, subtype);
    },

    checkAndRepair: function Font_checkAndRepair(name, font, properties) {
      const VALID_TABLES = [
        "OS/2",
        "cmap",
        "head",
        "hhea",
        "hmtx",
        "maxp",
        "name",
        "post",
        "loca",
        "glyf",
        "fpgm",
        "prep",
        "cvt ",
        "CFF ",
      ];

      function readTables(file, numTables) {
        const tables = Object.create(null);
        tables["OS/2"] = null;
        tables.cmap = null;
        tables.head = null;
        tables.hhea = null;
        tables.hmtx = null;
        tables.maxp = null;
        tables.name = null;
        tables.post = null;

        for (let i = 0; i < numTables; i++) {
          const table = readTableEntry(file);
          if (!VALID_TABLES.includes(table.tag)) {
            continue; // skipping table if it's not a required or optional table
          }
          if (table.length === 0) {
            continue; // skipping empty tables
          }
          tables[table.tag] = table;
        }
        return tables;
      }

      function readTableEntry(file) {
        var tag = bytesToString(file.getBytes(4));

        var checksum = file.getInt32() >>> 0;
        var offset = file.getInt32() >>> 0;
        var length = file.getInt32() >>> 0;

        // Read the table associated data
        var previousPosition = file.pos;
        file.pos = file.start ? file.start : 0;
        file.skip(offset);
        var data = file.getBytes(length);
        file.pos = previousPosition;

        if (tag === "head") {
          // clearing checksum adjustment
          data[8] = data[9] = data[10] = data[11] = 0;
          data[17] |= 0x20; // Set font optimized for cleartype flag.
        }

        return {
          tag,
          checksum,
          length,
          offset,
          data,
        };
      }

      function readOpenTypeHeader(ttf) {
        return {
          version: bytesToString(ttf.getBytes(4)),
          numTables: ttf.getUint16(),
          searchRange: ttf.getUint16(),
          entrySelector: ttf.getUint16(),
          rangeShift: ttf.getUint16(),
        };
      }

      function readTrueTypeCollectionHeader(ttc) {
        const ttcTag = bytesToString(ttc.getBytes(4));
        assert(ttcTag === "ttcf", "Must be a TrueType Collection font.");

        const majorVersion = ttc.getUint16();
        const minorVersion = ttc.getUint16();
        const numFonts = ttc.getInt32() >>> 0;
        const offsetTable = [];
        for (let i = 0; i < numFonts; i++) {
          offsetTable.push(ttc.getInt32() >>> 0);
        }

        const header = {
          ttcTag,
          majorVersion,
          minorVersion,
          numFonts,
          offsetTable,
        };
        switch (majorVersion) {
          case 1:
            return header;
          case 2:
            header.dsigTag = ttc.getInt32() >>> 0;
            header.dsigLength = ttc.getInt32() >>> 0;
            header.dsigOffset = ttc.getInt32() >>> 0;
            return header;
        }
        throw new FormatError(
          `Invalid TrueType Collection majorVersion: ${majorVersion}.`
        );
      }

      function readTrueTypeCollectionData(ttc, fontName) {
        const { numFonts, offsetTable } = readTrueTypeCollectionHeader(ttc);

        for (let i = 0; i < numFonts; i++) {
          ttc.pos = (ttc.start || 0) + offsetTable[i];
          const potentialHeader = readOpenTypeHeader(ttc);
          const potentialTables = readTables(ttc, potentialHeader.numTables);

          if (!potentialTables.name) {
            throw new FormatError(
              'TrueType Collection font must contain a "name" table.'
            );
          }
          const nameTable = readNameTable(potentialTables.name);

          for (let j = 0, jj = nameTable.length; j < jj; j++) {
            for (let k = 0, kk = nameTable[j].length; k < kk; k++) {
              const nameEntry = nameTable[j][k];
              if (nameEntry && nameEntry.replace(/\s/g, "") === fontName) {
                return {
                  header: potentialHeader,
                  tables: potentialTables,
                };
              }
            }
          }
        }
        throw new FormatError(
          `TrueType Collection does not contain "${fontName}" font.`
        );
      }

      /**
       * Read the appropriate subtable from the cmap according to 9.6.6.4 from
       * PDF spec
       */
      function readCmapTable(cmap, file, isSymbolicFont, hasEncoding) {
        if (!cmap) {
          warn("No cmap table available.");
          return {
            platformId: -1,
            encodingId: -1,
            mappings: [],
            hasShortCmap: false,
          };
        }
        var segment;
        var start = (file.start ? file.start : 0) + cmap.offset;
        file.pos = start;

        file.skip(2); // version
        var numTables = file.getUint16();

        var potentialTable;
        var canBreak = false;
        // There's an order of preference in terms of which cmap subtable to
        // use:
        // - non-symbolic fonts the preference is a 3,1 table then a 1,0 table
        // - symbolic fonts the preference is a 3,0 table then a 1,0 table
        // The following takes advantage of the fact that the tables are sorted
        // to work.
        for (var i = 0; i < numTables; i++) {
          var platformId = file.getUint16();
          var encodingId = file.getUint16();
          var offset = file.getInt32() >>> 0;
          var useTable = false;

          // Sometimes there are multiple of the same type of table. Default
          // to choosing the first table and skip the rest.
          if (
            potentialTable &&
            potentialTable.platformId === platformId &&
            potentialTable.encodingId === encodingId
          ) {
            continue;
          }

          if (
            platformId === 0 &&
            (encodingId === /* Unicode Default */ 0 ||
              encodingId === /* Unicode 1.1 */ 1 ||
              encodingId === /* Unicode BMP */ 3)
          ) {
            useTable = true;
            // Continue the loop since there still may be a higher priority
            // table.
          } else if (platformId === 1 && encodingId === 0) {
            useTable = true;
            // Continue the loop since there still may be a higher priority
            // table.
          } else if (
            platformId === 3 &&
            encodingId === 1 &&
            (hasEncoding || !potentialTable)
          ) {
            useTable = true;
            if (!isSymbolicFont) {
              canBreak = true;
            }
          } else if (isSymbolicFont && platformId === 3 && encodingId === 0) {
            useTable = true;
            canBreak = true;
          }

          if (useTable) {
            potentialTable = {
              platformId,
              encodingId,
              offset,
            };
          }
          if (canBreak) {
            break;
          }
        }

        if (potentialTable) {
          file.pos = start + potentialTable.offset;
        }
        if (!potentialTable || file.peekByte() === -1) {
          warn("Could not find a preferred cmap table.");
          return {
            platformId: -1,
            encodingId: -1,
            mappings: [],
            hasShortCmap: false,
          };
        }

        var format = file.getUint16();
        file.skip(2 + 2); // length + language

        var hasShortCmap = false;
        var mappings = [];
        var j, glyphId;

        // TODO(mack): refactor this cmap subtable reading logic out
        if (format === 0) {
          for (j = 0; j < 256; j++) {
            var index = file.getByte();
            if (!index) {
              continue;
            }
            mappings.push({
              charCode: j,
              glyphId: index,
            });
          }
          hasShortCmap = true;
        } else if (format === 4) {
          // re-creating the table in format 4 since the encoding
          // might be changed
          var segCount = file.getUint16() >> 1;
          file.skip(6); // skipping range fields
          var segIndex,
            segments = [];
          for (segIndex = 0; segIndex < segCount; segIndex++) {
            segments.push({ end: file.getUint16() });
          }
          file.skip(2);
          for (segIndex = 0; segIndex < segCount; segIndex++) {
            segments[segIndex].start = file.getUint16();
          }

          for (segIndex = 0; segIndex < segCount; segIndex++) {
            segments[segIndex].delta = file.getUint16();
          }

          var offsetsCount = 0;
          for (segIndex = 0; segIndex < segCount; segIndex++) {
            segment = segments[segIndex];
            var rangeOffset = file.getUint16();
            if (!rangeOffset) {
              segment.offsetIndex = -1;
              continue;
            }

            var offsetIndex = (rangeOffset >> 1) - (segCount - segIndex);
            segment.offsetIndex = offsetIndex;
            offsetsCount = Math.max(
              offsetsCount,
              offsetIndex + segment.end - segment.start + 1
            );
          }

          var offsets = [];
          for (j = 0; j < offsetsCount; j++) {
            offsets.push(file.getUint16());
          }

          for (segIndex = 0; segIndex < segCount; segIndex++) {
            segment = segments[segIndex];
            start = segment.start;
            var end = segment.end;
            var delta = segment.delta;
            offsetIndex = segment.offsetIndex;

            for (j = start; j <= end; j++) {
              if (j === 0xffff) {
                continue;
              }

              glyphId = offsetIndex < 0 ? j : offsets[offsetIndex + j - start];
              glyphId = (glyphId + delta) & 0xffff;
              mappings.push({
                charCode: j,
                glyphId,
              });
            }
          }
        } else if (format === 6) {
          // Format 6 is a 2-bytes dense mapping, which means the font data
          // lives glue together even if they are pretty far in the unicode
          // table. (This looks weird, so I can have missed something), this
          // works on Linux but seems to fails on Mac so let's rewrite the
          // cmap table to a 3-1-4 style
          var firstCode = file.getUint16();
          var entryCount = file.getUint16();

          for (j = 0; j < entryCount; j++) {
            glyphId = file.getUint16();
            var charCode = firstCode + j;

            mappings.push({
              charCode,
              glyphId,
            });
          }
        } else {
          warn("cmap table has unsupported format: " + format);
          return {
            platformId: -1,
            encodingId: -1,
            mappings: [],
            hasShortCmap: false,
          };
        }

        // removing duplicate entries
        mappings.sort(function (a, b) {
          return a.charCode - b.charCode;
        });
        for (i = 1; i < mappings.length; i++) {
          if (mappings[i - 1].charCode === mappings[i].charCode) {
            mappings.splice(i, 1);
            i--;
          }
        }

        return {
          platformId: potentialTable.platformId,
          encodingId: potentialTable.encodingId,
          mappings,
          hasShortCmap,
        };
      }

      function sanitizeMetrics(
        file,
        header,
        metrics,
        numGlyphs,
        dupFirstEntry
      ) {
        if (!header) {
          if (metrics) {
            metrics.data = null;
          }
          return;
        }

        file.pos = (file.start ? file.start : 0) + header.offset;
        file.pos += 4; // version
        file.pos += 2; // ascent
        file.pos += 2; // descent
        file.pos += 2; // linegap
        file.pos += 2; // adv_width_max
        file.pos += 2; // min_sb1
        file.pos += 2; // min_sb2
        file.pos += 2; // max_extent
        file.pos += 2; // caret_slope_rise
        file.pos += 2; // caret_slope_run
        file.pos += 2; // caret_offset
        file.pos += 8; // reserved
        file.pos += 2; // format
        var numOfMetrics = file.getUint16();

        if (numOfMetrics > numGlyphs) {
          info(
            "The numOfMetrics (" +
              numOfMetrics +
              ") should not be " +
              "greater than the numGlyphs (" +
              numGlyphs +
              ")"
          );
          // Reduce numOfMetrics if it is greater than numGlyphs
          numOfMetrics = numGlyphs;
          header.data[34] = (numOfMetrics & 0xff00) >> 8;
          header.data[35] = numOfMetrics & 0x00ff;
        }

        var numOfSidebearings = numGlyphs - numOfMetrics;
        var numMissing =
          numOfSidebearings - ((metrics.length - numOfMetrics * 4) >> 1);

        if (numMissing > 0) {
          // For each missing glyph, we set both the width and lsb to 0 (zero).
          // Since we need to add two properties for each glyph, this explains
          // the use of |numMissing * 2| when initializing the typed array.
          var entries = new Uint8Array(metrics.length + numMissing * 2);
          entries.set(metrics.data);
          if (dupFirstEntry) {
            // Set the sidebearing value of the duplicated glyph.
            entries[metrics.length] = metrics.data[2];
            entries[metrics.length + 1] = metrics.data[3];
          }
          metrics.data = entries;
        }
      }

      function sanitizeGlyph(
        source,
        sourceStart,
        sourceEnd,
        dest,
        destStart,
        hintsValid
      ) {
        var glyphProfile = {
          length: 0,
          sizeOfInstructions: 0,
        };
        if (sourceEnd - sourceStart <= 12) {
          // glyph with data less than 12 is invalid one
          return glyphProfile;
        }
        var glyf = source.subarray(sourceStart, sourceEnd);
        var contoursCount = signedInt16(glyf[0], glyf[1]);
        if (contoursCount < 0) {
          // OTS doesn't like contour count to be less than -1.
          contoursCount = -1;
          writeSignedInt16(glyf, 0, contoursCount);
          // complex glyph, writing as is
          dest.set(glyf, destStart);
          glyphProfile.length = glyf.length;
          return glyphProfile;
        }

        var i,
          j = 10,
          flagsCount = 0;
        for (i = 0; i < contoursCount; i++) {
          var endPoint = (glyf[j] << 8) | glyf[j + 1];
          flagsCount = endPoint + 1;
          j += 2;
        }
        // skipping instructions
        var instructionsStart = j;
        var instructionsLength = (glyf[j] << 8) | glyf[j + 1];
        glyphProfile.sizeOfInstructions = instructionsLength;
        j += 2 + instructionsLength;
        var instructionsEnd = j;
        // validating flags
        var coordinatesLength = 0;
        for (i = 0; i < flagsCount; i++) {
          var flag = glyf[j++];
          if (flag & 0xc0) {
            // reserved flags must be zero, cleaning up
            glyf[j - 1] = flag & 0x3f;
<<<<<<< HEAD
          }
          let xLength = 2;
          if (flag & 2) {
            xLength = 1;
          } else if (flag & 16) {
            xLength = 0;
          }
          let yLength = 2;
          if (flag & 4) {
            yLength = 1;
          } else if (flag & 32) {
            yLength = 0;
          }
=======
          }
          let xLength = 2;
          if (flag & 2) {
            xLength = 1;
          } else if (flag & 16) {
            xLength = 0;
          }
          let yLength = 2;
          if (flag & 4) {
            yLength = 1;
          } else if (flag & 32) {
            yLength = 0;
          }
>>>>>>> e389ed62
          const xyLength = xLength + yLength;
          coordinatesLength += xyLength;
          if (flag & 8) {
            var repeat = glyf[j++];
            i += repeat;
            coordinatesLength += repeat * xyLength;
          }
        }
        // glyph without coordinates will be rejected
        if (coordinatesLength === 0) {
          return glyphProfile;
        }
        var glyphDataLength = j + coordinatesLength;
        if (glyphDataLength > glyf.length) {
          // not enough data for coordinates
          return glyphProfile;
        }
        if (!hintsValid && instructionsLength > 0) {
          dest.set(glyf.subarray(0, instructionsStart), destStart);
          dest.set([0, 0], destStart + instructionsStart);
          dest.set(
            glyf.subarray(instructionsEnd, glyphDataLength),
            destStart + instructionsStart + 2
          );
          glyphDataLength -= instructionsLength;
          if (glyf.length - glyphDataLength > 3) {
            glyphDataLength = (glyphDataLength + 3) & ~3;
          }
          glyphProfile.length = glyphDataLength;
          return glyphProfile;
        }
        if (glyf.length - glyphDataLength > 3) {
          // truncating and aligning to 4 bytes the long glyph data
          glyphDataLength = (glyphDataLength + 3) & ~3;
          dest.set(glyf.subarray(0, glyphDataLength), destStart);
          glyphProfile.length = glyphDataLength;
          return glyphProfile;
        }
        // glyph data is fine
        dest.set(glyf, destStart);
        glyphProfile.length = glyf.length;
        return glyphProfile;
      }

      function sanitizeHead(head, numGlyphs, locaLength) {
        var data = head.data;

        // Validate version:
        // Should always be 0x00010000
        var version = int32(data[0], data[1], data[2], data[3]);
        if (version >> 16 !== 1) {
          info("Attempting to fix invalid version in head table: " + version);
          data[0] = 0;
          data[1] = 1;
          data[2] = 0;
          data[3] = 0;
        }

        var indexToLocFormat = int16(data[50], data[51]);
        if (indexToLocFormat < 0 || indexToLocFormat > 1) {
          info(
            "Attempting to fix invalid indexToLocFormat in head table: " +
              indexToLocFormat
          );

          // The value of indexToLocFormat should be 0 if the loca table
          // consists of short offsets, and should be 1 if the loca table
          // consists of long offsets.
          //
          // The number of entries in the loca table should be numGlyphs + 1.
          //
          // Using this information, we can work backwards to deduce if the
          // size of each offset in the loca table, and thus figure out the
          // appropriate value for indexToLocFormat.

          var numGlyphsPlusOne = numGlyphs + 1;
          if (locaLength === numGlyphsPlusOne << 1) {
            // 0x0000 indicates the loca table consists of short offsets
            data[50] = 0;
            data[51] = 0;
          } else if (locaLength === numGlyphsPlusOne << 2) {
            // 0x0001 indicates the loca table consists of long offsets
            data[50] = 0;
            data[51] = 1;
          } else {
            throw new FormatError(
              "Could not fix indexToLocFormat: " + indexToLocFormat
            );
          }
        }
      }

      function sanitizeGlyphLocations(
        loca,
        glyf,
        numGlyphs,
        isGlyphLocationsLong,
        hintsValid,
        dupFirstEntry,
        maxSizeOfInstructions
      ) {
        var itemSize, itemDecode, itemEncode;
        if (isGlyphLocationsLong) {
          itemSize = 4;
          itemDecode = function fontItemDecodeLong(data, offset) {
            return (
              (data[offset] << 24) |
              (data[offset + 1] << 16) |
              (data[offset + 2] << 8) |
              data[offset + 3]
            );
          };
          itemEncode = function fontItemEncodeLong(data, offset, value) {
            data[offset] = (value >>> 24) & 0xff;
            data[offset + 1] = (value >> 16) & 0xff;
            data[offset + 2] = (value >> 8) & 0xff;
            data[offset + 3] = value & 0xff;
          };
        } else {
          itemSize = 2;
          itemDecode = function fontItemDecode(data, offset) {
            return (data[offset] << 9) | (data[offset + 1] << 1);
          };
          itemEncode = function fontItemEncode(data, offset, value) {
            data[offset] = (value >> 9) & 0xff;
            data[offset + 1] = (value >> 1) & 0xff;
          };
        }
        // The first glyph is duplicated.
        var numGlyphsOut = dupFirstEntry ? numGlyphs + 1 : numGlyphs;
        var locaDataSize = itemSize * (1 + numGlyphsOut);
        // Resize loca table to account for duplicated glyph.
        var locaData = new Uint8Array(locaDataSize);
        locaData.set(loca.data.subarray(0, locaDataSize));
        loca.data = locaData;
        // removing the invalid glyphs
        var oldGlyfData = glyf.data;
        var oldGlyfDataLength = oldGlyfData.length;
        var newGlyfData = new Uint8Array(oldGlyfDataLength);

        // The spec says the offsets should be in ascending order, however
        // this is not true for some fonts or they use the offset of 0 to mark a
        // glyph as missing. OTS requires the offsets to be in order and not to
        // be zero, so we must sort and rebuild the loca table and potentially
        // re-arrange the glyf data.
        var i, j;
        const locaEntries = [];
        // There are numGlyphs + 1 loca table entries.
        for (i = 0, j = 0; i < numGlyphs + 1; i++, j += itemSize) {
          let offset = itemDecode(locaData, j);
          if (offset > oldGlyfDataLength) {
            offset = oldGlyfDataLength;
          }
          locaEntries.push({
            index: i,
            offset,
            endOffset: 0,
          });
        }
        locaEntries.sort((a, b) => {
          return a.offset - b.offset;
        });
        // Now the offsets are sorted, calculate the end offset of each glyph.
        // The last loca entry's endOffset is not calculated since it's the end
        // of the data and will be stored on the previous entry's endOffset.
        for (i = 0; i < numGlyphs; i++) {
          locaEntries[i].endOffset = locaEntries[i + 1].offset;
        }
        // Re-sort so glyphs aren't out of order.
        locaEntries.sort((a, b) => {
          return a.index - b.index;
        });

        var missingGlyphs = Object.create(null);
        var writeOffset = 0;
        itemEncode(locaData, 0, writeOffset);
<<<<<<< HEAD
        var i, j;
        for (i = 0, j = itemSize; i < numGlyphs; i++, j += itemSize) {
          var endOffset = itemDecode(locaData, j);
          // The spec says the offsets should be in ascending order, however
          // some fonts use the offset of 0 to mark a glyph as missing.
          if (endOffset === 0) {
            endOffset = startOffset;
          }
          if (
            endOffset > oldGlyfDataLength &&
            ((oldGlyfDataLength + 3) & ~3) === endOffset
          ) {
            // Aspose breaks fonts by aligning the glyphs to the qword, but not
            // the glyf table size, which makes last glyph out of range.
            endOffset = oldGlyfDataLength;
          }
          if (endOffset > oldGlyfDataLength) {
            // glyph end offset points outside glyf data, rejecting the glyph
            startOffset = endOffset;
          }

          var glyphProfile = sanitizeGlyph(
            oldGlyfData,
            startOffset,
            endOffset,
=======
        for (i = 0, j = itemSize; i < numGlyphs; i++, j += itemSize) {
          var glyphProfile = sanitizeGlyph(
            oldGlyfData,
            locaEntries[i].offset,
            locaEntries[i].endOffset,
>>>>>>> e389ed62
            newGlyfData,
            writeOffset,
            hintsValid
          );
          var newLength = glyphProfile.length;
          if (newLength === 0) {
            missingGlyphs[i] = true;
          }
          if (glyphProfile.sizeOfInstructions > maxSizeOfInstructions) {
            maxSizeOfInstructions = glyphProfile.sizeOfInstructions;
          }
          writeOffset += newLength;
          itemEncode(locaData, j, writeOffset);
        }

        if (writeOffset === 0) {
          // glyf table cannot be empty -- redoing the glyf and loca tables
          // to have single glyph with one point
          var simpleGlyph = new Uint8Array([
            0,
            1,
            0,
            0,
            0,
            0,
            0,
            0,
            0,
            0,
            0,
            0,
            0,
            0,
            49,
            0,
          ]);
          for (i = 0, j = itemSize; i < numGlyphsOut; i++, j += itemSize) {
            itemEncode(locaData, j, simpleGlyph.length);
          }
          glyf.data = simpleGlyph;
        } else if (dupFirstEntry) {
          // Browsers will not display a glyph at position 0. Typically glyph 0
          // is notdef, but a number of fonts put a valid glyph there so it must
          // be duplicated and appended.
          var firstEntryLength = itemDecode(locaData, itemSize);
          if (newGlyfData.length > firstEntryLength + writeOffset) {
            glyf.data = newGlyfData.subarray(0, firstEntryLength + writeOffset);
          } else {
            glyf.data = new Uint8Array(firstEntryLength + writeOffset);
            glyf.data.set(newGlyfData.subarray(0, writeOffset));
          }
          glyf.data.set(newGlyfData.subarray(0, firstEntryLength), writeOffset);
          itemEncode(
            loca.data,
            locaData.length - itemSize,
            writeOffset + firstEntryLength
          );
        } else {
          glyf.data = newGlyfData.subarray(0, writeOffset);
        }
        return {
          missingGlyphs,
          maxSizeOfInstructions,
        };
      }

      function readPostScriptTable(post, propertiesObj, maxpNumGlyphs) {
        var start = (font.start ? font.start : 0) + post.offset;
        font.pos = start;

        var length = post.length,
          end = start + length;
        var version = font.getInt32();
        // skip rest to the tables
        font.skip(28);

        var glyphNames;
        var valid = true;
        var i;

        switch (version) {
          case 0x00010000:
            glyphNames = MacStandardGlyphOrdering;
            break;
          case 0x00020000:
            var numGlyphs = font.getUint16();
            if (numGlyphs !== maxpNumGlyphs) {
              valid = false;
              break;
            }
            var glyphNameIndexes = [];
            for (i = 0; i < numGlyphs; ++i) {
              var index = font.getUint16();
              if (index >= 32768) {
                valid = false;
                break;
              }
              glyphNameIndexes.push(index);
            }
            if (!valid) {
              break;
            }
            var customNames = [];
            var strBuf = [];
            while (font.pos < end) {
              var stringLength = font.getByte();
              strBuf.length = stringLength;
              for (i = 0; i < stringLength; ++i) {
                strBuf[i] = String.fromCharCode(font.getByte());
              }
              customNames.push(strBuf.join(""));
            }
            glyphNames = [];
            for (i = 0; i < numGlyphs; ++i) {
              var j = glyphNameIndexes[i];
              if (j < 258) {
                glyphNames.push(MacStandardGlyphOrdering[j]);
                continue;
              }
              glyphNames.push(customNames[j - 258]);
            }
            break;
          case 0x00030000:
            break;
          default:
            warn("Unknown/unsupported post table version " + version);
            valid = false;
            if (propertiesObj.defaultEncoding) {
              glyphNames = propertiesObj.defaultEncoding;
            }
            break;
        }
        propertiesObj.glyphNames = glyphNames;
        return valid;
      }

      function readNameTable(nameTable) {
        var start = (font.start ? font.start : 0) + nameTable.offset;
        font.pos = start;

        var names = [[], []];
        var length = nameTable.length,
          end = start + length;
        var format = font.getUint16();
        var FORMAT_0_HEADER_LENGTH = 6;
        if (format !== 0 || length < FORMAT_0_HEADER_LENGTH) {
          // unsupported name table format or table "too" small
          return names;
        }
        var numRecords = font.getUint16();
        var stringsStart = font.getUint16();
        var records = [];
        var NAME_RECORD_LENGTH = 12;
        var i, ii;

        for (
          i = 0;
          i < numRecords && font.pos + NAME_RECORD_LENGTH <= end;
          i++
        ) {
          var r = {
            platform: font.getUint16(),
            encoding: font.getUint16(),
            language: font.getUint16(),
            name: font.getUint16(),
            length: font.getUint16(),
            offset: font.getUint16(),
          };
          // using only Macintosh and Windows platform/encoding names
          if (
            (r.platform === 1 && r.encoding === 0 && r.language === 0) ||
            (r.platform === 3 && r.encoding === 1 && r.language === 0x409)
          ) {
            records.push(r);
          }
        }
        for (i = 0, ii = records.length; i < ii; i++) {
          var record = records[i];
          if (record.length <= 0) {
            continue; // Nothing to process, ignoring.
          }
          var pos = start + stringsStart + record.offset;
          if (pos + record.length > end) {
            continue; // outside of name table, ignoring
          }
          font.pos = pos;
          var nameIndex = record.name;
          if (record.encoding) {
            // unicode
            var str = "";
            for (var j = 0, jj = record.length; j < jj; j += 2) {
              str += String.fromCharCode(font.getUint16());
            }
            names[1][nameIndex] = str;
          } else {
            names[0][nameIndex] = bytesToString(font.getBytes(record.length));
          }
        }
        return names;
      }

      // prettier-ignore
      var TTOpsStackDeltas = [
        0, 0, 0, 0, 0, 0, 0, 0, -2, -2, -2, -2, 0, 0, -2, -5,
        -1, -1, -1, -1, -1, -1, -1, -1, 0, 0, -1, 0, -1, -1, -1, -1,
        1, -1, -999, 0, 1, 0, -1, -2, 0, -1, -2, -1, -1, 0, -1, -1,
        0, 0, -999, -999, -1, -1, -1, -1, -2, -999, -2, -2, -999, 0, -2, -2,
        0, 0, -2, 0, -2, 0, 0, 0, -2, -1, -1, 1, 1, 0, 0, -1,
        -1, -1, -1, -1, -1, -1, 0, 0, -1, 0, -1, -1, 0, -999, -1, -1,
        -1, -1, -1, -1, 0, 0, 0, 0, 0, 0, 0, 0, 0, 0, 0, 0,
        -2, -999, -999, -999, -999, -999, -1, -1, -2, -2, 0, 0, 0, 0, -1, -1,
        -999, -2, -2, 0, 0, -1, -2, -2, 0, 0, 0, -1, -1, -1, -2];
      // 0xC0-DF == -1 and 0xE0-FF == -2

      function sanitizeTTProgram(table, ttContext) {
        var data = table.data;
        var i = 0,
          j,
          n,
          b,
          funcId,
          pc,
          lastEndf = 0,
          lastDeff = 0;
        var stack = [];
        var callstack = [];
        var functionsCalled = [];
        var tooComplexToFollowFunctions = ttContext.tooComplexToFollowFunctions;
        var inFDEF = false,
          ifLevel = 0,
          inELSE = 0;
        for (var ii = data.length; i < ii; ) {
          var op = data[i++];
          // The TrueType instruction set docs can be found at
          // https://developer.apple.com/fonts/TTRefMan/RM05/Chap5.html
          if (op === 0x40) {
            // NPUSHB - pushes n bytes
            n = data[i++];
            if (inFDEF || inELSE) {
              i += n;
            } else {
              for (j = 0; j < n; j++) {
                stack.push(data[i++]);
              }
            }
          } else if (op === 0x41) {
            // NPUSHW - pushes n words
            n = data[i++];
            if (inFDEF || inELSE) {
              i += n * 2;
            } else {
              for (j = 0; j < n; j++) {
                b = data[i++];
                stack.push((b << 8) | data[i++]);
              }
            }
          } else if ((op & 0xf8) === 0xb0) {
            // PUSHB - pushes bytes
            n = op - 0xb0 + 1;
            if (inFDEF || inELSE) {
              i += n;
            } else {
              for (j = 0; j < n; j++) {
                stack.push(data[i++]);
              }
            }
          } else if ((op & 0xf8) === 0xb8) {
            // PUSHW - pushes words
            n = op - 0xb8 + 1;
            if (inFDEF || inELSE) {
              i += n * 2;
            } else {
              for (j = 0; j < n; j++) {
                b = data[i++];
                stack.push((b << 8) | data[i++]);
              }
            }
          } else if (op === 0x2b && !tooComplexToFollowFunctions) {
            // CALL
            if (!inFDEF && !inELSE) {
              // collecting information about which functions are used
              funcId = stack[stack.length - 1];
              if (isNaN(funcId)) {
                info("TT: CALL empty stack (or invalid entry).");
              } else {
                ttContext.functionsUsed[funcId] = true;
                if (funcId in ttContext.functionsStackDeltas) {
                  const newStackLength =
                    stack.length + ttContext.functionsStackDeltas[funcId];
                  if (newStackLength < 0) {
                    warn("TT: CALL invalid functions stack delta.");
                    ttContext.hintsValid = false;
                    return;
                  }
                  stack.length = newStackLength;
                } else if (
                  funcId in ttContext.functionsDefined &&
                  !functionsCalled.includes(funcId)
                ) {
                  callstack.push({ data, i, stackTop: stack.length - 1 });
                  functionsCalled.push(funcId);
                  pc = ttContext.functionsDefined[funcId];
                  if (!pc) {
                    warn("TT: CALL non-existent function");
                    ttContext.hintsValid = false;
                    return;
                  }
                  data = pc.data;
                  i = pc.i;
                }
              }
            }
          } else if (op === 0x2c && !tooComplexToFollowFunctions) {
            // FDEF
            if (inFDEF || inELSE) {
              warn("TT: nested FDEFs not allowed");
              tooComplexToFollowFunctions = true;
            }
            inFDEF = true;
            // collecting information about which functions are defined
            lastDeff = i;
            funcId = stack.pop();
            ttContext.functionsDefined[funcId] = { data, i };
          } else if (op === 0x2d) {
            // ENDF - end of function
            if (inFDEF) {
              inFDEF = false;
              lastEndf = i;
            } else {
              pc = callstack.pop();
              if (!pc) {
                warn("TT: ENDF bad stack");
                ttContext.hintsValid = false;
                return;
              }
              funcId = functionsCalled.pop();
              data = pc.data;
              i = pc.i;
              ttContext.functionsStackDeltas[funcId] =
                stack.length - pc.stackTop;
            }
          } else if (op === 0x89) {
            // IDEF - instruction definition
            if (inFDEF || inELSE) {
              warn("TT: nested IDEFs not allowed");
              tooComplexToFollowFunctions = true;
            }
            inFDEF = true;
            // recording it as a function to track ENDF
            lastDeff = i;
          } else if (op === 0x58) {
            // IF
            ++ifLevel;
          } else if (op === 0x1b) {
            // ELSE
            inELSE = ifLevel;
          } else if (op === 0x59) {
            // EIF
            if (inELSE === ifLevel) {
              inELSE = 0;
            }
            --ifLevel;
          } else if (op === 0x1c) {
            // JMPR
            if (!inFDEF && !inELSE) {
              var offset = stack[stack.length - 1];
              // only jumping forward to prevent infinite loop
              if (offset > 0) {
                i += offset - 1;
              }
            }
          }
          // Adjusting stack not extactly, but just enough to get function id
          if (!inFDEF && !inELSE) {
            let stackDelta = 0;
            if (op <= 0x8e) {
              stackDelta = TTOpsStackDeltas[op];
            } else if (op >= 0xc0 && op <= 0xdf) {
              stackDelta = -1;
            } else if (op >= 0xe0) {
              stackDelta = -2;
            }
            if (op >= 0x71 && op <= 0x75) {
              n = stack.pop();
              if (!isNaN(n)) {
                stackDelta = -n * 2;
              }
            }
            while (stackDelta < 0 && stack.length > 0) {
              stack.pop();
              stackDelta++;
            }
            while (stackDelta > 0) {
              stack.push(NaN); // pushing any number into stack
              stackDelta--;
            }
          }
        }
        ttContext.tooComplexToFollowFunctions = tooComplexToFollowFunctions;
        var content = [data];
        if (i > data.length) {
          content.push(new Uint8Array(i - data.length));
        }
        if (lastDeff > lastEndf) {
          warn("TT: complementing a missing function tail");
          // new function definition started, but not finished
          // complete function by [CLEAR, ENDF]
          content.push(new Uint8Array([0x22, 0x2d]));
        }
        foldTTTable(table, content);
      }

      function checkInvalidFunctions(ttContext, maxFunctionDefs) {
        if (ttContext.tooComplexToFollowFunctions) {
          return;
        }
        if (ttContext.functionsDefined.length > maxFunctionDefs) {
          warn("TT: more functions defined than expected");
          ttContext.hintsValid = false;
          return;
        }
        for (var j = 0, jj = ttContext.functionsUsed.length; j < jj; j++) {
          if (j > maxFunctionDefs) {
            warn("TT: invalid function id: " + j);
            ttContext.hintsValid = false;
            return;
          }
          if (ttContext.functionsUsed[j] && !ttContext.functionsDefined[j]) {
            warn("TT: undefined function: " + j);
            ttContext.hintsValid = false;
            return;
          }
        }
      }

      function foldTTTable(table, content) {
        if (content.length > 1) {
          // concatenating the content items
          var newLength = 0;
          var j, jj;
          for (j = 0, jj = content.length; j < jj; j++) {
            newLength += content[j].length;
          }
          newLength = (newLength + 3) & ~3;
          var result = new Uint8Array(newLength);
          var pos = 0;
          for (j = 0, jj = content.length; j < jj; j++) {
            result.set(content[j], pos);
            pos += content[j].length;
          }
          table.data = result;
          table.length = newLength;
        }
      }

      function sanitizeTTPrograms(fpgm, prep, cvt, maxFunctionDefs) {
        var ttContext = {
          functionsDefined: [],
          functionsUsed: [],
          functionsStackDeltas: [],
          tooComplexToFollowFunctions: false,
          hintsValid: true,
        };
        if (fpgm) {
          sanitizeTTProgram(fpgm, ttContext);
        }
        if (prep) {
          sanitizeTTProgram(prep, ttContext);
        }
        if (fpgm) {
          checkInvalidFunctions(ttContext, maxFunctionDefs);
        }
        if (cvt && cvt.length & 1) {
          var cvtData = new Uint8Array(cvt.length + 1);
          cvtData.set(cvt.data);
          cvt.data = cvtData;
        }
        return ttContext.hintsValid;
      }

      // The following steps modify the original font data, making copy
      font = new Stream(new Uint8Array(font.getBytes()));

      let header, tables;
      if (isTrueTypeCollectionFile(font)) {
        const ttcData = readTrueTypeCollectionData(font, this.name);
        header = ttcData.header;
        tables = ttcData.tables;
      } else {
        header = readOpenTypeHeader(font);
        tables = readTables(font, header.numTables);
      }
      let cff, cffFile;

      var isTrueType = !tables["CFF "];
      if (!isTrueType) {
        const isComposite =
          properties.composite &&
          ((properties.cidToGidMap || []).length > 0 ||
            !(properties.cMap instanceof IdentityCMap));
        // OpenType font (skip composite fonts with non-default glyph mapping).
        if (
          (header.version === "OTTO" && !isComposite) ||
          !tables.head ||
          !tables.hhea ||
          !tables.maxp ||
          !tables.post
        ) {
          // No major tables: throwing everything at `CFFFont`.
          cffFile = new Stream(tables["CFF "].data);
          cff = new CFFFont(cffFile, properties);

          adjustWidths(properties);

          return this.convert(name, cff, properties);
        }

        delete tables.glyf;
        delete tables.loca;
        delete tables.fpgm;
        delete tables.prep;
        delete tables["cvt "];
        this.isOpenType = true;
      } else {
        if (!tables.loca) {
          throw new FormatError('Required "loca" table is not found');
        }
        if (!tables.glyf) {
          warn('Required "glyf" table is not found -- trying to recover.');
          // Note: We use `sanitizeGlyphLocations` to add dummy glyf data below.
          tables.glyf = {
            tag: "glyf",
            data: new Uint8Array(0),
          };
        }
        this.isOpenType = false;
      }

      if (!tables.maxp) {
        throw new FormatError('Required "maxp" table is not found');
      }

      font.pos = (font.start || 0) + tables.maxp.offset;
      var version = font.getInt32();
      const numGlyphs = font.getUint16();
      // Glyph 0 is duplicated and appended.
      let numGlyphsOut = numGlyphs + 1;
      let dupFirstEntry = true;
      if (numGlyphsOut > 0xffff) {
        dupFirstEntry = false;
        numGlyphsOut = numGlyphs;
        warn("Not enough space in glyfs to duplicate first glyph.");
      }
      var maxFunctionDefs = 0;
      var maxSizeOfInstructions = 0;
      if (version >= 0x00010000 && tables.maxp.length >= 22) {
        // maxZones can be invalid
        font.pos += 8;
        var maxZones = font.getUint16();
        if (maxZones > 2) {
          // reset to 2 if font has invalid maxZones
          tables.maxp.data[14] = 0;
          tables.maxp.data[15] = 2;
        }
        font.pos += 4;
        maxFunctionDefs = font.getUint16();
        font.pos += 4;
        maxSizeOfInstructions = font.getUint16();
      }

      tables.maxp.data[4] = numGlyphsOut >> 8;
      tables.maxp.data[5] = numGlyphsOut & 255;

      var hintsValid = sanitizeTTPrograms(
        tables.fpgm,
        tables.prep,
        tables["cvt "],
        maxFunctionDefs
      );
      if (!hintsValid) {
        delete tables.fpgm;
        delete tables.prep;
        delete tables["cvt "];
      }

      // Ensure the hmtx table contains the advance width and
      // sidebearings information for numGlyphs in the maxp table
      sanitizeMetrics(
        font,
        tables.hhea,
        tables.hmtx,
        numGlyphsOut,
        dupFirstEntry
      );

      if (!tables.head) {
        throw new FormatError('Required "head" table is not found');
      }

      sanitizeHead(tables.head, numGlyphs, isTrueType ? tables.loca.length : 0);

      var missingGlyphs = Object.create(null);
      if (isTrueType) {
        var isGlyphLocationsLong = int16(
          tables.head.data[50],
          tables.head.data[51]
        );
        var glyphsInfo = sanitizeGlyphLocations(
          tables.loca,
          tables.glyf,
          numGlyphs,
          isGlyphLocationsLong,
          hintsValid,
          dupFirstEntry,
          maxSizeOfInstructions
        );
        missingGlyphs = glyphsInfo.missingGlyphs;

        // Some fonts have incorrect maxSizeOfInstructions values, so we use
        // the computed value instead.
        if (version >= 0x00010000 && tables.maxp.length >= 22) {
          tables.maxp.data[26] = glyphsInfo.maxSizeOfInstructions >> 8;
          tables.maxp.data[27] = glyphsInfo.maxSizeOfInstructions & 255;
        }
      }
      if (!tables.hhea) {
        throw new FormatError('Required "hhea" table is not found');
      }

      // Sanitizer reduces the glyph advanceWidth to the maxAdvanceWidth
      // Sometimes it's 0. That needs to be fixed
      if (tables.hhea.data[10] === 0 && tables.hhea.data[11] === 0) {
        tables.hhea.data[10] = 0xff;
        tables.hhea.data[11] = 0xff;
      }

      // Extract some more font properties from the OpenType head and
      // hhea tables; yMin and descent value are always negative.
      var metricsOverride = {
        unitsPerEm: int16(tables.head.data[18], tables.head.data[19]),
        yMax: int16(tables.head.data[42], tables.head.data[43]),
        yMin: signedInt16(tables.head.data[38], tables.head.data[39]),
        ascent: int16(tables.hhea.data[4], tables.hhea.data[5]),
        descent: signedInt16(tables.hhea.data[6], tables.hhea.data[7]),
      };

      // PDF FontDescriptor metrics lie -- using data from actual font.
      this.ascent = metricsOverride.ascent / metricsOverride.unitsPerEm;
      this.descent = metricsOverride.descent / metricsOverride.unitsPerEm;

      // The 'post' table has glyphs names.
      if (tables.post) {
        readPostScriptTable(tables.post, properties, numGlyphs);
      }

      // The original 'post' table is not needed, replace it.
      tables.post = {
        tag: "post",
        data: createPostTable(properties),
      };

      const charCodeToGlyphId = [];

      // Helper function to try to skip mapping of empty glyphs.
      function hasGlyph(glyphId) {
        return !missingGlyphs[glyphId];
      }

      if (properties.composite) {
        var cidToGidMap = properties.cidToGidMap || [];
        var isCidToGidMapEmpty = cidToGidMap.length === 0;

        properties.cMap.forEach(function (charCode, cid) {
          if (cid > 0xffff) {
            throw new FormatError("Max size of CID is 65,535");
          }
          var glyphId = -1;
          if (isCidToGidMapEmpty) {
            glyphId = cid;
          } else if (cidToGidMap[cid] !== undefined) {
            glyphId = cidToGidMap[cid];
          }

          if (glyphId >= 0 && glyphId < numGlyphs && hasGlyph(glyphId)) {
            charCodeToGlyphId[charCode] = glyphId;
          }
        });
      } else {
        // Most of the following logic in this code branch is based on the
        // 9.6.6.4 of the PDF spec.
        var cmapTable = readCmapTable(
          tables.cmap,
          font,
          this.isSymbolicFont,
          properties.hasEncoding
        );
        var cmapPlatformId = cmapTable.platformId;
        var cmapEncodingId = cmapTable.encodingId;
        var cmapMappings = cmapTable.mappings;
        var cmapMappingsLength = cmapMappings.length;
<<<<<<< HEAD

        // The spec seems to imply that if the font is symbolic the encoding
        // should be ignored, this doesn't appear to work for 'preistabelle.pdf'
        // where the the font is symbolic and it has an encoding.
        if (
          (properties.hasEncoding &&
            ((cmapPlatformId === 3 && cmapEncodingId === 1) ||
              (cmapPlatformId === 1 && cmapEncodingId === 0))) ||
          (cmapPlatformId === -1 &&
          cmapEncodingId === -1 && // Temporary hack
            !!getEncoding(properties.baseEncodingName))
        ) {
          // Temporary hack
          // When no preferred cmap table was found and |baseEncodingName| is
          // one of the predefined encodings, we seem to obtain a better
          // |charCodeToGlyphId| map from the code below (fixes bug 1057544).
          // TODO: Note that this is a hack which should be removed as soon as
          //       we have proper support for more exotic cmap tables.

          var baseEncoding = [];
          if (
            properties.baseEncodingName === "MacRomanEncoding" ||
            properties.baseEncodingName === "WinAnsiEncoding"
          ) {
            baseEncoding = getEncoding(properties.baseEncodingName);
          }
=======
        let baseEncoding = [];
        if (
          properties.hasEncoding &&
          (properties.baseEncodingName === "MacRomanEncoding" ||
            properties.baseEncodingName === "WinAnsiEncoding")
        ) {
          baseEncoding = getEncoding(properties.baseEncodingName);
        }

        // If the font has an encoding and is not symbolic then follow the
        // rules in section 9.6.6.4 of the spec on how to map 3,1 and 1,0
        // cmaps.
        if (
          properties.hasEncoding &&
          !this.isSymbolicFont &&
          ((cmapPlatformId === 3 && cmapEncodingId === 1) ||
            (cmapPlatformId === 1 && cmapEncodingId === 0))
        ) {
>>>>>>> e389ed62
          var glyphsUnicodeMap = getGlyphsUnicode();
          for (let charCode = 0; charCode < 256; charCode++) {
            var glyphName, standardGlyphName;
            if (this.differences && charCode in this.differences) {
              glyphName = this.differences[charCode];
            } else if (
              charCode in baseEncoding &&
              baseEncoding[charCode] !== ""
            ) {
              glyphName = baseEncoding[charCode];
            } else {
              glyphName = StandardEncoding[charCode];
            }
            if (!glyphName) {
              continue;
            }
            // Ensure that non-standard glyph names are resolved to valid ones.
            standardGlyphName = recoverGlyphName(glyphName, glyphsUnicodeMap);

            var unicodeOrCharCode;
            if (cmapPlatformId === 3 && cmapEncodingId === 1) {
              unicodeOrCharCode = glyphsUnicodeMap[standardGlyphName];
            } else if (cmapPlatformId === 1 && cmapEncodingId === 0) {
              // TODO: the encoding needs to be updated with mac os table.
              unicodeOrCharCode = MacRomanEncoding.indexOf(standardGlyphName);
            }

<<<<<<< HEAD
            var found = false;
=======
>>>>>>> e389ed62
            for (let i = 0; i < cmapMappingsLength; ++i) {
              if (cmapMappings[i].charCode !== unicodeOrCharCode) {
                continue;
              }
              charCodeToGlyphId[charCode] = cmapMappings[i].glyphId;
              break;
            }
<<<<<<< HEAD
            if (!found && properties.glyphNames) {
              // Try to map using the post table.
              var glyphId = properties.glyphNames.indexOf(glyphName);
              // The post table ought to use the same kind of glyph names as the
              // `differences` array, but check the standard ones as a fallback.
              if (glyphId === -1 && standardGlyphName !== glyphName) {
                glyphId = properties.glyphNames.indexOf(standardGlyphName);
              }
              if (glyphId > 0 && hasGlyph(glyphId)) {
                charCodeToGlyphId[charCode] = glyphId;
              }
            }
=======
>>>>>>> e389ed62
          }
        } else if (cmapPlatformId === 0) {
          // Default Unicode semantics, use the charcodes as is.
          for (let i = 0; i < cmapMappingsLength; ++i) {
            charCodeToGlyphId[cmapMappings[i].charCode] =
              cmapMappings[i].glyphId;
          }
        } else {
          // When there is only a (1, 0) cmap table, the char code is a single
          // byte and it is used directly as the char code.

          // When a (3, 0) cmap table is present, it is used instead but the
          // spec has special rules for char codes in the range of 0xF000 to
          // 0xF0FF and it says the (3, 0) table should map the values from
          // the (1, 0) table by prepending 0xF0 to the char codes. To reverse
          // this, the upper bits of the char code are cleared, but only for the
          // special range since some PDFs have char codes outside of this range
          // (e.g. 0x2013) which when masked would overwrite other values in the
          // cmap.
          for (let i = 0; i < cmapMappingsLength; ++i) {
            let charCode = cmapMappings[i].charCode;
            if (
              cmapPlatformId === 3 &&
              charCode >= 0xf000 &&
              charCode <= 0xf0ff
            ) {
              charCode &= 0xff;
            }
            charCodeToGlyphId[charCode] = cmapMappings[i].glyphId;
          }
        }

        // Last, try to map any missing charcodes using the post table.
        if (properties.glyphNames && baseEncoding.length) {
          for (let i = 0; i < 256; ++i) {
            if (charCodeToGlyphId[i] === undefined && baseEncoding[i]) {
              glyphName = baseEncoding[i];
              const glyphId = properties.glyphNames.indexOf(glyphName);
              if (glyphId > 0 && hasGlyph(glyphId)) {
                charCodeToGlyphId[i] = glyphId;
              }
            }
          }
        }
      }

      if (charCodeToGlyphId.length === 0) {
        // defines at least one glyph
        charCodeToGlyphId[0] = 0;
      }

      // Typically glyph 0 is duplicated and the mapping must be updated, but if
      // there isn't enough room to duplicate, the glyph id is left the same. In
      // this case, glyph 0 may not work correctly, but that is better than
      // having the whole font fail.
      let glyphZeroId = numGlyphsOut - 1;
      if (!dupFirstEntry) {
        glyphZeroId = 0;
      }

      // Converting glyphs and ids into font's cmap table
      var newMapping = adjustMapping(charCodeToGlyphId, hasGlyph, glyphZeroId);
      this.toFontChar = newMapping.toFontChar;
      tables.cmap = {
        tag: "cmap",
        data: createCmapTable(newMapping.charCodeToGlyphId, numGlyphsOut),
      };

      if (!tables["OS/2"] || !validateOS2Table(tables["OS/2"], font)) {
        tables["OS/2"] = {
          tag: "OS/2",
          data: createOS2Table(
            properties,
            newMapping.charCodeToGlyphId,
            metricsOverride
          ),
        };
      }

      if (!isTrueType) {
        try {
          // Trying to repair CFF file
          cffFile = new Stream(tables["CFF "].data);
          var parser = new CFFParser(
            cffFile,
            properties,
            SEAC_ANALYSIS_ENABLED
          );
          cff = parser.parse();
          cff.duplicateFirstGlyph();
          var compiler = new CFFCompiler(cff);
          tables["CFF "].data = compiler.compile();
        } catch (e) {
          warn("Failed to compile font " + properties.loadedName);
        }
      }

      // Re-creating 'name' table
      if (!tables.name) {
        tables.name = {
          tag: "name",
          data: createNameTable(this.name),
        };
      } else {
        // ... using existing 'name' table as prototype
        var namePrototype = readNameTable(tables.name);
        tables.name.data = createNameTable(name, namePrototype);
      }

      var builder = new OpenTypeFileBuilder(header.version);
      for (var tableTag in tables) {
        builder.addTable(tableTag, tables[tableTag].data);
      }
      return builder.toArray();
    },

    convert: function Font_convert(fontName, font, properties) {
      // TODO: Check the charstring widths to determine this.
      properties.fixedPitch = false;

      if (properties.builtInEncoding) {
        // For Type1 fonts that do not include either `ToUnicode` or `Encoding`
        // data, attempt to use the `builtInEncoding` to improve text selection.
        adjustToUnicode(properties, properties.builtInEncoding);
      }

      // Type 1 fonts have a notdef inserted at the beginning, so glyph 0
      // becomes glyph 1. In a CFF font glyph 0 is appended to the end of the
      // char strings.
      let glyphZeroId = 1;
      if (font instanceof CFFFont) {
        glyphZeroId = font.numGlyphs - 1;
      }
      var mapping = font.getGlyphMapping(properties);
      var newMapping = adjustMapping(
        mapping,
        font.hasGlyphId.bind(font),
        glyphZeroId
      );
      this.toFontChar = newMapping.toFontChar;
      var numGlyphs = font.numGlyphs;

      function getCharCodes(charCodeToGlyphId, glyphId) {
        var charCodes = null;
        for (var charCode in charCodeToGlyphId) {
          if (glyphId === charCodeToGlyphId[charCode]) {
            if (!charCodes) {
              charCodes = [];
            }
            charCodes.push(charCode | 0);
          }
        }
        return charCodes;
      }

      function createCharCode(charCodeToGlyphId, glyphId) {
        for (var charCode in charCodeToGlyphId) {
          if (glyphId === charCodeToGlyphId[charCode]) {
            return charCode | 0;
          }
        }
        newMapping.charCodeToGlyphId[
          newMapping.nextAvailableFontCharCode
        ] = glyphId;
        return newMapping.nextAvailableFontCharCode++;
      }

      var seacs = font.seacs;
      if (SEAC_ANALYSIS_ENABLED && seacs && seacs.length) {
        var matrix = properties.fontMatrix || FONT_IDENTITY_MATRIX;
        var charset = font.getCharset();
        var seacMap = Object.create(null);
        for (var glyphId in seacs) {
          glyphId |= 0;
          var seac = seacs[glyphId];
          var baseGlyphName = StandardEncoding[seac[2]];
          var accentGlyphName = StandardEncoding[seac[3]];
          var baseGlyphId = charset.indexOf(baseGlyphName);
          var accentGlyphId = charset.indexOf(accentGlyphName);
          if (baseGlyphId < 0 || accentGlyphId < 0) {
            continue;
          }
          var accentOffset = {
            x: seac[0] * matrix[0] + seac[1] * matrix[2] + matrix[4],
            y: seac[0] * matrix[1] + seac[1] * matrix[3] + matrix[5],
          };

          var charCodes = getCharCodes(mapping, glyphId);
          if (!charCodes) {
            // There's no point in mapping it if the char code was never mapped
            // to begin with.
            continue;
          }
          for (let i = 0, ii = charCodes.length; i < ii; i++) {
            var charCode = charCodes[i];
            // Find a fontCharCode that maps to the base and accent glyphs.
            // If one doesn't exists, create it.
            var charCodeToGlyphId = newMapping.charCodeToGlyphId;
            var baseFontCharCode = createCharCode(
              charCodeToGlyphId,
              baseGlyphId
            );
            var accentFontCharCode = createCharCode(
              charCodeToGlyphId,
              accentGlyphId
            );
            seacMap[charCode] = {
              baseFontCharCode,
              accentFontCharCode,
              accentOffset,
            };
          }
        }
        properties.seacMap = seacMap;
      }

      var unitsPerEm = 1 / (properties.fontMatrix || FONT_IDENTITY_MATRIX)[0];

      var builder = new OpenTypeFileBuilder("\x4F\x54\x54\x4F");
      // PostScript Font Program
      builder.addTable("CFF ", font.data);
      // OS/2 and Windows Specific metrics
      builder.addTable(
        "OS/2",
        createOS2Table(properties, newMapping.charCodeToGlyphId)
      );
      // Character to glyphs mapping
      builder.addTable(
        "cmap",
        createCmapTable(newMapping.charCodeToGlyphId, numGlyphs)
      );
      // Font header
      builder.addTable(
        "head",
        "\x00\x01\x00\x00" + // Version number
<<<<<<< HEAD
        "\x00\x00\x10\x00" + // fontRevision
        "\x00\x00\x00\x00" + // checksumAdjustement
        "\x5F\x0F\x3C\xF5" + // magicNumber
        "\x00\x00" + // Flags
        safeString16(unitsPerEm) + // unitsPerEM
        "\x00\x00\x00\x00\x9e\x0b\x7e\x27" + // creation date
        "\x00\x00\x00\x00\x9e\x0b\x7e\x27" + // modifification date
        "\x00\x00" + // xMin
        safeString16(properties.descent) + // yMin
        "\x0F\xFF" + // xMax
        safeString16(properties.ascent) + // yMax
        string16(properties.italicAngle ? 2 : 0) + // macStyle
        "\x00\x11" + // lowestRecPPEM
        "\x00\x00" + // fontDirectionHint
        "\x00\x00" + // indexToLocFormat
=======
          "\x00\x00\x10\x00" + // fontRevision
          "\x00\x00\x00\x00" + // checksumAdjustement
          "\x5F\x0F\x3C\xF5" + // magicNumber
          "\x00\x00" + // Flags
          safeString16(unitsPerEm) + // unitsPerEM
          "\x00\x00\x00\x00\x9e\x0b\x7e\x27" + // creation date
          "\x00\x00\x00\x00\x9e\x0b\x7e\x27" + // modifification date
          "\x00\x00" + // xMin
          safeString16(properties.descent) + // yMin
          "\x0F\xFF" + // xMax
          safeString16(properties.ascent) + // yMax
          string16(properties.italicAngle ? 2 : 0) + // macStyle
          "\x00\x11" + // lowestRecPPEM
          "\x00\x00" + // fontDirectionHint
          "\x00\x00" + // indexToLocFormat
>>>>>>> e389ed62
          "\x00\x00"
      ); // glyphDataFormat

      // Horizontal header
      builder.addTable(
        "hhea",
        "\x00\x01\x00\x00" + // Version number
<<<<<<< HEAD
        safeString16(properties.ascent) + // Typographic Ascent
        safeString16(properties.descent) + // Typographic Descent
        "\x00\x00" + // Line Gap
        "\xFF\xFF" + // advanceWidthMax
        "\x00\x00" + // minLeftSidebearing
        "\x00\x00" + // minRightSidebearing
        "\x00\x00" + // xMaxExtent
        safeString16(properties.capHeight) + // caretSlopeRise
        safeString16(Math.tan(properties.italicAngle) * properties.xHeight) + // caretSlopeRun
        "\x00\x00" + // caretOffset
        "\x00\x00" + // -reserved-
        "\x00\x00" + // -reserved-
        "\x00\x00" + // -reserved-
        "\x00\x00" + // -reserved-
        "\x00\x00" + // metricDataFormat
=======
          safeString16(properties.ascent) + // Typographic Ascent
          safeString16(properties.descent) + // Typographic Descent
          "\x00\x00" + // Line Gap
          "\xFF\xFF" + // advanceWidthMax
          "\x00\x00" + // minLeftSidebearing
          "\x00\x00" + // minRightSidebearing
          "\x00\x00" + // xMaxExtent
          safeString16(properties.capHeight) + // caretSlopeRise
          safeString16(Math.tan(properties.italicAngle) * properties.xHeight) + // caretSlopeRun
          "\x00\x00" + // caretOffset
          "\x00\x00" + // -reserved-
          "\x00\x00" + // -reserved-
          "\x00\x00" + // -reserved-
          "\x00\x00" + // -reserved-
          "\x00\x00" + // metricDataFormat
>>>>>>> e389ed62
          string16(numGlyphs)
      ); // Number of HMetrics

      // Horizontal metrics
      builder.addTable(
        "hmtx",
        (function fontFieldsHmtx() {
          var charstrings = font.charstrings;
          var cffWidths = font.cff ? font.cff.widths : null;
          var hmtx = "\x00\x00\x00\x00"; // Fake .notdef
          for (let i = 1, ii = numGlyphs; i < ii; i++) {
            var width = 0;
            if (charstrings) {
              var charstring = charstrings[i - 1];
              width = "width" in charstring ? charstring.width : 0;
            } else if (cffWidths) {
              width = Math.ceil(cffWidths[i] || 0);
            }
            hmtx += string16(width) + string16(0);
          }
          return hmtx;
        })()
      );

      // Maximum profile
      builder.addTable(
        "maxp",
        "\x00\x00\x50\x00" + string16(numGlyphs) // Version number
      ); // Num of glyphs

      // Naming tables
      builder.addTable("name", createNameTable(fontName));

      // PostScript information
      builder.addTable("post", createPostTable(properties));

      return builder.toArray();
    },

    get spaceWidth() {
      // trying to estimate space character width
      var possibleSpaceReplacements = ["space", "minus", "one", "i", "I"];
      var width;
      for (var i = 0, ii = possibleSpaceReplacements.length; i < ii; i++) {
        var glyphName = possibleSpaceReplacements[i];
        // if possible, getting width by glyph name
        if (glyphName in this.widths) {
          width = this.widths[glyphName];
          break;
        }
        var glyphsUnicodeMap = getGlyphsUnicode();
        var glyphUnicode = glyphsUnicodeMap[glyphName];
        // finding the charcode via unicodeToCID map
        var charcode = 0;
        if (this.composite && this.cMap.contains(glyphUnicode)) {
          charcode = this.cMap.lookup(glyphUnicode);
        }
        // ... via toUnicode map
        if (!charcode && this.toUnicode) {
          charcode = this.toUnicode.charCodeOf(glyphUnicode);
        }
        // setting it to unicode if negative or undefined
        if (charcode <= 0) {
          charcode = glyphUnicode;
        }
        // trying to get width via charcode
        width = this.widths[charcode];
        if (width) {
          break; // the non-zero width found
        }
      }
      width = width || this.defaultWidth;
      return shadow(this, "spaceWidth", width);
    },

    charToGlyph: function Font_charToGlyph(charcode, isSpace) {
      var fontCharCode, width, operatorListId;

      var widthCode = charcode;
      if (this.cMap && this.cMap.contains(charcode)) {
        widthCode = this.cMap.lookup(charcode);
      }
      width = this.widths[widthCode];
      width = isNum(width) ? width : this.defaultWidth;
      var vmetric = this.vmetrics && this.vmetrics[widthCode];

      let unicode =
        this.toUnicode.get(charcode) ||
        this.fallbackToUnicode.get(charcode) ||
        charcode;
      if (typeof unicode === "number") {
        unicode = String.fromCharCode(unicode);
      }

      var isInFont = charcode in this.toFontChar;
      // First try the toFontChar map, if it's not there then try falling
      // back to the char code.
      fontCharCode = this.toFontChar[charcode] || charcode;
      if (this.missingFile) {
        const glyphName =
          this.differences[charcode] || this.defaultEncoding[charcode];
        if (
          (glyphName === ".notdef" || glyphName === "") &&
          this.type === "Type1"
        ) {
          // .notdef glyphs should be invisible in non-embedded Type1 fonts, so
          // replace them with spaces.
          fontCharCode = 0x20;
        }
        fontCharCode = mapSpecialUnicodeValues(fontCharCode);
      }

      if (this.isType3Font) {
        // Font char code in this case is actually a glyph name.
        operatorListId = fontCharCode;
      }

      var accent = null;
      if (this.seacMap && this.seacMap[charcode]) {
        isInFont = true;
        var seac = this.seacMap[charcode];
        fontCharCode = seac.baseFontCharCode;
        accent = {
          fontChar: String.fromCodePoint(seac.accentFontCharCode),
          offset: seac.accentOffset,
        };
      }

      let fontChar = "";
      if (typeof fontCharCode === "number") {
        if (fontCharCode <= 0x10ffff) {
          fontChar = String.fromCodePoint(fontCharCode);
        } else {
          warn(`charToGlyph - invalid fontCharCode: ${fontCharCode}`);
        }
      }

      var glyph = this.glyphCache[charcode];
      if (
        !glyph ||
        !glyph.matchesForCache(
          fontChar,
          unicode,
          accent,
          width,
          vmetric,
          operatorListId,
          isSpace,
          isInFont
        )
      ) {
        glyph = new Glyph(
          fontChar,
          unicode,
          accent,
          width,
          vmetric,
          operatorListId,
          isSpace,
          isInFont
        );
        this.glyphCache[charcode] = glyph;
      }
      return glyph;
    },

    charsToGlyphs: function Font_charsToGlyphs(chars) {
      var charsCache = this.charsCache;
      var glyphs, glyph, charcode;

      // if we translated this string before, just grab it from the cache
      if (charsCache) {
        glyphs = charsCache[chars];
        if (glyphs) {
          return glyphs;
        }
      }

      // lazily create the translation cache
      if (!charsCache) {
        charsCache = this.charsCache = Object.create(null);
      }

      glyphs = [];
      var charsCacheKey = chars;
      var i = 0,
        ii;

      if (this.cMap) {
        // composite fonts have multi-byte strings convert the string from
        // single-byte to multi-byte
        var c = Object.create(null);
        while (i < chars.length) {
          this.cMap.readCharCode(chars, i, c);
          charcode = c.charcode;
          var length = c.length;
          i += length;
          // Space is char with code 0x20 and length 1 in multiple-byte codes.
          var isSpace = length === 1 && chars.charCodeAt(i - 1) === 0x20;
          glyph = this.charToGlyph(charcode, isSpace);
          glyphs.push(glyph);
        }
      } else {
        for (i = 0, ii = chars.length; i < ii; ++i) {
          charcode = chars.charCodeAt(i);
          glyph = this.charToGlyph(charcode, charcode === 0x20);
          glyphs.push(glyph);
        }
      }

      // Enter the translated string into the cache
      return (charsCache[charsCacheKey] = glyphs);
    },

    get glyphCacheValues() {
      return Object.values(this.glyphCache);
    },
  };

  return Font;
})();

var ErrorFont = (function ErrorFontClosure() {
  // eslint-disable-next-line no-shadow
  function ErrorFont(error) {
    this.error = error;
    this.loadedName = "g_font_error";
    this.missingFile = true;
  }

  ErrorFont.prototype = {
    charsToGlyphs: function ErrorFont_charsToGlyphs() {
      return [];
    },
    exportData(extraProperties = false) {
      return { error: this.error };
    },
  };

  return ErrorFont;
})();

/**
 * Shared logic for building a char code to glyph id mapping for Type1 and
 * simple CFF fonts. See section 9.6.6.2 of the spec.
 * @param {Object} properties Font properties object.
 * @param {Object} builtInEncoding The encoding contained within the actual font
 * data.
 * @param {Array} glyphNames Array of glyph names where the index is the
 * glyph ID.
 * @returns {Object} A char code to glyph ID map.
 */
function type1FontGlyphMapping(properties, builtInEncoding, glyphNames) {
  var charCodeToGlyphId = Object.create(null);
  var glyphId, charCode, baseEncoding;
  var isSymbolicFont = !!(properties.flags & FontFlags.Symbolic);

  if (properties.baseEncodingName) {
    // If a valid base encoding name was used, the mapping is initialized with
    // that.
    baseEncoding = getEncoding(properties.baseEncodingName);
    for (charCode = 0; charCode < baseEncoding.length; charCode++) {
      glyphId = glyphNames.indexOf(baseEncoding[charCode]);
      if (glyphId >= 0) {
        charCodeToGlyphId[charCode] = glyphId;
      } else {
        charCodeToGlyphId[charCode] = 0; // notdef
      }
    }
  } else if (isSymbolicFont) {
    // For a symbolic font the encoding should be the fonts built-in encoding.
    for (charCode in builtInEncoding) {
      charCodeToGlyphId[charCode] = builtInEncoding[charCode];
    }
  } else {
    // For non-symbolic fonts that don't have a base encoding the standard
    // encoding should be used.
    baseEncoding = StandardEncoding;
    for (charCode = 0; charCode < baseEncoding.length; charCode++) {
      glyphId = glyphNames.indexOf(baseEncoding[charCode]);
      if (glyphId >= 0) {
        charCodeToGlyphId[charCode] = glyphId;
      } else {
        charCodeToGlyphId[charCode] = 0; // notdef
      }
    }
  }

  // Lastly, merge in the differences.
  var differences = properties.differences,
    glyphsUnicodeMap;
  if (differences) {
    for (charCode in differences) {
      var glyphName = differences[charCode];
      glyphId = glyphNames.indexOf(glyphName);

      if (glyphId === -1) {
        if (!glyphsUnicodeMap) {
          glyphsUnicodeMap = getGlyphsUnicode();
        }
        var standardGlyphName = recoverGlyphName(glyphName, glyphsUnicodeMap);
        if (standardGlyphName !== glyphName) {
          glyphId = glyphNames.indexOf(standardGlyphName);
        }
      }
      if (glyphId >= 0) {
        charCodeToGlyphId[charCode] = glyphId;
      } else {
        charCodeToGlyphId[charCode] = 0; // notdef
      }
    }
  }
  return charCodeToGlyphId;
}

// Type1Font is also a CIDFontType0.
var Type1Font = (function Type1FontClosure() {
  function findBlock(streamBytes, signature, startIndex) {
    var streamBytesLength = streamBytes.length;
    var signatureLength = signature.length;
    var scanLength = streamBytesLength - signatureLength;

    var i = startIndex,
      j,
      found = false;
    while (i < scanLength) {
      j = 0;
      while (j < signatureLength && streamBytes[i + j] === signature[j]) {
        j++;
      }
      if (j >= signatureLength) {
        // `signature` found, skip over whitespace.
        i += j;
        while (i < streamBytesLength && isWhiteSpace(streamBytes[i])) {
          i++;
        }
        found = true;
        break;
      }
      i++;
    }
    return {
      found,
      length: i,
    };
  }

  function getHeaderBlock(stream, suggestedLength) {
    var EEXEC_SIGNATURE = [0x65, 0x65, 0x78, 0x65, 0x63];

    var streamStartPos = stream.pos; // Save the initial stream position.
    var headerBytes, headerBytesLength, block;
    try {
      headerBytes = stream.getBytes(suggestedLength);
      headerBytesLength = headerBytes.length;
    } catch (ex) {
      if (ex instanceof MissingDataException) {
        throw ex;
      }
      // Ignore errors if the `suggestedLength` is huge enough that a Uint8Array
      // cannot hold the result of `getBytes`, and fallback to simply checking
      // the entire stream (fixes issue3928.pdf).
    }

    if (headerBytesLength === suggestedLength) {
      // Most of the time `suggestedLength` is correct, so to speed things up we
      // initially only check the last few bytes to see if the header was found.
      // Otherwise we (potentially) check the entire stream to prevent errors in
      // `Type1Parser` (fixes issue5686.pdf).
      block = findBlock(
        headerBytes,
        EEXEC_SIGNATURE,
        suggestedLength - 2 * EEXEC_SIGNATURE.length
      );

      if (block.found && block.length === suggestedLength) {
        return {
          stream: new Stream(headerBytes),
          length: suggestedLength,
        };
      }
    }
    warn('Invalid "Length1" property in Type1 font -- trying to recover.');
    stream.pos = streamStartPos; // Reset the stream position.

    var SCAN_BLOCK_LENGTH = 2048;
    var actualLength;
    while (true) {
      var scanBytes = stream.peekBytes(SCAN_BLOCK_LENGTH);
      block = findBlock(scanBytes, EEXEC_SIGNATURE, 0);

      if (block.length === 0) {
        break;
      }
      stream.pos += block.length; // Update the stream position.

      if (block.found) {
        actualLength = stream.pos - streamStartPos;
        break;
      }
    }
    stream.pos = streamStartPos; // Reset the stream position.

    if (actualLength) {
      return {
        stream: new Stream(stream.getBytes(actualLength)),
        length: actualLength,
      };
    }
    warn('Unable to recover "Length1" property in Type1 font -- using as is.');
    return {
      stream: new Stream(stream.getBytes(suggestedLength)),
      length: suggestedLength,
    };
  }

  function getEexecBlock(stream, suggestedLength) {
    // We should ideally parse the eexec block to ensure that `suggestedLength`
    // is correct, so we don't truncate the block data if it's too small.
    // However, this would also require checking if the fixed-content portion
    // exists (using the 'Length3' property), and ensuring that it's valid.
    //
    // Given that `suggestedLength` almost always is correct, all the validation
    // would require a great deal of unnecessary parsing for most fonts.
    // To save time, we always fetch the entire stream instead, which also avoid
    // issues if `suggestedLength` is huge (see comment in `getHeaderBlock`).
    //
    // NOTE: This means that the function can include the fixed-content portion
    // in the returned eexec block. In practice this does *not* seem to matter,
    // since `Type1Parser_extractFontProgram` will skip over any non-commands.
    var eexecBytes = stream.getBytes();
    return {
      stream: new Stream(eexecBytes),
      length: eexecBytes.length,
    };
  }

  // eslint-disable-next-line no-shadow
  function Type1Font(name, file, properties) {
    // Some bad generators embed pfb file as is, we have to strip 6-byte header.
    // Also, length1 and length2 might be off by 6 bytes as well.
    // http://www.math.ubc.ca/~cass/piscript/type1.pdf
    var PFB_HEADER_SIZE = 6;
    var headerBlockLength = properties.length1;
    var eexecBlockLength = properties.length2;
    var pfbHeader = file.peekBytes(PFB_HEADER_SIZE);
    var pfbHeaderPresent = pfbHeader[0] === 0x80 && pfbHeader[1] === 0x01;
    if (pfbHeaderPresent) {
      file.skip(PFB_HEADER_SIZE);
      headerBlockLength =
        (pfbHeader[5] << 24) |
        (pfbHeader[4] << 16) |
        (pfbHeader[3] << 8) |
        pfbHeader[2];
    }

    // Get the data block containing glyphs and subrs information
    var headerBlock = getHeaderBlock(file, headerBlockLength);
    var headerBlockParser = new Type1Parser(
      headerBlock.stream,
      false,
      SEAC_ANALYSIS_ENABLED
    );
    headerBlockParser.extractFontHeader(properties);

    if (pfbHeaderPresent) {
      pfbHeader = file.getBytes(PFB_HEADER_SIZE);
      eexecBlockLength =
        (pfbHeader[5] << 24) |
        (pfbHeader[4] << 16) |
        (pfbHeader[3] << 8) |
        pfbHeader[2];
    }

    // Decrypt the data blocks and retrieve it's content
    var eexecBlock = getEexecBlock(file, eexecBlockLength);
    var eexecBlockParser = new Type1Parser(
      eexecBlock.stream,
      true,
      SEAC_ANALYSIS_ENABLED
    );
    var data = eexecBlockParser.extractFontProgram(properties);
    for (const key in data.properties) {
      properties[key] = data.properties[key];
    }

    var charstrings = data.charstrings;
    var type2Charstrings = this.getType2Charstrings(charstrings);
    var subrs = this.getType2Subrs(data.subrs);

    this.charstrings = charstrings;
    this.data = this.wrap(
      name,
      type2Charstrings,
      this.charstrings,
      subrs,
      properties
    );
    this.seacs = this.getSeacs(data.charstrings);
  }

  Type1Font.prototype = {
    get numGlyphs() {
      return this.charstrings.length + 1;
    },

    getCharset: function Type1Font_getCharset() {
      var charset = [".notdef"];
      var charstrings = this.charstrings;
      for (var glyphId = 0; glyphId < charstrings.length; glyphId++) {
        charset.push(charstrings[glyphId].glyphName);
      }
      return charset;
    },

    getGlyphMapping: function Type1Font_getGlyphMapping(properties) {
      var charstrings = this.charstrings;

      if (properties.composite) {
        const charCodeToGlyphId = Object.create(null);
        // Map CIDs directly to GIDs.
        for (
          let glyphId = 0, charstringsLen = charstrings.length;
          glyphId < charstringsLen;
          glyphId++
        ) {
          const charCode = properties.cMap.charCodeOf(glyphId);
          // Add 1 because glyph 0 is duplicated.
          charCodeToGlyphId[charCode] = glyphId + 1;
        }
        return charCodeToGlyphId;
      }

      var glyphNames = [".notdef"],
        glyphId;
      for (glyphId = 0; glyphId < charstrings.length; glyphId++) {
        glyphNames.push(charstrings[glyphId].glyphName);
      }
      var encoding = properties.builtInEncoding;
      if (encoding) {
        var builtInEncoding = Object.create(null);
        for (var charCode in encoding) {
          glyphId = glyphNames.indexOf(encoding[charCode]);
          if (glyphId >= 0) {
            builtInEncoding[charCode] = glyphId;
          }
        }
      }

      return type1FontGlyphMapping(properties, builtInEncoding, glyphNames);
    },

    hasGlyphId: function Type1Font_hasGlyphID(id) {
      if (id < 0 || id >= this.numGlyphs) {
        return false;
      }
      if (id === 0) {
        // notdef is always defined.
        return true;
      }
      var glyph = this.charstrings[id - 1];
      return glyph.charstring.length > 0;
    },

    getSeacs: function Type1Font_getSeacs(charstrings) {
      var i, ii;
      var seacMap = [];
      for (i = 0, ii = charstrings.length; i < ii; i++) {
        var charstring = charstrings[i];
        if (charstring.seac) {
          // Offset by 1 for .notdef
          seacMap[i + 1] = charstring.seac;
        }
      }
      return seacMap;
    },

    getType2Charstrings: function Type1Font_getType2Charstrings(
      type1Charstrings
    ) {
      var type2Charstrings = [];
      for (var i = 0, ii = type1Charstrings.length; i < ii; i++) {
        type2Charstrings.push(type1Charstrings[i].charstring);
      }
      return type2Charstrings;
    },

    getType2Subrs: function Type1Font_getType2Subrs(type1Subrs) {
      var bias = 0;
      var count = type1Subrs.length;
      if (count < 1133) {
        bias = 107;
      } else if (count < 33769) {
        bias = 1131;
      } else {
        bias = 32768;
      }

      // Add a bunch of empty subrs to deal with the Type2 bias
      var type2Subrs = [];
      var i;
      for (i = 0; i < bias; i++) {
        type2Subrs.push([0x0b]);
      }

      for (i = 0; i < count; i++) {
        type2Subrs.push(type1Subrs[i]);
      }

      return type2Subrs;
    },

    wrap: function Type1Font_wrap(
      name,
      glyphs,
      charstrings,
      subrs,
      properties
    ) {
      var cff = new CFF();
      cff.header = new CFFHeader(1, 0, 4, 4);

      cff.names = [name];

      var topDict = new CFFTopDict();
      // CFF strings IDs 0...390 are predefined names, so refering
      // to entries in our own String INDEX starts at SID 391.
      topDict.setByName("version", 391);
      topDict.setByName("Notice", 392);
      topDict.setByName("FullName", 393);
      topDict.setByName("FamilyName", 394);
      topDict.setByName("Weight", 395);
      topDict.setByName("Encoding", null); // placeholder
      topDict.setByName("FontMatrix", properties.fontMatrix);
      topDict.setByName("FontBBox", properties.bbox);
      topDict.setByName("charset", null); // placeholder
      topDict.setByName("CharStrings", null); // placeholder
      topDict.setByName("Private", null); // placeholder
      cff.topDict = topDict;

      var strings = new CFFStrings();
      strings.add("Version 0.11"); // Version
      strings.add("See original notice"); // Notice
      strings.add(name); // FullName
      strings.add(name); // FamilyName
      strings.add("Medium"); // Weight
      cff.strings = strings;

      cff.globalSubrIndex = new CFFIndex();

      var count = glyphs.length;
      var charsetArray = [".notdef"];
      var i, ii;
      for (i = 0; i < count; i++) {
        const glyphName = charstrings[i].glyphName;
        const index = CFFStandardStrings.indexOf(glyphName);
        if (index === -1) {
          strings.add(glyphName);
        }
        charsetArray.push(glyphName);
      }
      cff.charset = new CFFCharset(false, 0, charsetArray);

      var charStringsIndex = new CFFIndex();
      charStringsIndex.add([0x8b, 0x0e]); // .notdef
      for (i = 0; i < count; i++) {
        charStringsIndex.add(glyphs[i]);
      }
      cff.charStrings = charStringsIndex;

      var privateDict = new CFFPrivateDict();
      privateDict.setByName("Subrs", null); // placeholder
      var fields = [
        "BlueValues",
        "OtherBlues",
        "FamilyBlues",
        "FamilyOtherBlues",
        "StemSnapH",
        "StemSnapV",
        "BlueShift",
        "BlueFuzz",
        "BlueScale",
        "LanguageGroup",
        "ExpansionFactor",
        "ForceBold",
        "StdHW",
        "StdVW",
      ];
      for (i = 0, ii = fields.length; i < ii; i++) {
        var field = fields[i];
        if (!(field in properties.privateData)) {
          continue;
        }
        var value = properties.privateData[field];
        if (Array.isArray(value)) {
          // All of the private dictionary array data in CFF must be stored as
          // "delta-encoded" numbers.
          for (var j = value.length - 1; j > 0; j--) {
            value[j] -= value[j - 1]; // ... difference from previous value
          }
        }
        privateDict.setByName(field, value);
      }
      cff.topDict.privateDict = privateDict;

      var subrIndex = new CFFIndex();
      for (i = 0, ii = subrs.length; i < ii; i++) {
        subrIndex.add(subrs[i]);
      }
      privateDict.subrsIndex = subrIndex;

      var compiler = new CFFCompiler(cff);
      return compiler.compile();
    },
  };

  return Type1Font;
})();

var CFFFont = (function CFFFontClosure() {
  // eslint-disable-next-line no-shadow
  function CFFFont(file, properties) {
    this.properties = properties;

    var parser = new CFFParser(file, properties, SEAC_ANALYSIS_ENABLED);
    this.cff = parser.parse();
    this.cff.duplicateFirstGlyph();
    var compiler = new CFFCompiler(this.cff);
    this.seacs = this.cff.seacs;
    try {
      this.data = compiler.compile();
    } catch (e) {
      warn("Failed to compile font " + properties.loadedName);
      // There may have just been an issue with the compiler, set the data
      // anyway and hope the font loaded.
      this.data = file;
    }
  }

  CFFFont.prototype = {
    get numGlyphs() {
      return this.cff.charStrings.count;
    },
    getCharset: function CFFFont_getCharset() {
      return this.cff.charset.charset;
    },
    getGlyphMapping: function CFFFont_getGlyphMapping() {
      var cff = this.cff;
      var properties = this.properties;
      var charsets = cff.charset.charset;
      var charCodeToGlyphId;
      var glyphId;

      if (properties.composite) {
        charCodeToGlyphId = Object.create(null);
        let charCode;
        if (cff.isCIDFont) {
          // If the font is actually a CID font then we should use the charset
          // to map CIDs to GIDs.
          for (glyphId = 0; glyphId < charsets.length; glyphId++) {
            var cid = charsets[glyphId];
            charCode = properties.cMap.charCodeOf(cid);
            charCodeToGlyphId[charCode] = glyphId;
          }
        } else {
          // If it is NOT actually a CID font then CIDs should be mapped
          // directly to GIDs.
          for (glyphId = 0; glyphId < cff.charStrings.count; glyphId++) {
            charCode = properties.cMap.charCodeOf(glyphId);
            charCodeToGlyphId[charCode] = glyphId;
          }
        }
        return charCodeToGlyphId;
      }

      var encoding = cff.encoding ? cff.encoding.encoding : null;
      charCodeToGlyphId = type1FontGlyphMapping(properties, encoding, charsets);
      return charCodeToGlyphId;
    },
    hasGlyphId: function CFFFont_hasGlyphID(id) {
      return this.cff.hasGlyphId(id);
    },
  };

  return CFFFont;
})();

export {
  SEAC_ANALYSIS_ENABLED,
  ErrorFont,
  Font,
  FontFlags,
  ToUnicodeMap,
  IdentityToUnicodeMap,
  getFontType,
};<|MERGE_RESOLUTION|>--- conflicted
+++ resolved
@@ -1340,12 +1340,8 @@
         type === "CIDFontType2" &&
         this.cidEncoding.startsWith("Identity-")
       ) {
-<<<<<<< HEAD
-        const GlyphMapForStandardFonts = getGlyphMapForStandardFonts();
-=======
         const GlyphMapForStandardFonts = getGlyphMapForStandardFonts(),
           cidToGidMap = properties.cidToGidMap;
->>>>>>> e389ed62
         // Standard fonts might be embedded as CID font without glyph mapping.
         // Building one based on GlyphMapForStandardFonts.
         const map = [];
@@ -1363,8 +1359,6 @@
             map[+charCode] = SupplementalGlyphMapForCalibri[charCode];
           }
         }
-<<<<<<< HEAD
-=======
         // Always update the glyph mapping with the `cidToGidMap` when it exists
         // (fixes issue12418_reduced.pdf).
         if (cidToGidMap) {
@@ -1375,7 +1369,6 @@
             }
           }
         }
->>>>>>> e389ed62
 
         var isIdentityUnicode = this.toUnicode instanceof IdentityToUnicodeMap;
         if (!isIdentityUnicode) {
@@ -1922,7 +1915,6 @@
           if (flag & 0xc0) {
             // reserved flags must be zero, cleaning up
             glyf[j - 1] = flag & 0x3f;
-<<<<<<< HEAD
           }
           let xLength = 2;
           if (flag & 2) {
@@ -1936,21 +1928,6 @@
           } else if (flag & 32) {
             yLength = 0;
           }
-=======
-          }
-          let xLength = 2;
-          if (flag & 2) {
-            xLength = 1;
-          } else if (flag & 16) {
-            xLength = 0;
-          }
-          let yLength = 2;
-          if (flag & 4) {
-            yLength = 1;
-          } else if (flag & 32) {
-            yLength = 0;
-          }
->>>>>>> e389ed62
           const xyLength = xLength + yLength;
           coordinatesLength += xyLength;
           if (flag & 8) {
@@ -2127,39 +2104,11 @@
         var missingGlyphs = Object.create(null);
         var writeOffset = 0;
         itemEncode(locaData, 0, writeOffset);
-<<<<<<< HEAD
-        var i, j;
-        for (i = 0, j = itemSize; i < numGlyphs; i++, j += itemSize) {
-          var endOffset = itemDecode(locaData, j);
-          // The spec says the offsets should be in ascending order, however
-          // some fonts use the offset of 0 to mark a glyph as missing.
-          if (endOffset === 0) {
-            endOffset = startOffset;
-          }
-          if (
-            endOffset > oldGlyfDataLength &&
-            ((oldGlyfDataLength + 3) & ~3) === endOffset
-          ) {
-            // Aspose breaks fonts by aligning the glyphs to the qword, but not
-            // the glyf table size, which makes last glyph out of range.
-            endOffset = oldGlyfDataLength;
-          }
-          if (endOffset > oldGlyfDataLength) {
-            // glyph end offset points outside glyf data, rejecting the glyph
-            startOffset = endOffset;
-          }
-
-          var glyphProfile = sanitizeGlyph(
-            oldGlyfData,
-            startOffset,
-            endOffset,
-=======
         for (i = 0, j = itemSize; i < numGlyphs; i++, j += itemSize) {
           var glyphProfile = sanitizeGlyph(
             oldGlyfData,
             locaEntries[i].offset,
             locaEntries[i].endOffset,
->>>>>>> e389ed62
             newGlyfData,
             writeOffset,
             hintsValid
@@ -2860,34 +2809,6 @@
         var cmapEncodingId = cmapTable.encodingId;
         var cmapMappings = cmapTable.mappings;
         var cmapMappingsLength = cmapMappings.length;
-<<<<<<< HEAD
-
-        // The spec seems to imply that if the font is symbolic the encoding
-        // should be ignored, this doesn't appear to work for 'preistabelle.pdf'
-        // where the the font is symbolic and it has an encoding.
-        if (
-          (properties.hasEncoding &&
-            ((cmapPlatformId === 3 && cmapEncodingId === 1) ||
-              (cmapPlatformId === 1 && cmapEncodingId === 0))) ||
-          (cmapPlatformId === -1 &&
-          cmapEncodingId === -1 && // Temporary hack
-            !!getEncoding(properties.baseEncodingName))
-        ) {
-          // Temporary hack
-          // When no preferred cmap table was found and |baseEncodingName| is
-          // one of the predefined encodings, we seem to obtain a better
-          // |charCodeToGlyphId| map from the code below (fixes bug 1057544).
-          // TODO: Note that this is a hack which should be removed as soon as
-          //       we have proper support for more exotic cmap tables.
-
-          var baseEncoding = [];
-          if (
-            properties.baseEncodingName === "MacRomanEncoding" ||
-            properties.baseEncodingName === "WinAnsiEncoding"
-          ) {
-            baseEncoding = getEncoding(properties.baseEncodingName);
-          }
-=======
         let baseEncoding = [];
         if (
           properties.hasEncoding &&
@@ -2906,7 +2827,6 @@
           ((cmapPlatformId === 3 && cmapEncodingId === 1) ||
             (cmapPlatformId === 1 && cmapEncodingId === 0))
         ) {
->>>>>>> e389ed62
           var glyphsUnicodeMap = getGlyphsUnicode();
           for (let charCode = 0; charCode < 256; charCode++) {
             var glyphName, standardGlyphName;
@@ -2934,10 +2854,6 @@
               unicodeOrCharCode = MacRomanEncoding.indexOf(standardGlyphName);
             }
 
-<<<<<<< HEAD
-            var found = false;
-=======
->>>>>>> e389ed62
             for (let i = 0; i < cmapMappingsLength; ++i) {
               if (cmapMappings[i].charCode !== unicodeOrCharCode) {
                 continue;
@@ -2945,21 +2861,6 @@
               charCodeToGlyphId[charCode] = cmapMappings[i].glyphId;
               break;
             }
-<<<<<<< HEAD
-            if (!found && properties.glyphNames) {
-              // Try to map using the post table.
-              var glyphId = properties.glyphNames.indexOf(glyphName);
-              // The post table ought to use the same kind of glyph names as the
-              // `differences` array, but check the standard ones as a fallback.
-              if (glyphId === -1 && standardGlyphName !== glyphName) {
-                glyphId = properties.glyphNames.indexOf(standardGlyphName);
-              }
-              if (glyphId > 0 && hasGlyph(glyphId)) {
-                charCodeToGlyphId[charCode] = glyphId;
-              }
-            }
-=======
->>>>>>> e389ed62
           }
         } else if (cmapPlatformId === 0) {
           // Default Unicode semantics, use the charcodes as is.
@@ -3195,23 +3096,6 @@
       builder.addTable(
         "head",
         "\x00\x01\x00\x00" + // Version number
-<<<<<<< HEAD
-        "\x00\x00\x10\x00" + // fontRevision
-        "\x00\x00\x00\x00" + // checksumAdjustement
-        "\x5F\x0F\x3C\xF5" + // magicNumber
-        "\x00\x00" + // Flags
-        safeString16(unitsPerEm) + // unitsPerEM
-        "\x00\x00\x00\x00\x9e\x0b\x7e\x27" + // creation date
-        "\x00\x00\x00\x00\x9e\x0b\x7e\x27" + // modifification date
-        "\x00\x00" + // xMin
-        safeString16(properties.descent) + // yMin
-        "\x0F\xFF" + // xMax
-        safeString16(properties.ascent) + // yMax
-        string16(properties.italicAngle ? 2 : 0) + // macStyle
-        "\x00\x11" + // lowestRecPPEM
-        "\x00\x00" + // fontDirectionHint
-        "\x00\x00" + // indexToLocFormat
-=======
           "\x00\x00\x10\x00" + // fontRevision
           "\x00\x00\x00\x00" + // checksumAdjustement
           "\x5F\x0F\x3C\xF5" + // magicNumber
@@ -3227,7 +3111,6 @@
           "\x00\x11" + // lowestRecPPEM
           "\x00\x00" + // fontDirectionHint
           "\x00\x00" + // indexToLocFormat
->>>>>>> e389ed62
           "\x00\x00"
       ); // glyphDataFormat
 
@@ -3235,23 +3118,6 @@
       builder.addTable(
         "hhea",
         "\x00\x01\x00\x00" + // Version number
-<<<<<<< HEAD
-        safeString16(properties.ascent) + // Typographic Ascent
-        safeString16(properties.descent) + // Typographic Descent
-        "\x00\x00" + // Line Gap
-        "\xFF\xFF" + // advanceWidthMax
-        "\x00\x00" + // minLeftSidebearing
-        "\x00\x00" + // minRightSidebearing
-        "\x00\x00" + // xMaxExtent
-        safeString16(properties.capHeight) + // caretSlopeRise
-        safeString16(Math.tan(properties.italicAngle) * properties.xHeight) + // caretSlopeRun
-        "\x00\x00" + // caretOffset
-        "\x00\x00" + // -reserved-
-        "\x00\x00" + // -reserved-
-        "\x00\x00" + // -reserved-
-        "\x00\x00" + // -reserved-
-        "\x00\x00" + // metricDataFormat
-=======
           safeString16(properties.ascent) + // Typographic Ascent
           safeString16(properties.descent) + // Typographic Descent
           "\x00\x00" + // Line Gap
@@ -3267,7 +3133,6 @@
           "\x00\x00" + // -reserved-
           "\x00\x00" + // -reserved-
           "\x00\x00" + // metricDataFormat
->>>>>>> e389ed62
           string16(numGlyphs)
       ); // Number of HMetrics
 
