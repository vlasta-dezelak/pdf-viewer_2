--- conflicted
+++ resolved
@@ -948,14 +948,7 @@
             case OPS.paintXObject:
               // eagerly compile XForm objects
               var name = args[0].name;
-<<<<<<< HEAD
-              if (!name) {
-                warn('XObject must be referred to by name.');
-              }
-              if (imageCache[name] !== undefined) {
-=======
               if (name && imageCache[name] !== undefined) {
->>>>>>> ad74f6e7
                 operatorList.addOp(imageCache[name].fn, imageCache[name].args);
                 args = null;
                 continue;
