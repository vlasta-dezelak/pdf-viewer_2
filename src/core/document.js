/* Copyright 2012 Mozilla Foundation
 *
 * Licensed under the Apache License, Version 2.0 (the "License");
 * you may not use this file except in compliance with the License.
 * You may obtain a copy of the License at
 *
 *     http://www.apache.org/licenses/LICENSE-2.0
 *
 * Unless required by applicable law or agreed to in writing, software
 * distributed under the License is distributed on an "AS IS" BASIS,
 * WITHOUT WARRANTIES OR CONDITIONS OF ANY KIND, either express or implied.
 * See the License for the specific language governing permissions and
 * limitations under the License.
 */
/* eslint no-var: error */

import {
  assert,
  FormatError,
  info,
  InvalidPDFException,
  isArrayBuffer,
  isArrayEqual,
  isBool,
  isNum,
  isString,
  OPS,
  shadow,
  stringToBytes,
  stringToPDFString,
  Util,
  warn,
} from "../shared/util.js";
import { Catalog, ObjectLoader, XRef } from "./obj.js";
import {
  clearPrimitiveCaches,
  Dict,
  isDict,
  isName,
  isStream,
  Ref,
} from "./primitives.js";
import {
  getInheritableProperty,
  isWhiteSpace,
  MissingDataException,
  XRefEntryException,
  XRefParseException,
} from "./core_utils.js";
import { NullStream, Stream, StreamsSequenceStream } from "./stream.js";
import { AnnotationFactory } from "./annotation.js";
import { calculateMD5 } from "./crypto.js";
import { Linearization } from "./parser.js";
import { OperatorList } from "./operator_list.js";
import { PartialEvaluator } from "./evaluator.js";
import { PDFFunctionFactory } from "./function.js";

const DEFAULT_USER_UNIT = 1.0;
const LETTER_SIZE_MEDIABOX = [0, 0, 612, 792];

function isAnnotationRenderable(annotation, intent) {
  return (
    (intent === "display" && annotation.viewable) ||
    (intent === "print" && annotation.printable)
  );
}

function isAnnotationNotRendered(annotation, annotationsNotRendered) {
  if (!annotation
    || !annotation.data
    || !annotation.data.annotationType
    || !Array.isArray(annotationsNotRendered)
    || annotationsNotRendered.length == 0) {
    return false;
  }
  let data = annotation.data;
  return annotationsNotRendered.some((itm) => {
    if (typeof itm === 'object') {
      if (Object.keys(itm).length == 0) {return false;}
      let remove = true;
      for (const k in itm) {
        if (!remove) {
          continue;
        } else if (!data.hasOwnProperty(k)
          || typeof data[k] === 'function'
          || typeof itm[k] === 'function') {
          remove = false;
        } else if (remove) {
          remove = (data[k] === itm[k]);
        }
      }
      return remove;
    } else if (typeof itm === 'number') {
      return itm === data.annotationType;
    }
  });
}

class Page {
  constructor({
    pdfManager,
    xref,
    pageIndex,
    pageDict,
    ref,
    fontCache,
    builtInCMapCache,
    pdfFunctionFactory,
  }) {
    this.pdfManager = pdfManager;
    this.pageIndex = pageIndex;
    this.pageDict = pageDict;
    this.xref = xref;
    this.ref = ref;
    this.fontCache = fontCache;
    this.builtInCMapCache = builtInCMapCache;
    this.pdfFunctionFactory = pdfFunctionFactory;
    this.evaluatorOptions = pdfManager.evaluatorOptions;
    this.resourcesPromise = null;

    const idCounters = {
      obj: 0,
    };
    this.idFactory = {
      createObjId() {
        return `p${pageIndex}_${++idCounters.obj}`;
      },
      getDocId() {
        return `g_${pdfManager.docId}`;
      },
    };
  }

  /**
   * @private
   */
  _getInheritableProperty(key, getArray = false) {
    const value = getInheritableProperty({
      dict: this.pageDict,
      key,
      getArray,
      stopWhenFound: false,
    });
    if (!Array.isArray(value)) {
      return value;
    }
    if (value.length === 1 || !isDict(value[0])) {
      return value[0];
    }
    return Dict.merge(this.xref, value);
  }

  get content() {
    return this.pageDict.get("Contents");
  }

  get resources() {
    // For robustness: The spec states that a \Resources entry has to be
    // present, but can be empty. Some documents still omit it; in this case
    // we return an empty dictionary.
    return shadow(
      this,
      "resources",
      this._getInheritableProperty("Resources") || Dict.empty
    );
  }

  _getBoundingBox(name) {
    const box = this._getInheritableProperty(name, /* getArray = */ true);

    if (Array.isArray(box) && box.length === 4) {
      if (box[2] - box[0] !== 0 && box[3] - box[1] !== 0) {
        return box;
      }
      warn(`Empty /${name} entry.`);
    }
    return null;
  }

  get mediaBox() {
    // Reset invalid media box to letter size.
    return shadow(
      this,
      "mediaBox",
      this._getBoundingBox("MediaBox") || LETTER_SIZE_MEDIABOX
    );
  }

  get cropBox() {
    // Reset invalid crop box to media box.
    return shadow(
      this,
      "cropBox",
      this._getBoundingBox("CropBox") || this.mediaBox
    );
  }

  get userUnit() {
    let obj = this.pageDict.get("UserUnit");
    if (!isNum(obj) || obj <= 0) {
      obj = DEFAULT_USER_UNIT;
    }
    return shadow(this, "userUnit", obj);
  }

  get view() {
    // From the spec, 6th ed., p.963:
    // "The crop, bleed, trim, and art boxes should not ordinarily
    // extend beyond the boundaries of the media box. If they do, they are
    // effectively reduced to their intersection with the media box."
    const { cropBox, mediaBox } = this;
    let view;
    if (cropBox === mediaBox || isArrayEqual(cropBox, mediaBox)) {
      view = mediaBox;
    } else {
      const box = Util.intersect(cropBox, mediaBox);
      if (box && box[2] - box[0] !== 0 && box[3] - box[1] !== 0) {
        view = box;
      } else {
        warn("Empty /CropBox and /MediaBox intersection.");
      }
    }
    return shadow(this, "view", view || mediaBox);
  }

  get rotate() {
    let rotate = this._getInheritableProperty("Rotate") || 0;

    // Normalize rotation so it's a multiple of 90 and between 0 and 270.
    if (rotate % 90 !== 0) {
      rotate = 0;
    } else if (rotate >= 360) {
      rotate = rotate % 360;
    } else if (rotate < 0) {
      // The spec doesn't cover negatives. Assume it's counterclockwise
      // rotation. The following is the other implementation of modulo.
      rotate = ((rotate % 360) + 360) % 360;
    }
    return shadow(this, "rotate", rotate);
  }

  getContentStream() {
    const content = this.content;
    let stream;

    if (Array.isArray(content)) {
      // Fetching the individual streams from the array.
      const xref = this.xref;
      const streams = [];
      for (const stream of content) {
        streams.push(xref.fetchIfRef(stream));
      }
      stream = new StreamsSequenceStream(streams);
    } else if (isStream(content)) {
      stream = content;
    } else {
      // Replace non-existent page content with empty content.
      stream = new NullStream();
    }
    return stream;
  }

  loadResources(keys) {
    if (!this.resourcesPromise) {
      // TODO: add async `_getInheritableProperty` and remove this.
      this.resourcesPromise = this.pdfManager.ensure(this, "resources");
    }
    return this.resourcesPromise.then(() => {
      const objectLoader = new ObjectLoader(this.resources, keys, this.xref);
      return objectLoader.load();
    });
  }

<<<<<<< HEAD
  getOperatorList({ handler, sink, task, intent, renderInteractiveForms, annotationsNotRendered, }) {
    const contentStreamPromise = this.pdfManager.ensure(this,
                                                        'getContentStream');
=======
  getOperatorList({ handler, sink, task, intent, renderInteractiveForms }) {
    const contentStreamPromise = this.pdfManager.ensure(
      this,
      "getContentStream"
    );
>>>>>>> cee250af
    const resourcesPromise = this.loadResources([
      "ExtGState",
      "ColorSpace",
      "Pattern",
      "Shading",
      "XObject",
      "Font",
    ]);

    const partialEvaluator = new PartialEvaluator({
      xref: this.xref,
      handler,
      pageIndex: this.pageIndex,
      idFactory: this.idFactory,
      fontCache: this.fontCache,
      builtInCMapCache: this.builtInCMapCache,
      options: this.evaluatorOptions,
      pdfFunctionFactory: this.pdfFunctionFactory,
    });

    const dataPromises = Promise.all([contentStreamPromise, resourcesPromise]);
    const pageListPromise = dataPromises.then(([contentStream]) => {
      const opList = new OperatorList(intent, sink, this.pageIndex);

      handler.send("StartRenderPage", {
        transparency: partialEvaluator.hasBlendModes(this.resources),
        pageIndex: this.pageIndex,
        intent,
      });

      return partialEvaluator
        .getOperatorList({
          stream: contentStream,
          task,
          resources: this.resources,
          operatorList: opList,
        })
        .then(function() {
          return opList;
        });
    });

    // Fetch the page's annotations and add their operator lists to the
    // page's operator list to render them.
    return Promise.all([pageListPromise, this._parsedAnnotations]).then(
<<<<<<< HEAD
        function([pageOpList, annotations]) {
      if (annotations.length === 0) {
        pageOpList.flush(true);
        return { length: pageOpList.totalLength, };
      }

      // Collect the operator list promises for the annotations. Each promise
      // is resolved with the complete operator list for a single annotation.
      const opListPromises = [];
      for (const annotation of annotations) {
        if (isAnnotationRenderable(annotation, intent) &&
          !isAnnotationNotRendered(annotation, annotationsNotRendered)) {
          opListPromises.push(annotation.getOperatorList(
            partialEvaluator, task, renderInteractiveForms));
=======
      function([pageOpList, annotations]) {
        if (annotations.length === 0) {
          pageOpList.flush(true);
          return { length: pageOpList.totalLength };
>>>>>>> cee250af
        }

        // Collect the operator list promises for the annotations. Each promise
        // is resolved with the complete operator list for a single annotation.
        const opListPromises = [];
        for (const annotation of annotations) {
          if (isAnnotationRenderable(annotation, intent)) {
            opListPromises.push(
              annotation.getOperatorList(
                partialEvaluator,
                task,
                renderInteractiveForms
              )
            );
          }
        }

        return Promise.all(opListPromises).then(function(opLists) {
          pageOpList.addOp(OPS.beginAnnotations, []);
          for (const opList of opLists) {
            pageOpList.addOpList(opList);
          }
          pageOpList.addOp(OPS.endAnnotations, []);
          pageOpList.flush(true);
          return { length: pageOpList.totalLength };
        });
      }
    );
  }

  extractTextContent({
    handler,
    task,
    normalizeWhitespace,
    sink,
    combineTextItems,
  }) {
    const contentStreamPromise = this.pdfManager.ensure(
      this,
      "getContentStream"
    );
    const resourcesPromise = this.loadResources([
      "ExtGState",
      "XObject",
      "Font",
    ]);

    const dataPromises = Promise.all([contentStreamPromise, resourcesPromise]);
    return dataPromises.then(([contentStream]) => {
      const partialEvaluator = new PartialEvaluator({
        xref: this.xref,
        handler,
        pageIndex: this.pageIndex,
        idFactory: this.idFactory,
        fontCache: this.fontCache,
        builtInCMapCache: this.builtInCMapCache,
        options: this.evaluatorOptions,
        pdfFunctionFactory: this.pdfFunctionFactory,
      });

      return partialEvaluator.getTextContent({
        stream: contentStream,
        task,
        resources: this.resources,
        normalizeWhitespace,
        combineTextItems,
        sink,
      });
    });
  }

  getAnnotationsData(intent) {
    return this._parsedAnnotations.then(function(annotations) {
      const annotationsData = [];
      for (let i = 0, ii = annotations.length; i < ii; i++) {
        if (!intent || isAnnotationRenderable(annotations[i], intent)) {
          annotationsData.push(annotations[i].data);
        }
      }
      return annotationsData;
    });
  }

  get annotations() {
    return shadow(
      this,
      "annotations",
      this._getInheritableProperty("Annots") || []
    );
  }

  get _parsedAnnotations() {
    const parsedAnnotations = this.pdfManager
      .ensure(this, "annotations")
      .then(() => {
        const annotationRefs = this.annotations;
        const annotationPromises = [];
        for (let i = 0, ii = annotationRefs.length; i < ii; i++) {
          annotationPromises.push(
            AnnotationFactory.create(
              this.xref,
              annotationRefs[i],
              this.pdfManager,
              this.idFactory
            )
          );
        }

        return Promise.all(annotationPromises).then(
          function(annotations) {
            return annotations.filter(function isDefined(annotation) {
              return !!annotation;
            });
          },
          function(reason) {
            warn(`_parsedAnnotations: "${reason}".`);
            return [];
          }
        );
      });

    return shadow(this, "_parsedAnnotations", parsedAnnotations);
  }
}

const PDF_HEADER_SIGNATURE = new Uint8Array([0x25, 0x50, 0x44, 0x46, 0x2d]);
// prettier-ignore
const STARTXREF_SIGNATURE = new Uint8Array([
  0x73, 0x74, 0x61, 0x72, 0x74, 0x78, 0x72, 0x65, 0x66]);
const ENDOBJ_SIGNATURE = new Uint8Array([0x65, 0x6e, 0x64, 0x6f, 0x62, 0x6a]);

const FINGERPRINT_FIRST_BYTES = 1024;
const EMPTY_FINGERPRINT =
  "\x00\x00\x00\x00\x00\x00\x00\x00\x00\x00\x00\x00\x00\x00\x00\x00";

const PDF_HEADER_VERSION_REGEXP = /^[1-9]\.[0-9]$/;

function find(stream, signature, limit = 1024, backwards = false) {
  if (
    typeof PDFJSDev === "undefined" ||
    PDFJSDev.test("!PRODUCTION || TESTING")
  ) {
    assert(limit > 0, 'The "limit" must be a positive integer.');
  }
  const signatureLength = signature.length;

  const scanBytes = stream.peekBytes(limit);
  const scanLength = scanBytes.length - signatureLength;

  if (scanLength <= 0) {
    return false;
  }
  if (backwards) {
    const signatureEnd = signatureLength - 1;

    let pos = scanBytes.length - 1;
    while (pos >= signatureEnd) {
      let j = 0;
      while (
        j < signatureLength &&
        scanBytes[pos - j] === signature[signatureEnd - j]
      ) {
        j++;
      }
      if (j >= signatureLength) {
        // `signature` found.
        stream.pos += pos - signatureEnd;
        return true;
      }
      pos--;
    }
  } else {
    // forwards
    let pos = 0;
    while (pos <= scanLength) {
      let j = 0;
      while (j < signatureLength && scanBytes[pos + j] === signature[j]) {
        j++;
      }
      if (j >= signatureLength) {
        // `signature` found.
        stream.pos += pos;
        return true;
      }
      pos++;
    }
  }
  return false;
}

/**
 * The `PDFDocument` class holds all the (worker-thread) data of the PDF file.
 */
class PDFDocument {
  constructor(pdfManager, arg) {
    let stream;
    if (isStream(arg)) {
      stream = arg;
    } else if (isArrayBuffer(arg)) {
      stream = new Stream(arg);
    } else {
      throw new Error("PDFDocument: Unknown argument type");
    }
    if (stream.length <= 0) {
      throw new InvalidPDFException(
        "The PDF file is empty, i.e. its size is zero bytes."
      );
    }

    this.pdfManager = pdfManager;
    this.stream = stream;
    this.xref = new XRef(stream, pdfManager);

    this.pdfFunctionFactory = new PDFFunctionFactory({
      xref: this.xref,
      isEvalSupported: pdfManager.evaluatorOptions.isEvalSupported,
    });
    this._pagePromises = [];
  }

  parse(recoveryMode) {
    this.setup(recoveryMode);

    const version = this.catalog.catDict.get("Version");
    if (isName(version)) {
      this.pdfFormatVersion = version.name;
    }

    // Check if AcroForms are present in the document.
    try {
      this.acroForm = this.catalog.catDict.get("AcroForm");
      if (this.acroForm) {
        this.xfa = this.acroForm.get("XFA");
        const fields = this.acroForm.get("Fields");
        if ((!Array.isArray(fields) || fields.length === 0) && !this.xfa) {
          this.acroForm = null; // No fields and no XFA, so it's not a form.
        }
      }
    } catch (ex) {
      if (ex instanceof MissingDataException) {
        throw ex;
      }
      info("Cannot fetch AcroForm entry; assuming no AcroForms are present");
      this.acroForm = null;
    }

    // Check if a Collection dictionary is present in the document.
    try {
      const collection = this.catalog.catDict.get("Collection");
      if (isDict(collection) && collection.getKeys().length > 0) {
        this.collection = collection;
      }
    } catch (ex) {
      if (ex instanceof MissingDataException) {
        throw ex;
      }
      info("Cannot fetch Collection dictionary.");
    }
  }

  get linearization() {
    let linearization = null;
    try {
      linearization = Linearization.create(this.stream);
    } catch (err) {
      if (err instanceof MissingDataException) {
        throw err;
      }
      info(err);
    }
    return shadow(this, "linearization", linearization);
  }

  get startXRef() {
    const stream = this.stream;
    let startXRef = 0;

    if (this.linearization) {
      // Find the end of the first object.
      stream.reset();
      if (find(stream, ENDOBJ_SIGNATURE)) {
        startXRef = stream.pos + 6 - stream.start;
      }
    } else {
      // Find `startxref` by checking backwards from the end of the file.
      const step = 1024;
      const startXRefLength = STARTXREF_SIGNATURE.length;
      let found = false,
        pos = stream.end;

      while (!found && pos > 0) {
        pos -= step - startXRefLength;
        if (pos < 0) {
          pos = 0;
        }
        stream.pos = pos;
        found = find(stream, STARTXREF_SIGNATURE, step, true);
      }

      if (found) {
        stream.skip(9);
        let ch;
        do {
          ch = stream.getByte();
        } while (isWhiteSpace(ch));
        let str = "";
        while (ch >= /* Space = */ 0x20 && ch <= /* '9' = */ 0x39) {
          str += String.fromCharCode(ch);
          ch = stream.getByte();
        }
        startXRef = parseInt(str, 10);
        if (isNaN(startXRef)) {
          startXRef = 0;
        }
      }
    }
    return shadow(this, "startXRef", startXRef);
  }

  // Find the header, get the PDF format version and setup the
  // stream to start from the header.
  checkHeader() {
    const stream = this.stream;
    stream.reset();

    if (!find(stream, PDF_HEADER_SIGNATURE)) {
      // May not be a PDF file, but don't throw an error and let
      // parsing continue.
      return;
    }
    stream.moveStart();

    // Read the PDF format version.
    const MAX_PDF_VERSION_LENGTH = 12;
    let version = "",
      ch;
    while ((ch = stream.getByte()) > /* Space = */ 0x20) {
      if (version.length >= MAX_PDF_VERSION_LENGTH) {
        break;
      }
      version += String.fromCharCode(ch);
    }
    if (!this.pdfFormatVersion) {
      // Remove the "%PDF-" prefix.
      this.pdfFormatVersion = version.substring(5);
    }
  }

  parseStartXRef() {
    this.xref.setStartXRef(this.startXRef);
  }

  setup(recoveryMode) {
    this.xref.parse(recoveryMode);
    this.catalog = new Catalog(this.pdfManager, this.xref);
  }

  get numPages() {
    const linearization = this.linearization;
    const num = linearization ? linearization.numPages : this.catalog.numPages;
    return shadow(this, "numPages", num);
  }

  get documentInfo() {
    const DocumentInfoValidators = {
      Title: isString,
      Author: isString,
      Subject: isString,
      Keywords: isString,
      Creator: isString,
      Producer: isString,
      CreationDate: isString,
      ModDate: isString,
      Trapped: isName,
    };

    let version = this.pdfFormatVersion;
    if (
      typeof version !== "string" ||
      !PDF_HEADER_VERSION_REGEXP.test(version)
    ) {
      warn(`Invalid PDF header version number: ${version}`);
      version = null;
    }

    const docInfo = {
      PDFFormatVersion: version,
      IsLinearized: !!this.linearization,
      IsAcroFormPresent: !!this.acroForm,
      IsXFAPresent: !!this.xfa,
      IsCollectionPresent: !!this.collection,
    };

    let infoDict;
    try {
      infoDict = this.xref.trailer.get("Info");
    } catch (err) {
      if (err instanceof MissingDataException) {
        throw err;
      }
      info("The document information dictionary is invalid.");
    }

    if (isDict(infoDict)) {
      // Fill the document info with valid entries from the specification,
      // as well as any existing well-formed custom entries.
      for (const key of infoDict.getKeys()) {
        const value = infoDict.get(key);

        if (DocumentInfoValidators[key]) {
          // Make sure the (standard) value conforms to the specification.
          if (DocumentInfoValidators[key](value)) {
            docInfo[key] =
              typeof value !== "string" ? value : stringToPDFString(value);
          } else {
            info(`Bad value in document info for "${key}".`);
          }
        } else if (typeof key === "string") {
          // For custom values, only accept white-listed types to prevent
          // errors that would occur when trying to send non-serializable
          // objects to the main-thread (for example `Dict` or `Stream`).
          let customValue;
          if (isString(value)) {
            customValue = stringToPDFString(value);
          } else if (isName(value) || isNum(value) || isBool(value)) {
            customValue = value;
          } else {
            info(`Unsupported value in document info for (custom) "${key}".`);
            continue;
          }

          if (!docInfo["Custom"]) {
            docInfo["Custom"] = Object.create(null);
          }
          docInfo["Custom"][key] = customValue;
        }
      }
    }
    return shadow(this, "documentInfo", docInfo);
  }

  get fingerprint() {
    let hash;
    const idArray = this.xref.trailer.get("ID");
    if (
      Array.isArray(idArray) &&
      idArray[0] &&
      isString(idArray[0]) &&
      idArray[0] !== EMPTY_FINGERPRINT
    ) {
      hash = stringToBytes(idArray[0]);
    } else {
      hash = calculateMD5(
        this.stream.getByteRange(0, FINGERPRINT_FIRST_BYTES),
        0,
        FINGERPRINT_FIRST_BYTES
      );
    }

    const fingerprintBuf = [];
    for (let i = 0, ii = hash.length; i < ii; i++) {
      const hex = hash[i].toString(16);
      fingerprintBuf.push(hex.padStart(2, "0"));
    }
    return shadow(this, "fingerprint", fingerprintBuf.join(""));
  }

  _getLinearizationPage(pageIndex) {
    const { catalog, linearization } = this;
    assert(linearization && linearization.pageFirst === pageIndex);

    const ref = Ref.get(linearization.objectNumberFirst, 0);
    return this.xref
      .fetchAsync(ref)
      .then(obj => {
        // Ensure that the object that was found is actually a Page dictionary.
        if (
          isDict(obj, "Page") ||
          (isDict(obj) && !obj.has("Type") && obj.has("Contents"))
        ) {
          if (ref && !catalog.pageKidsCountCache.has(ref)) {
            catalog.pageKidsCountCache.put(ref, 1); // Cache the Page reference.
          }
          return [obj, ref];
        }
        throw new FormatError(
          "The Linearization dictionary doesn't point " +
            "to a valid Page dictionary."
        );
      })
      .catch(reason => {
        info(reason);
        return catalog.getPageDict(pageIndex);
      });
  }

  getPage(pageIndex) {
    if (this._pagePromises[pageIndex] !== undefined) {
      return this._pagePromises[pageIndex];
    }
    const { catalog, linearization } = this;

    const promise =
      linearization && linearization.pageFirst === pageIndex
        ? this._getLinearizationPage(pageIndex)
        : catalog.getPageDict(pageIndex);

    return (this._pagePromises[pageIndex] = promise.then(([pageDict, ref]) => {
      return new Page({
        pdfManager: this.pdfManager,
        xref: this.xref,
        pageIndex,
        pageDict,
        ref,
        fontCache: catalog.fontCache,
        builtInCMapCache: catalog.builtInCMapCache,
        pdfFunctionFactory: this.pdfFunctionFactory,
      });
    }));
  }

  checkFirstPage() {
    return this.getPage(0).catch(async reason => {
      if (reason instanceof XRefEntryException) {
        // Clear out the various caches to ensure that we haven't stored any
        // inconsistent and/or incorrect state, since that could easily break
        // subsequent `this.getPage` calls.
        this._pagePromises.length = 0;
        await this.cleanup();

        throw new XRefParseException();
      }
    });
  }

  fontFallback(id, handler) {
    return this.catalog.fontFallback(id, handler);
  }

  async cleanup() {
    return this.catalog ? this.catalog.cleanup() : clearPrimitiveCaches();
  }
}

export { Page, PDFDocument };<|MERGE_RESOLUTION|>--- conflicted
+++ resolved
@@ -271,17 +271,11 @@
     });
   }
 
-<<<<<<< HEAD
   getOperatorList({ handler, sink, task, intent, renderInteractiveForms, annotationsNotRendered, }) {
-    const contentStreamPromise = this.pdfManager.ensure(this,
-                                                        'getContentStream');
-=======
-  getOperatorList({ handler, sink, task, intent, renderInteractiveForms }) {
     const contentStreamPromise = this.pdfManager.ensure(
       this,
       "getContentStream"
     );
->>>>>>> cee250af
     const resourcesPromise = this.loadResources([
       "ExtGState",
       "ColorSpace",
@@ -327,34 +321,18 @@
     // Fetch the page's annotations and add their operator lists to the
     // page's operator list to render them.
     return Promise.all([pageListPromise, this._parsedAnnotations]).then(
-<<<<<<< HEAD
-        function([pageOpList, annotations]) {
-      if (annotations.length === 0) {
-        pageOpList.flush(true);
-        return { length: pageOpList.totalLength, };
-      }
-
-      // Collect the operator list promises for the annotations. Each promise
-      // is resolved with the complete operator list for a single annotation.
-      const opListPromises = [];
-      for (const annotation of annotations) {
-        if (isAnnotationRenderable(annotation, intent) &&
-          !isAnnotationNotRendered(annotation, annotationsNotRendered)) {
-          opListPromises.push(annotation.getOperatorList(
-            partialEvaluator, task, renderInteractiveForms));
-=======
       function([pageOpList, annotations]) {
         if (annotations.length === 0) {
           pageOpList.flush(true);
           return { length: pageOpList.totalLength };
->>>>>>> cee250af
         }
 
         // Collect the operator list promises for the annotations. Each promise
         // is resolved with the complete operator list for a single annotation.
         const opListPromises = [];
         for (const annotation of annotations) {
-          if (isAnnotationRenderable(annotation, intent)) {
+          if (isAnnotationRenderable(annotation, intent) &&
+            !isAnnotationNotRendered(annotation, annotationsNotRendered)) {
             opListPromises.push(
               annotation.getOperatorList(
                 partialEvaluator,
