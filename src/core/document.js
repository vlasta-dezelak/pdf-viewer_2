/* Copyright 2012 Mozilla Foundation
 *
 * Licensed under the Apache License, Version 2.0 (the "License");
 * you may not use this file except in compliance with the License.
 * You may obtain a copy of the License at
 *
 *     http://www.apache.org/licenses/LICENSE-2.0
 *
 * Unless required by applicable law or agreed to in writing, software
 * distributed under the License is distributed on an "AS IS" BASIS,
 * WITHOUT WARRANTIES OR CONDITIONS OF ANY KIND, either express or implied.
 * See the License for the specific language governing permissions and
 * limitations under the License.
 */

import {
  assert, FormatError, getInheritableProperty, info, isArrayBuffer, isNum,
  isSpace, isString, MissingDataException, OPS, shadow, stringToBytes,
  stringToPDFString, Util, warn
} from '../shared/util';
import { Catalog, ObjectLoader, XRef } from './obj';
import { Dict, isDict, isName, isStream, Ref } from './primitives';
import { NullStream, Stream, StreamsSequenceStream } from './stream';
import { AnnotationFactory } from './annotation';
import { calculateMD5 } from './crypto';
import { Linearization } from './parser';
import { OperatorList } from './operator_list';
import { PartialEvaluator } from './evaluator';
import { PDFFunctionFactory } from './function';

var Page = (function PageClosure() {

  var DEFAULT_USER_UNIT = 1.0;
  var LETTER_SIZE_MEDIABOX = [0, 0, 612, 792];

  function isAnnotationRenderable(annotation, intent) {
    return (intent === 'display' && annotation.viewable) ||
           (intent === 'print' && annotation.printable);
  }

  function Page({ pdfManager, xref, pageIndex, pageDict, ref, fontCache,
                  builtInCMapCache, pdfFunctionFactory, }) {
    this.pdfManager = pdfManager;
    this.pageIndex = pageIndex;
    this.pageDict = pageDict;
    this.xref = xref;
    this.ref = ref;
    this.fontCache = fontCache;
    this.builtInCMapCache = builtInCMapCache;
    this.pdfFunctionFactory = pdfFunctionFactory;
    this.evaluatorOptions = pdfManager.evaluatorOptions;
    this.resourcesPromise = null;

    var uniquePrefix = 'p' + this.pageIndex + '_';
    var idCounters = {
      obj: 0,
    };
    this.idFactory = {
      createObjId() {
        return uniquePrefix + (++idCounters.obj);
      },
    };
  }

  Page.prototype = {
    /**
     * @private
     */
    _getInheritableProperty(key, getArray = false) {
      let value = getInheritableProperty({ dict: this.pageDict, key, getArray,
                                           stopWhenFound: false, });
      if (!Array.isArray(value)) {
        return value;
      }
      if (value.length === 1 || !isDict(value[0])) {
        return value[0];
      }
      return Dict.merge(this.xref, value);
    },

    get content() {
      return this.pageDict.get('Contents');
    },

    get resources() {
      // For robustness: The spec states that a \Resources entry has to be
      // present, but can be empty. Some document omit it still, in this case
      // we return an empty dictionary.
      return shadow(this, 'resources',
                    this._getInheritableProperty('Resources') || Dict.empty);
    },

    get mediaBox() {
      var mediaBox = this._getInheritableProperty('MediaBox',
                                                  /* getArray = */ true);
      // Reset invalid media box to letter size.
      if (!Array.isArray(mediaBox) || mediaBox.length !== 4) {
        return shadow(this, 'mediaBox', LETTER_SIZE_MEDIABOX);
      }
      return shadow(this, 'mediaBox', mediaBox);
    },

    get cropBox() {
      var cropBox = this._getInheritableProperty('CropBox',
                                                 /* getArray = */ true);
      // Reset invalid crop box to media box.
      if (!Array.isArray(cropBox) || cropBox.length !== 4) {
        return shadow(this, 'cropBox', this.mediaBox);
      }
      return shadow(this, 'cropBox', cropBox);
    },

    get userUnit() {
      var obj = this.pageDict.get('UserUnit');
      if (!isNum(obj) || obj <= 0) {
        obj = DEFAULT_USER_UNIT;
      }
      return shadow(this, 'userUnit', obj);
    },

    get view() {
      // From the spec, 6th ed., p.963:
      // "The crop, bleed, trim, and art boxes should not ordinarily
      // extend beyond the boundaries of the media box. If they do, they are
      // effectively reduced to their intersection with the media box."
      var mediaBox = this.mediaBox, cropBox = this.cropBox;
      if (mediaBox === cropBox) {
        return shadow(this, 'view', mediaBox);
      }
      var intersection = Util.intersect(cropBox, mediaBox);
      return shadow(this, 'view', intersection || mediaBox);
    },

    get rotate() {
      var rotate = this._getInheritableProperty('Rotate') || 0;
      // Normalize rotation so it's a multiple of 90 and between 0 and 270
      if (rotate % 90 !== 0) {
        rotate = 0;
      } else if (rotate >= 360) {
        rotate = rotate % 360;
      } else if (rotate < 0) {
        // The spec doesn't cover negatives, assume its counterclockwise
        // rotation. The following is the other implementation of modulo.
        rotate = ((rotate % 360) + 360) % 360;
      }
      return shadow(this, 'rotate', rotate);
    },

    getContentStream: function Page_getContentStream() {
      var content = this.content;
      var stream;
      if (Array.isArray(content)) {
        // fetching items
        var xref = this.xref;
        var i, n = content.length;
        var streams = [];
        for (i = 0; i < n; ++i) {
          streams.push(xref.fetchIfRef(content[i]));
        }
        stream = new StreamsSequenceStream(streams);
      } else if (isStream(content)) {
        stream = content;
      } else {
        // replacing non-existent page content with empty one
        stream = new NullStream();
      }
      return stream;
    },

    loadResources: function Page_loadResources(keys) {
      if (!this.resourcesPromise) {
        // TODO: add async `_getInheritableProperty` and remove this.
        this.resourcesPromise = this.pdfManager.ensure(this, 'resources');
      }
      return this.resourcesPromise.then(() => {
        let objectLoader = new ObjectLoader(this.resources, keys, this.xref);

        return objectLoader.load();
      });
    },

    getOperatorList({
      handler,
      task,
      annotationTask,
      intent,
      renderInteractiveForms,
    }) {
      var contentStreamPromise = this.pdfManager.ensure(this,
                                                        'getContentStream');
      var resourcesPromise = this.loadResources([
        'ExtGState',
        'ColorSpace',
        'Pattern',
        'Shading',
        'XObject',
        'Font'
        // ProcSet
        // Properties
      ]);

      var partialEvaluator = new PartialEvaluator({
        pdfManager: this.pdfManager,
        xref: this.xref,
        handler,
        pageIndex: this.pageIndex,
        idFactory: this.idFactory,
        fontCache: this.fontCache,
        builtInCMapCache: this.builtInCMapCache,
        options: this.evaluatorOptions,
        pdfFunctionFactory: this.pdfFunctionFactory,
      });

      var dataPromises = Promise.all([contentStreamPromise, resourcesPromise]);
      var pageListPromise = dataPromises.then(([contentStream]) => {
        var opList = new OperatorList(intent, handler, this.pageIndex);

        handler.send('StartRenderPage', {
          transparency: partialEvaluator.hasBlendModes(this.resources),
          pageIndex: this.pageIndex,
          intent,
        });
        return partialEvaluator.getOperatorList({
          stream: contentStream,
          task,
          resources: this.resources,
          operatorList: opList,
        }).then(function () {
          return opList;
        });
      });

      // Fetch the page's annotations and add their operator lists to the
      // page's operator list to render them.
<<<<<<< HEAD
      var annotationsPromise = this.annotations ?
        this.annotations : this.getAnnotations(annotationTask);
      return Promise.all([pageListPromise, annotationsPromise]).then(
=======
      return Promise.all([pageListPromise, this._parsedAnnotations]).then(
>>>>>>> af19ed6e
          function ([pageOpList, annotations]) {
        if (annotations.length === 0) {
          pageOpList.flush(true);
          return pageOpList;
        }

        // Collect the operator list promises for the annotations. Each promise
        // is resolved with the complete operator list for a single annotation.
        var i, ii, opListPromises = [];
        for (i = 0, ii = annotations.length; i < ii; i++) {
          if (isAnnotationRenderable(annotations[i], intent)) {
            opListPromises.push(annotations[i].getOperatorList(
              partialEvaluator, task, true));
          }
        }

        return Promise.all(opListPromises).then(function(opLists) {
          pageOpList.addOp(OPS.beginAnnotations, []);
          for (i = 0, ii = opLists.length; i < ii; i++) {
            pageOpList.addOpList(opLists[i]);
          }
          pageOpList.addOp(OPS.endAnnotations, []);

          pageOpList.flush(true);
          return pageOpList;
        });
      });
    },

    extractTextContent({ handler, task, normalizeWhitespace,
                         sink, combineTextItems, }) {
      var contentStreamPromise = this.pdfManager.ensure(this,
                                                        'getContentStream');
      var resourcesPromise = this.loadResources([
        'ExtGState',
        'XObject',
        'Font'
      ]);

      var dataPromises = Promise.all([contentStreamPromise, resourcesPromise]);
      return dataPromises.then(([contentStream]) => {
        var partialEvaluator = new PartialEvaluator({
          pdfManager: this.pdfManager,
          xref: this.xref,
          handler,
          pageIndex: this.pageIndex,
          idFactory: this.idFactory,
          fontCache: this.fontCache,
          builtInCMapCache: this.builtInCMapCache,
          options: this.evaluatorOptions,
          pdfFunctionFactory: this.pdfFunctionFactory,
        });

        return partialEvaluator.getTextContent({
          stream: contentStream,
          task,
          resources: this.resources,
          normalizeWhitespace,
          combineTextItems,
          sink,
        });
      });
    },

<<<<<<< HEAD
    getAnnotationsData: function Page_getAnnotationsData(intent, task) {
      return this.getAnnotations(task).then(function (annotations) {
        var annotationsData = [];
        for (var i = 0, n = annotations.length; i < n; ++i) {
=======
    getAnnotationsData(intent) {
      return this._parsedAnnotations.then(function(annotations) {
        let annotationsData = [];
        for (let i = 0, ii = annotations.length; i < ii; i++) {
>>>>>>> af19ed6e
          if (!intent || isAnnotationRenderable(annotations[i], intent)) {
            annotationsData.push(annotations[i].data);
          }
        }
        return annotationsData;
      });
    },

<<<<<<< HEAD
    getAnnotations: function Page_getAnnotations(task) {
      if (this._annotations) {
        return this._annotations;
      }

      var handler = {};

      var self = this;

      handler.send = function (actionname, data) {
        if (self.pdfManager && self.pdfManager.pdfDocument &&
            self.pdfManager.pdfDocument.acroForm) {
          self.pdfManager.pdfDocument.acroForm.annotationFonts.push(data);
        }
      };

      var partialEvaluator = new PartialEvaluator({
        pdfManager: this.pdfManager,
        xref: this.xref,
        handler,
        pageIndex: this.pageIndex,
        idFactory: this.idFactory,
        fontCache: this.fontCache,
        builtInCMapCache: this.builtInCMapCache,
        options: this.evaluatorOptions,
      });

      var annotationRefs = this._getInheritableProperty('Annots') || [];
      var annotationPromises = [];
      for (var i = 0, n = annotationRefs.length; i < n; ++i) {
        var annotationRef = annotationRefs[i];
        var annotationPromise = AnnotationFactory.create(
          this.xref,
          annotationRef,
          this.pdfManager,
          this.idFactory,
          partialEvaluator,
          task
        );

        if (annotationPromise) {
          annotationPromises.push(annotationPromise);
        }
      }

      this._annotations =
        Promise.all(annotationPromises).then(function (annotations) {
          return annotations;
        }, function (reason) {
          return [];
        });

      return this._annotations;
=======
    get annotations() {
      return shadow(this, 'annotations',
                    this._getInheritableProperty('Annots') || []);
    },

    get _parsedAnnotations() {
      const parsedAnnotations =
        this.pdfManager.ensure(this, 'annotations').then(() => {
          const annotationRefs = this.annotations;
          const annotationPromises = [];
          for (let i = 0, ii = annotationRefs.length; i < ii; i++) {
            annotationPromises.push(AnnotationFactory.create(
              this.xref, annotationRefs[i], this.pdfManager, this.idFactory));
          }

          return Promise.all(annotationPromises).then(function(annotations) {
            return annotations.filter(function isDefined(annotation) {
              return !!annotation;
            });
          }, function(reason) {
            warn(`_parsedAnnotations: "${reason}".`);
            return [];
          });
        });

      return shadow(this, '_parsedAnnotations', parsedAnnotations);
>>>>>>> af19ed6e
    },
  };

  return Page;
})();

/**
 * The `PDFDocument` holds all the data of the PDF file. Compared to the
 * `PDFDoc`, this one doesn't have any job management code.
 * Right now there exists one PDFDocument on the main thread + one object
 * for each worker. If there is no worker support enabled, there are two
 * `PDFDocument` objects on the main thread created.
 */
var PDFDocument = (function PDFDocumentClosure() {
  var FINGERPRINT_FIRST_BYTES = 1024;
  var EMPTY_FINGERPRINT = '\x00\x00\x00\x00\x00\x00\x00' +
    '\x00\x00\x00\x00\x00\x00\x00\x00\x00';

  function PDFDocument(pdfManager, arg) {
    var stream;
    if (isStream(arg)) {
      stream = arg;
    } else if (isArrayBuffer(arg)) {
      stream = new Stream(arg);
    } else {
      throw new Error('PDFDocument: Unknown argument type');
    }
    if (stream.length <= 0) {
      throw new Error('PDFDocument: stream must have data');
    }

    this.pdfManager = pdfManager;
    this.stream = stream;
    this.xref = new XRef(stream, pdfManager);

    let evaluatorOptions = pdfManager.evaluatorOptions;
    this.pdfFunctionFactory = new PDFFunctionFactory({
      xref: this.xref,
      isEvalSupported: evaluatorOptions.isEvalSupported,
    });
    this._pagePromises = [];
  }

  function find(stream, needle, limit, backwards) {
    var pos = stream.pos;
    var end = stream.end;
    var strBuf = [];
    if (pos + limit > end) {
      limit = end - pos;
    }
    for (var n = 0; n < limit; ++n) {
      strBuf.push(String.fromCharCode(stream.getByte()));
    }
    var str = strBuf.join('');
    stream.pos = pos;
    var index = backwards ? str.lastIndexOf(needle) : str.indexOf(needle);
    if (index === -1) {
      return false; /* not found */
    }
    stream.pos += index;
    return true; /* found */
  }

  const DocumentInfoValidators = {
    Title: isString,
    Author: isString,
    Subject: isString,
    Keywords: isString,
    Creator: isString,
    Producer: isString,
    CreationDate: isString,
    ModDate: isString,
    Trapped: isName,
  };

  PDFDocument.prototype = {
    parse: function PDFDocument_parse(recoveryMode) {
      this.setup(recoveryMode);
      var version = this.catalog.catDict.get('Version');
      if (isName(version)) {
        this.pdfFormatVersion = version.name;
      }
      try {
        // checking if AcroForm is present
        this.acroForm = this.catalog.catDict.get('AcroForm');
        if (this.acroForm) {
          this.xfa = this.acroForm.get('XFA');
          this.acroForm.annotationFonts = [];
          var fields = this.acroForm.get('Fields');
          if ((!fields || !Array.isArray(fields) || fields.length === 0) &&
              !this.xfa) {
            // no fields and no XFA -- not a form (?)
            this.acroForm = null;
          }
        }
      } catch (ex) {
        if (ex instanceof MissingDataException) {
          throw ex;
        }
        info('Something wrong with AcroForm entry');
        this.acroForm = null;
      }
    },

    get linearization() {
      let linearization = null;
      try {
        linearization = Linearization.create(this.stream);
      } catch (err) {
        if (err instanceof MissingDataException) {
          throw err;
        }
        info(err);
      }
      // shadow the prototype getter with a data property
      return shadow(this, 'linearization', linearization);
    },
    get startXRef() {
      var stream = this.stream;
      var startXRef = 0;
      var linearization = this.linearization;
      if (linearization) {
        // Find end of first obj.
        stream.reset();
        if (find(stream, 'endobj', 1024)) {
          startXRef = stream.pos + 6;
        }
      } else {
        // Find startxref by jumping backward from the end of the file.
        var step = 1024;
        var found = false, pos = stream.end;
        while (!found && pos > 0) {
          pos -= step - 'startxref'.length;
          if (pos < 0) {
            pos = 0;
          }
          stream.pos = pos;
          found = find(stream, 'startxref', step, true);
        }
        if (found) {
          stream.skip(9);
          var ch;
          do {
            ch = stream.getByte();
          } while (isSpace(ch));
          var str = '';
          while (ch >= 0x20 && ch <= 0x39) { // < '9'
            str += String.fromCharCode(ch);
            ch = stream.getByte();
          }
          startXRef = parseInt(str, 10);
          if (isNaN(startXRef)) {
            startXRef = 0;
          }
        }
      }
      // shadow the prototype getter with a data property
      return shadow(this, 'startXRef', startXRef);
    },
    get mainXRefEntriesOffset() {
      var mainXRefEntriesOffset = 0;
      var linearization = this.linearization;
      if (linearization) {
        mainXRefEntriesOffset = linearization.mainXRefEntriesOffset;
      }
      // shadow the prototype getter with a data property
      return shadow(this, 'mainXRefEntriesOffset', mainXRefEntriesOffset);
    },
    // Find the header, remove leading garbage and setup the stream
    // starting from the header.
    checkHeader: function PDFDocument_checkHeader() {
      var stream = this.stream;
      stream.reset();
      if (find(stream, '%PDF-', 1024)) {
        // Found the header, trim off any garbage before it.
        stream.moveStart();
        // Reading file format version
        var MAX_VERSION_LENGTH = 12;
        var version = '', ch;
        while ((ch = stream.getByte()) > 0x20) { // SPACE
          if (version.length >= MAX_VERSION_LENGTH) {
            break;
          }
          version += String.fromCharCode(ch);
        }
        if (!this.pdfFormatVersion) {
          // removing "%PDF-"-prefix
          this.pdfFormatVersion = version.substring(5);
        }
        return;
      }
      // May not be a PDF file, continue anyway.
    },
    parseStartXRef: function PDFDocument_parseStartXRef() {
      var startXRef = this.startXRef;
      this.xref.setStartXRef(startXRef);
    },
    setup: function PDFDocument_setup(recoveryMode) {
      this.xref.parse(recoveryMode);
      this.catalog = new Catalog(this.pdfManager, this.xref);
    },
    get numPages() {
      var linearization = this.linearization;
      var num = linearization ? linearization.numPages : this.catalog.numPages;
      // shadow the prototype getter
      return shadow(this, 'numPages', num);
    },
    get documentInfo() {
      const docInfo = {
        PDFFormatVersion: this.pdfFormatVersion,
        IsLinearized: !!this.linearization,
        IsAcroFormPresent: !!this.acroForm,
        IsXFAPresent: !!this.xfa,
      };
      let infoDict;
      try {
        infoDict = this.xref.trailer.get('Info');
      } catch (err) {
        if (err instanceof MissingDataException) {
          throw err;
        }
        info('The document information dictionary is invalid.');
      }
      if (isDict(infoDict)) {
        // Only fill the document info with valid entries from the spec.
        for (let key in DocumentInfoValidators) {
          if (infoDict.has(key)) {
            const value = infoDict.get(key);
            // Make sure the value conforms to the spec.
            if (DocumentInfoValidators[key](value)) {
              docInfo[key] = (typeof value !== 'string' ?
                              value : stringToPDFString(value));
            } else {
              info('Bad value in document info for "' + key + '"');
            }
          }
        }
      }
      return shadow(this, 'documentInfo', docInfo);
    },
    get fingerprint() {
      var xref = this.xref, hash, fileID = '';
      var idArray = xref.trailer.get('ID');

      if (Array.isArray(idArray) && idArray[0] && isString(idArray[0]) &&
          idArray[0] !== EMPTY_FINGERPRINT) {
        hash = stringToBytes(idArray[0]);
      } else {
        if (this.stream.ensureRange) {
          this.stream.ensureRange(0,
            Math.min(FINGERPRINT_FIRST_BYTES, this.stream.end));
        }
        hash = calculateMD5(this.stream.bytes.subarray(0,
          FINGERPRINT_FIRST_BYTES), 0, FINGERPRINT_FIRST_BYTES);
      }

      for (var i = 0, n = hash.length; i < n; i++) {
        var hex = hash[i].toString(16);
        fileID += hex.length === 1 ? '0' + hex : hex;
      }

      return shadow(this, 'fingerprint', fileID);
    },

    _getLinearizationPage(pageIndex) {
      const { catalog, linearization, } = this;
      assert(linearization && linearization.pageFirst === pageIndex);

      const ref = new Ref(linearization.objectNumberFirst, 0);
      return this.xref.fetchAsync(ref).then((obj) => {
        // Ensure that the object that was found is actually a Page dictionary.
        if (isDict(obj, 'Page') ||
            (isDict(obj) && !obj.has('Type') && obj.has('Contents'))) {
          if (ref && !catalog.pageKidsCountCache.has(ref)) {
            catalog.pageKidsCountCache.put(ref, 1); // Cache the Page reference.
          }
          return [obj, ref];
        }
        throw new FormatError('The Linearization dictionary doesn\'t point ' +
                              'to a valid Page dictionary.');
      }).catch((reason) => {
        info(reason);
        return catalog.getPageDict(pageIndex);
      });
    },

    getPage(pageIndex) {
      if (this._pagePromises[pageIndex] !== undefined) {
        return this._pagePromises[pageIndex];
      }
      const { catalog, linearization, } = this;

      const promise = (linearization && linearization.pageFirst === pageIndex) ?
        this._getLinearizationPage(pageIndex) : catalog.getPageDict(pageIndex);

      return this._pagePromises[pageIndex] = promise.then(([pageDict, ref]) => {
        return new Page({
          pdfManager: this.pdfManager,
          xref: this.xref,
          pageIndex,
          pageDict,
          ref,
          fontCache: catalog.fontCache,
          builtInCMapCache: catalog.builtInCMapCache,
          pdfFunctionFactory: this.pdfFunctionFactory,
        });
      });
    },

    cleanup: function PDFDocument_cleanup() {
      return this.catalog.cleanup();
    },
  };

  return PDFDocument;
})();

export {
  Page,
  PDFDocument,
};<|MERGE_RESOLUTION|>--- conflicted
+++ resolved
@@ -27,6 +27,7 @@
 import { OperatorList } from './operator_list';
 import { PartialEvaluator } from './evaluator';
 import { PDFFunctionFactory } from './function';
+import { WorkerTask } from './worker';
 
 var Page = (function PageClosure() {
 
@@ -232,13 +233,7 @@
 
       // Fetch the page's annotations and add their operator lists to the
       // page's operator list to render them.
-<<<<<<< HEAD
-      var annotationsPromise = this.annotations ?
-        this.annotations : this.getAnnotations(annotationTask);
-      return Promise.all([pageListPromise, annotationsPromise]).then(
-=======
       return Promise.all([pageListPromise, this._parsedAnnotations]).then(
->>>>>>> af19ed6e
           function ([pageOpList, annotations]) {
         if (annotations.length === 0) {
           pageOpList.flush(true);
@@ -303,17 +298,10 @@
       });
     },
 
-<<<<<<< HEAD
-    getAnnotationsData: function Page_getAnnotationsData(intent, task) {
-      return this.getAnnotations(task).then(function (annotations) {
-        var annotationsData = [];
-        for (var i = 0, n = annotations.length; i < n; ++i) {
-=======
     getAnnotationsData(intent) {
       return this._parsedAnnotations.then(function(annotations) {
         let annotationsData = [];
         for (let i = 0, ii = annotations.length; i < ii; i++) {
->>>>>>> af19ed6e
           if (!intent || isAnnotationRenderable(annotations[i], intent)) {
             annotationsData.push(annotations[i].data);
           }
@@ -322,74 +310,44 @@
       });
     },
 
-<<<<<<< HEAD
-    getAnnotations: function Page_getAnnotations(task) {
-      if (this._annotations) {
-        return this._annotations;
-      }
-
-      var handler = {};
-
-      var self = this;
-
-      handler.send = function (actionname, data) {
-        if (self.pdfManager && self.pdfManager.pdfDocument &&
-            self.pdfManager.pdfDocument.acroForm) {
-          self.pdfManager.pdfDocument.acroForm.annotationFonts.push(data);
-        }
-      };
-
-      var partialEvaluator = new PartialEvaluator({
-        pdfManager: this.pdfManager,
-        xref: this.xref,
-        handler,
-        pageIndex: this.pageIndex,
-        idFactory: this.idFactory,
-        fontCache: this.fontCache,
-        builtInCMapCache: this.builtInCMapCache,
-        options: this.evaluatorOptions,
-      });
-
-      var annotationRefs = this._getInheritableProperty('Annots') || [];
-      var annotationPromises = [];
-      for (var i = 0, n = annotationRefs.length; i < n; ++i) {
-        var annotationRef = annotationRefs[i];
-        var annotationPromise = AnnotationFactory.create(
-          this.xref,
-          annotationRef,
-          this.pdfManager,
-          this.idFactory,
-          partialEvaluator,
-          task
-        );
-
-        if (annotationPromise) {
-          annotationPromises.push(annotationPromise);
-        }
-      }
-
-      this._annotations =
-        Promise.all(annotationPromises).then(function (annotations) {
-          return annotations;
-        }, function (reason) {
-          return [];
-        });
-
-      return this._annotations;
-=======
     get annotations() {
       return shadow(this, 'annotations',
                     this._getInheritableProperty('Annots') || []);
     },
 
     get _parsedAnnotations() {
+      let pdfManager = this.pdfManager;
+
       const parsedAnnotations =
         this.pdfManager.ensure(this, 'annotations').then(() => {
           const annotationRefs = this.annotations;
           const annotationPromises = [];
           for (let i = 0, ii = annotationRefs.length; i < ii; i++) {
             annotationPromises.push(AnnotationFactory.create(
-              this.xref, annotationRefs[i], this.pdfManager, this.idFactory));
+              this.xref,
+              annotationRefs[i],
+              this.pdfManager,
+              this.idFactory,
+              new PartialEvaluator({
+                pdfManager: this.pdfManager,
+                xref: this.xref,
+                handler: {
+                  send: (actionname, data) => {
+                    if (pdfManager &&
+                        pdfManager.pdfDocument &&
+                        pdfManager.pdfDocument.acroForm) {
+                      pdfManager.pdfDocument.acroForm
+                          .annotationFonts.push(data);
+                    }
+                  },
+                },
+                pageIndex: this.pageIndex,
+                idFactory: this.idFactory,
+                fontCache: this.fontCache,
+                builtInCMapCache: this.builtInCMapCache,
+                options: this.evaluatorOptions,
+              }),
+              new WorkerTask('GetAnnotationAppearances')));
           }
 
           return Promise.all(annotationPromises).then(function(annotations) {
@@ -403,7 +361,6 @@
         });
 
       return shadow(this, '_parsedAnnotations', parsedAnnotations);
->>>>>>> af19ed6e
     },
   };
 
