--- conflicted
+++ resolved
@@ -468,51 +468,14 @@
       // is resolved with the complete operator list for a single annotation.
       const opListPromises = [];
       for (const annotation of annotations) {
+        if (UNRENDERED_ANNOTATIONS.includes(annotation.data.subtype)) {
+          continue;
+        }
         if (
           intentAny ||
           (intentDisplay && annotation.mustBeViewed(annotationStorage)) ||
           (intentPrint && annotation.mustBePrinted(annotationStorage))
         ) {
-<<<<<<< HEAD
-          pageOpList.flush(true);
-          return { length: pageOpList.totalLength };
-        }
-        const renderForms = !!(intent & RenderingIntentFlag.ANNOTATIONS_FORMS),
-          intentAny = !!(intent & RenderingIntentFlag.ANY),
-          intentDisplay = !!(intent & RenderingIntentFlag.DISPLAY),
-          intentPrint = !!(intent & RenderingIntentFlag.PRINT);
-
-        // Collect the operator list promises for the annotations. Each promise
-        // is resolved with the complete operator list for a single annotation.
-        const opListPromises = [];
-        for (const annotation of annotations) {
-          if (UNRENDERED_ANNOTATIONS.includes(annotation.data.subtype)) {
-            continue;
-          }
-          if (
-            intentAny ||
-            (intentDisplay && annotation.mustBeViewed(annotationStorage)) ||
-            (intentPrint && annotation.mustBePrinted(annotationStorage))
-          ) {
-            opListPromises.push(
-              annotation
-                .getOperatorList(
-                  partialEvaluator,
-                  task,
-                  intent,
-                  renderForms,
-                  annotationStorage
-                )
-                .catch(function (reason) {
-                  warn(
-                    "getOperatorList - ignoring annotation data during " +
-                      `"${task.name}" task: "${reason}".`
-                  );
-                  return null;
-                })
-            );
-          }
-=======
           opListPromises.push(
             annotation
               .getOperatorList(
@@ -530,7 +493,6 @@
                 return null;
               })
           );
->>>>>>> 172ccdbe
         }
       }
 
