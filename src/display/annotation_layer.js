/* Copyright 2014 Mozilla Foundation
 *
 * Licensed under the Apache License, Version 2.0 (the "License");
 * you may not use this file except in compliance with the License.
 * You may obtain a copy of the License at
 *
 *     http://www.apache.org/licenses/LICENSE-2.0
 *
 * Unless required by applicable law or agreed to in writing, software
 * distributed under the License is distributed on an "AS IS" BASIS,
 * WITHOUT WARRANTIES OR CONDITIONS OF ANY KIND, either express or implied.
 * See the License for the specific language governing permissions and
 * limitations under the License.
 */

import {
  addLinkAttributes, CustomStyle, DOMSVGFactory, getDefaultSetting,
  getFilenameFromUrl, LinkTarget
} from './dom_utils';
import {
<<<<<<< HEAD
  AnnotationBorderStyleType, AnnotationCheckboxType, AnnotationType,
  stringToPDFString, Util, warn
=======
  AnnotationBorderStyleType, AnnotationType, stringToPDFString, unreachable,
  Util, warn
>>>>>>> 8ae3fd49
} from '../shared/util';

/**
 * @typedef {Object} AnnotationElementParameters
 * @property {Object} data
 * @property {HTMLDivElement} layer
 * @property {PDFPage} page
 * @property {PageViewport} viewport
 * @property {IPDFLinkService} linkService
 * @property {DownloadManager} downloadManager
 * @property {string} imageResourcesPath
 * @property {boolean} renderInteractiveForms
 * @property {Object} svgFactory
 */

class AnnotationElementFactory {
  /**
   * @param {AnnotationElementParameters} parameters
   * @returns {AnnotationElement}
   */
  static create(parameters) {
    let subtype = parameters.data.annotationType;

    switch (subtype) {
      case AnnotationType.LINK:
        return new LinkAnnotationElement(parameters);

      case AnnotationType.TEXT:
        return new TextAnnotationElement(parameters);

      case AnnotationType.WIDGET:
        let fieldType = parameters.data.fieldType;

        switch (fieldType) {
          case 'Tx':
            return new TextWidgetAnnotationElement(parameters);
          case 'Btn':
            if (parameters.data.radioButton) {
              return new RadioButtonWidgetAnnotationElement(parameters);
            } else if (parameters.data.checkBox) {
              return new CheckboxWidgetAnnotationElement(parameters);
            }
            return new PushButtonWidgetAnnotationElement(parameters);
          case 'Ch':
            return new ChoiceWidgetAnnotationElement(parameters);
        }
        return new WidgetAnnotationElement(parameters);

      case AnnotationType.POPUP:
        return new PopupAnnotationElement(parameters);

      case AnnotationType.LINE:
        return new LineAnnotationElement(parameters);

      case AnnotationType.SQUARE:
        return new SquareAnnotationElement(parameters);

      case AnnotationType.CIRCLE:
        return new CircleAnnotationElement(parameters);

      case AnnotationType.POLYLINE:
        return new PolylineAnnotationElement(parameters);

      case AnnotationType.POLYGON:
        return new PolygonAnnotationElement(parameters);

      case AnnotationType.HIGHLIGHT:
        return new HighlightAnnotationElement(parameters);

      case AnnotationType.UNDERLINE:
        return new UnderlineAnnotationElement(parameters);

      case AnnotationType.SQUIGGLY:
        return new SquigglyAnnotationElement(parameters);

      case AnnotationType.STRIKEOUT:
        return new StrikeOutAnnotationElement(parameters);

      case AnnotationType.STAMP:
        return new StampAnnotationElement(parameters);

      case AnnotationType.FILEATTACHMENT:
        return new FileAttachmentAnnotationElement(parameters);

      default:
        return new AnnotationElement(parameters);
    }
  }
}

class AnnotationElement {
  constructor(parameters, isRenderable = false, ignoreBorder = false) {
    this.isRenderable = isRenderable;
    this.data = parameters.data;
    this.layer = parameters.layer;
    this.page = parameters.page;
    this.viewport = parameters.viewport;
    this.linkService = parameters.linkService;
    this.downloadManager = parameters.downloadManager;
    this.imageResourcesPath = parameters.imageResourcesPath;
    this.renderInteractiveForms = parameters.renderInteractiveForms;
    this.svgFactory = parameters.svgFactory;

    if (isRenderable) {
      this.container = this._createContainer(ignoreBorder);
    }
  }

  /**
   * Create an empty container for the annotation's HTML element.
   *
   * @private
   * @param {boolean} ignoreBorder
   * @memberof AnnotationElement
   * @returns {HTMLSectionElement}
   */
  _createContainer(ignoreBorder = false) {
    let data = this.data, page = this.page, viewport = this.viewport;
    let container = document.createElement('section');
    let width = data.rect[2] - data.rect[0];
    let height = data.rect[3] - data.rect[1];

    container.setAttribute('data-annotation-id', data.id);

    // Do *not* modify `data.rect`, since that will corrupt the annotation
    // position on subsequent calls to `_createContainer` (see issue 6804).
    let rect = Util.normalizeRect([
      data.rect[0],
      page.view[3] - data.rect[1] + page.view[1],
      data.rect[2],
      page.view[3] - data.rect[3] + page.view[1]
    ]);

    CustomStyle.setProp('transform', container,
                        'matrix(' + viewport.transform.join(',') + ')');
    CustomStyle.setProp('transformOrigin', container,
                        -rect[0] + 'px ' + -rect[1] + 'px');

    if (!ignoreBorder && data.borderStyle.width > 0 && data.borderColor) {
      container.style.borderWidth = data.borderStyle.width + 'px';
      if (data.borderStyle.style !== AnnotationBorderStyleType.UNDERLINE) {
        // Underline styles only have a bottom border, so we do not need
        // to adjust for all borders. This yields a similar result as
        // Adobe Acrobat/Reader.
        width = width - 2 * data.borderStyle.width;
        height = height - 2 * data.borderStyle.width;
      }

      let horizontalRadius = data.borderStyle.horizontalCornerRadius;
      let verticalRadius = data.borderStyle.verticalCornerRadius;
      if (horizontalRadius > 0 || verticalRadius > 0) {
        let radius = horizontalRadius + 'px / ' + verticalRadius + 'px';
        CustomStyle.setProp('borderRadius', container, radius);
      }

      switch (data.borderStyle.style) {
        case AnnotationBorderStyleType.SOLID:
        case AnnotationBorderStyleType.INSET:
        case AnnotationBorderStyleType.BEVELED:
          // border styles 'inset' and 'beveled' are applied
          // to the underlying control
          container.style.borderStyle = 'solid';
          break;

        case AnnotationBorderStyleType.DASHED:
          container.style.borderStyle = 'dashed';
          break;

        case AnnotationBorderStyleType.UNDERLINE:
          container.style.borderBottomStyle = 'solid';
          break;

        default:
          break;
      }

      if (data.borderColor) {
        container.style.borderColor =
          Util.makeCssRgb(data.borderColor[0] | 0,
                          data.borderColor[1] | 0,
                          data.borderColor[2] | 0);
      } else if (data.color) {
        container.style.borderColor =
          Util.makeCssRgb(data.color[0] | 0,
                          data.color[1] | 0,
                          data.color[2] | 0);
      } else {
        // Transparent (invisible) border, so do not draw it at all.
        container.style.borderWidth = 0;
      }
    }

    container.style.left = rect[0] + 'px';
    container.style.top = rect[1] + 'px';

    container.style.width = width + 'px';
    container.style.height = height + 'px';

    return container;
  }

  /**
   * Create a popup for the annotation's HTML element. This is used for
   * annotations that do not have a Popup entry in the dictionary, but
   * are of a type that works with popups (such as Highlight annotations).
   *
   * @private
   * @param {HTMLSectionElement} container
   * @param {HTMLDivElement|HTMLImageElement|null} trigger
   * @param {Object} data
   * @memberof AnnotationElement
   */
  _createPopup(container, trigger, data) {
    // If no trigger element is specified, create it.
    if (!trigger) {
      trigger = document.createElement('div');
      trigger.style.height = container.style.height;
      trigger.style.width = container.style.width;
      container.appendChild(trigger);
    }

    let popupElement = new PopupElement({
      container,
      trigger,
      color: data.color,
      title: data.title,
      contents: data.contents,
      hideWrapper: true,
    });
    let popup = popupElement.render();

    // Position the popup next to the annotation's container.
    popup.style.left = container.style.width;

    container.appendChild(popup);
  }

  /**
   * Render the annotation's HTML element in the empty container.
   *
   * @public
   * @memberof AnnotationElement
   */
  render() {
    unreachable('Abstract method `AnnotationElement.render` called');
  }
}

class LinkAnnotationElement extends AnnotationElement {
  constructor(parameters) {
    let isRenderable = !!(parameters.data.url || parameters.data.dest ||
                          parameters.data.action);
    super(parameters, isRenderable);
  }

  /**
   * Render the link annotation's HTML element in the empty container.
   *
   * @public
   * @memberof LinkAnnotationElement
   * @returns {HTMLSectionElement}
   */
  render() {
    this.container.className = 'linkAnnotation';

    let link = document.createElement('a');
    addLinkAttributes(link, {
      url: this.data.url,
      target: (this.data.newWindow ? LinkTarget.BLANK : undefined),
    });

    if (!this.data.url) {
      if (this.data.action) {
        this._bindNamedAction(link, this.data.action);
      } else {
        this._bindLink(link, this.data.dest);
      }
    }

    this.container.appendChild(link);
    return this.container;
  }

  /**
   * Bind internal links to the link element.
   *
   * @private
   * @param {Object} link
   * @param {Object} destination
   * @memberof LinkAnnotationElement
   */
  _bindLink(link, destination) {
    link.href = this.linkService.getDestinationHash(destination);
    link.onclick = () => {
      if (destination) {
        this.linkService.navigateTo(destination);
      }
      return false;
    };
    if (destination) {
      link.className = 'internalLink';
    }
  }

  /**
   * Bind named actions to the link element.
   *
   * @private
   * @param {Object} link
   * @param {Object} action
   * @memberof LinkAnnotationElement
   */
  _bindNamedAction(link, action) {
    link.href = this.linkService.getAnchorUrl('');
    link.onclick = () => {
      this.linkService.executeNamedAction(action);
      return false;
    };
    link.className = 'internalLink';
  }
}

class TextAnnotationElement extends AnnotationElement {
  constructor(parameters) {
    let isRenderable = !!(parameters.data.hasPopup ||
                          parameters.data.title || parameters.data.contents);
    super(parameters, isRenderable);
  }

  /**
   * Render the text annotation's HTML element in the empty container.
   *
   * @public
   * @memberof TextAnnotationElement
   * @returns {HTMLSectionElement}
   */
  render() {
    this.container.className = 'textAnnotation';

    let image = document.createElement('img');
    image.style.height = this.container.style.height;
    image.style.width = this.container.style.width;
    image.src = this.imageResourcesPath + 'annotation-' +
      this.data.name.toLowerCase() + '.svg';
    image.alt = '[{{type}} Annotation]';
    image.dataset.l10nId = 'text_annotation_type';
    image.dataset.l10nArgs = JSON.stringify({ type: this.data.name, });

    if (!this.data.hasPopup) {
      this._createPopup(this.container, image, this.data);
    }

    this.container.appendChild(image);
    return this.container;
  }
}

class WidgetAnnotationElement extends AnnotationElement {
  /**
   * Render the widget annotation's HTML element in the empty container.
   *
   * @public
   * @memberof WidgetAnnotationElement
   * @returns {HTMLSectionElement}
   */
  render() {
    // Show only the container for unsupported field types.
    return this.container;
  }

  /**
   * Set element background color
   *
   * @protected
   * @param {HTMLElement} element
   * @param {Object} color
   * @memberof WidgetAnnotationElement
   */
  _setBackgroundColor(element, color) {
    if (color && color.length >= 3) {
      let bgColor = Util.makeCssRgb(
        color[0] | 0,
        color[1] | 0,
        color[2] | 0);

      element.style.backgroundColor = bgColor;
    }
  }

  /**
   * Get default font namer
   *
   * @protected
   * @memberof WidgetAnnotationElement
   * @returns {String}
   */
  _getDefaultFontName() {
    return 'Helvetica, sans-serif';
  }

  /**
   * Measure annotation's text
   *
   * @protected
   * @param {String} line of text
   * @param {String} text font
   * @memberof WidgetAnnotationElement
   * @returns {TextMetrics}
   */
  _measureText(text, font) {
    let canvas = document.getElementById('page' + this.page.pageNumber);
    if (canvas) {
      let ctx = canvas.getContext('2d');
      ctx.font = font;
      return ctx.measureText(text);
    }

    return null;
  }

  /**
   * Calculate font auto size.
   *
   * @private
   * @param {HTMLDivElement} element
   * @param {String} text
   * @memberof WidgetAnnotationElement
   * @returns {String}
   */
  _calculateFontAutoSize(element, text, offset) {
    let style = element.style;
    let maxHeight = parseInt(element.offsetHeight);
    offset = offset || 0;

    let fSize = 2;
    let sizeStep = 0.1;
    for (fSize = 2; fSize < maxHeight - 2; fSize += sizeStep) {
      let m = this._measureText(text,
        (style.fontStyle ? style.fontStyle + ' ' : '') +
        (style.fontWeight ? style.fontWeight + ' ' : '') +
        fSize + 'px ' +
        (this.fontFamily || this._getDefaultFontName()));

      if (m.width + offset > parseInt(element.offsetWidth)) {
        break;
      }
    }

    return (fSize - sizeStep) + 'px';
  }

  /**
   * Get style of the checkbox or radiobutton.
   *
   * @private
   * @param {Object} type
   * @memberof WidgetAnnotationElement
   * @returns {String}
   */
  _getCheckBoxStyle(type) {
    switch (type) {
      case AnnotationCheckboxType.CHECK:
        return 'check';
      case AnnotationCheckboxType.CIRCLE:
        return 'circle';
      case AnnotationCheckboxType.CROSS:
        return 'cross';
      case AnnotationCheckboxType.DIAMOND:
        return 'diamond';
      case AnnotationCheckboxType.SQUARE:
        return 'square';
      case AnnotationCheckboxType.STAR:
        return 'star';
      default:
        return '';
    }
  }

  /**
   * Get all annotations with the same name.
   *
   * @private
   * @param {Object} element
   * @memberof WidgetAnnotationElement
   * @returns {Array}
   */
  _getAnnotationsByName(element) {
    let annotations = [];
    let ctrls = document.getElementsByTagName(element.tagName);
    for (let index in ctrls) {
      if (ctrls[index].type === element.type &&
          ctrls[index].getAttribute('annotation-name') ===
          element.getAttribute('annotation-name')) {
        annotations.push(ctrls[index]);
      }
    }

    return annotations;
  }

   /**
   * Get checkmark/radio button symbols.
   *
   * @private
   * @memberof WidgetAnnotationElement
   * @returns {Array}
   */
  _getCheckmarkSymbols() {
    let checkMarkSymbols = [];
    checkMarkSymbols[AnnotationCheckboxType.CHECK] = '✓';
    checkMarkSymbols[AnnotationCheckboxType.CIRCLE] = '●';
    checkMarkSymbols[AnnotationCheckboxType.CROSS] = '✕';
    checkMarkSymbols[AnnotationCheckboxType.DIAMOND] = '◆';
    checkMarkSymbols[AnnotationCheckboxType.SQUARE] = '■';
    checkMarkSymbols[AnnotationCheckboxType.STAR] = '★';
    return checkMarkSymbols;
  }
}

class TextWidgetAnnotationElement extends WidgetAnnotationElement {
  constructor(parameters) {
    let isRenderable = parameters.renderInteractiveForms ||
      (!parameters.data.hasAppearance && !!parameters.data.fieldValue);
    super(parameters, isRenderable);
  }

  /**
   * Render the text widget annotation's HTML element in the empty container.
   *
   * @public
   * @memberof TextWidgetAnnotationElement
   * @returns {HTMLSectionElement}
   */
  render() {
    const TEXT_ALIGNMENT = ['left', 'center', 'right'];
    this.container.className = 'textWidgetAnnotation';

    if (!this.data.readOnly) {
      this.container.title = this.data.alternativeText;
    }

    let element = null;
    let font = null;
    if (this.renderInteractiveForms) {
      // NOTE: We cannot set the values using `element.value` below, since it
      //       prevents the AnnotationLayer rasterizer in `test/driver.js`
      //       from parsing the elements correctly for the reference tests.
      if (this.data.multiLine) {
        element = document.createElement('textarea');
        element.textContent = this.data.fieldValue;
      } else {
        element = document.createElement('input');
        element.type = 'text';
        element.setAttribute('value', this.data.fieldValue);
      }

      element.setAttribute('annotation-name',
        encodeURIComponent(this.data.fieldName));

      element.disabled = this.data.readOnly;

      if (this.data.maxLen !== null) {
        element.maxLength = this.data.maxLen;
      }

      if (this.data.borderStyle.style === AnnotationBorderStyleType.INSET) {
        element.className = 'inset';
      }

      if (this.data.borderStyle.style === AnnotationBorderStyleType.BEVELED) {
        element.className = 'beveled';
      }

      if (this.data.comb) {
        let fieldWidth = this.data.rect[2] - this.data.rect[0];
        let combWidth = fieldWidth / this.data.maxLen;

        element.classList.add('comb');
        element.style.letterSpacing = 'calc(' + combWidth + 'px - 1ch)';
      }

      if (this.data.fontRefName) {
        let fonts = this.data.annotationFonts;
        for (let f = 0; f < fonts.length; f++) {
          if (fonts[f].length >= 3 &&
              fonts[f][0] === this.data.fontRefName) {
            font = fonts[f][2];
            break;
          }
        }
      }
    } else {
      element = document.createElement('div');
      element.textContent = this.data.fieldValue;
      element.style.verticalAlign = 'middle';
      element.style.display = 'table-cell';

      if (this.data.fontRefName) {
        font = this.page.commonObjs.getData(this.data.fontRefName);
      }
    }

    this._setTextStyle(element, font);

    if (this.data.textAlignment !== null) {
      element.style.textAlign = TEXT_ALIGNMENT[this.data.textAlignment];
    }

    this._setBackgroundColor(element, this.data.backgroundColor);

    this.container.appendChild(element);
    return this.container;
  }

  /**
   * Apply text styles to the text in the element.
   *
   * @private
   * @param {HTMLDivElement} element
   * @param {Object} font
   * @memberof TextWidgetAnnotationElement
   */
  _setTextStyle(element, font) {
    // TODO: This duplicates some of the logic in CanvasGraphics.setFont().
    let style = element.style;

    if (this.data.fontColor) {
      style.color = this.data.fontColor;
    }

    if (this.data.fontSize) {
      style.fontSize = this.data.fontSize + 'px';
    }

    if (this.data.fontDirection) {
      style.direction = (this.data.fontDirection < 0 ? 'rtl' : 'ltr');
    }

    if (font) {
      style.fontWeight = (font.black ?
        (font.bold ? '900' : 'bold') :
        (font.bold ? 'bold' : 'normal'));
      style.fontStyle = (font.italic ? 'italic' : 'normal');

      // Use a reasonable default font if the font doesn't specify a fallback.
      let fontFamily = font.loadedName ? '"' + font.loadedName + '", ' : '';
      let fallbackName = font.fallbackName || this._getDefaultFontName();
      style.fontFamily = fontFamily + fallbackName;
    }

    var self = this;

    element.onblur = () => {
      if (!style.fontSize && !self.data.multiLine) {
        style.fontSize = self._calculateFontAutoSize(element, element.value);
      }

      let annotations = self._getAnnotationsByName(element);
      for (let index in annotations) {
        if (annotations[index] !== element &&
            annotations[index].getAttribute('annotation-value') ===
            element.getAttribute('annotation-value')) {
          annotations[index].value = element.value;
        }
      }
    };

    // Auto size
    if (!style.fontSize && !this.data.multiLine) {
      window.setTimeout((element, self) => {
        element.style.fontSize =
          self._calculateFontAutoSize(element, element.value);
      }, 100, element, this);

      element.onkeypress = () => {
        style.fontSize = self._calculateFontAutoSize(element, element.value);
      };
    }
  }
}

class CheckboxWidgetAnnotationElement extends WidgetAnnotationElement {
  constructor(parameters) {
    super(parameters, parameters.renderInteractiveForms);
  }

  /**
   * Render the checkbox widget annotation's HTML element
   * in the empty container.
   *
   * @public
   * @memberof CheckboxWidgetAnnotationElement
   * @returns {HTMLSectionElement}
   */
  render() {
    this.container.className = 'buttonWidgetAnnotation checkBox ';

    if (!this.data.readOnly) {
      this.container.title = this.data.alternativeText;
    }

    let element = document.createElement('input');
    element.setAttribute('annotation-name',
      encodeURIComponent(this.data.fieldName));
    element.setAttribute('annotation-value',
      this.data.buttonValue ? encodeURIComponent(this.data.buttonValue) : '');
    element.disabled = this.data.readOnly;
    element.type = 'checkbox';
    element.checked = this.data.fieldValue && this.data.fieldValue !== 'Off';
    element.checkBoxType = this.data.checkBoxType;

    if (this.data.borderStyle.style === AnnotationBorderStyleType.INSET) {
      element.className = 'inset';
    }

    if (this.data.borderStyle.style === AnnotationBorderStyleType.BEVELED) {
      element.className = 'beveled';
    }

    this.container.appendChild(element);

    // We have to create a div with checkbox symbol
    // in order to deal with background color, when
    // div with text handles onclick event.
    let span = document.createElement('span');

    let checkMarkSymbols = this._getCheckmarkSymbols();

    span.innerHTML = element.checked ?
      checkMarkSymbols[element.checkBoxType] : '';

    element.onchange = () => {
      span.innerHTML = element.checked ?
        checkMarkSymbols[element.checkBoxType] : '';

      let annotations = this._getAnnotationsByName(element);
      for (let index in annotations) {
        if (annotations[index] !== element &&
            annotations[index].getAttribute('annotation-value') ===
            element.getAttribute('annotation-value') &&
            annotations[index].parentElement) {
          annotations[index].checked = element.checked;
          var annotationSpans =
            annotations[index].parentElement.getElementsByTagName('span');
          if (annotationSpans.length > 0) {
            annotationSpans[0].innerHTML = element.checked ?
              checkMarkSymbols[annotations[index].checkBoxType] : '';
          }
        }
      }
    };

    span.onclick = () => {
      if (!element.disabled) {
        element.checked = false;
        element.onchange();
      }
    };

    let fontSizeFactor =
        this.data.checkBoxType === AnnotationCheckboxType.CIRCLE ||
        this.data.checkBoxType === AnnotationCheckboxType.DIAMOND ||
        this.data.checkBoxType === AnnotationCheckboxType.SQUARE ? 1.5 :
        this.data.checkBoxType === AnnotationCheckboxType.STAR ? 0.5 : 1.0;

    let fontSizePadding =
        this.data.checkBoxType !== AnnotationCheckboxType.STAR &&
        (this.data.borderStyle.style === AnnotationBorderStyleType.INSET ||
        this.data.borderStyle.style === AnnotationBorderStyleType.BEVELED) ?
        4 : 0;

    span.style.lineHeight = this.container.style.height;

    span.style.fontSize = (parseFloat(this.container.style.height) *
      fontSizeFactor - fontSizePadding) + 'px';

    span.style.color = this.data.fontColor;
    this.container.className +=
      this._getCheckBoxStyle(this.data.checkBoxType);

    this._setBackgroundColor(element, this.data.backgroundColor);

    this.container.appendChild(span);

    return this.container;
  }
}

class RadioButtonWidgetAnnotationElement extends WidgetAnnotationElement {
  constructor(parameters) {
    super(parameters, parameters.renderInteractiveForms);
  }

  /**
   * Render the radio button widget annotation's HTML element
   * in the empty container.
   *
   * @public
   * @memberof RadioButtonWidgetAnnotationElement
   * @returns {HTMLSectionElement}
   */
  render() {
    this.container.className = 'buttonWidgetAnnotation radioButton ';

    if (!this.data.readOnly) {
      this.container.title = this.data.alternativeText;
    }

    let element = document.createElement('input');
    element.name = encodeURIComponent(this.data.fieldName);
    element.setAttribute('annotation-name',
      encodeURIComponent(this.data.fieldName + '_' +
      (this.data.buttonValue || '')));
    element.disabled = this.data.readOnly;
    element.type = 'radio';
    if (this.data.fieldValue === this.data.buttonValue) {
      element.checked = true;
    }

    element.radioButtonType = this.data.radioButtonType;

    if (this.data.radioButtonType === AnnotationCheckboxType.CIRCLE) {
      element.style.width = this.container.style.width =
        this.container.style.height;
      CustomStyle.setProp('borderRadius', this.container, '50%');
    }

    if (this.data.borderStyle.style === AnnotationBorderStyleType.INSET) {
      element.className = 'inset';
    }

    if (this.data.borderStyle.style === AnnotationBorderStyleType.BEVELED) {
      element.className = 'beveled';
    }

    this.container.appendChild(element);

    let span = document.createElement('span');

    let checkMarkSymbols = this._getCheckmarkSymbols();

    span.innerHTML = element.checked ?
      checkMarkSymbols[element.radioButtonType] : '';

    element.onchange = () => {
      span.innerHTML = checkMarkSymbols[element.radioButtonType];

      let annotations = document.getElementsByName(element.name);
      for (let index in annotations) {
        if (annotations[index] !== element &&
            annotations[index].parentElement) {
          var annotationSpans =
            annotations[index].parentElement.getElementsByTagName('span');
          if (annotationSpans.length > 0) {
            annotationSpans[0].innerHTML = '';
          }
        }
      }
    };

    let fontSizeFactor =
    this.data.radioButtonType === AnnotationCheckboxType.CIRCLE ||
    this.data.radioButtonType === AnnotationCheckboxType.DIAMOND ||
    this.data.radioButtonType === AnnotationCheckboxType.SQUARE ? 1.5 :
    this.data.radioButtonType === AnnotationCheckboxType.STAR ? 0.5 : 1.0;

    let fontSizePadding =
      this.data.radioButtonType !== AnnotationCheckboxType.STAR &&
      (this.data.borderStyle.style === AnnotationBorderStyleType.INSET ||
      this.data.borderStyle.style === AnnotationBorderStyleType.BEVELED) ?
      4 : 0;

    span.style.lineHeight = this.container.style.height;

    span.style.fontSize = (parseFloat(this.container.style.height) *
      fontSizeFactor - fontSizePadding) + 'px';

    span.style.color = this.data.fontColor;
    this.container.className +=
      this._getCheckBoxStyle(this.data.radioButtonType);

    this._setBackgroundColor(element, this.data.backgroundColor);

    this.container.appendChild(span);

    return this.container;
  }
}

class PushButtonWidgetAnnotationElement extends LinkAnnotationElement {
  /**
   * Render the push button widget annotation's HTML element
   * in the empty container.
   *
   * @public
   * @memberof PushButtonWidgetAnnotationElement
   * @returns {HTMLSectionElement}
   */
  render() {
    // The rendering and functionality of a push button widget annotation is
    // equal to that of a link annotation, but may have more functionality, such
    // as performing actions on form fields (resetting, submitting, et cetera).
    let container = super.render();
    container.className = 'buttonWidgetAnnotation pushButton';
    return container;
  }
}

class ChoiceWidgetAnnotationElement extends WidgetAnnotationElement {
  constructor(parameters) {
    super(parameters, parameters.renderInteractiveForms);
  }

  /**
   * Render the choice widget annotation's HTML element in the empty
   * container.
   *
   * @public
   * @memberof ChoiceWidgetAnnotationElement
   * @returns {HTMLSectionElement}
   */
  render() {
    this.container.className = 'choiceWidgetAnnotation';

    let i, ii, style;
    let itemName = encodeURIComponent(this.data.fieldName) + '_item';

    let self = this;

    if (!this.data.combo) {
      let selectElement = document.createElement('select');
      selectElement.setAttribute('annotation-name',
        encodeURIComponent(this.data.fieldName));
      selectElement.disabled = this.data.readOnly;

      if (this.data.borderStyle.style === AnnotationBorderStyleType.INSET) {
        selectElement.className = 'inset';
      }

      if (this.data.borderStyle.style === AnnotationBorderStyleType.BEVELED) {
        selectElement.className = 'beveled';
      }

      style = selectElement.style;

      this._setElementFont(selectElement);

      this._setBackgroundColor(selectElement, this.data.backgroundColor);

      // List boxes have a size and (optionally) multiple selection.
      selectElement.size = this.data.options.length;

      if (this.data.multiSelect) {
        selectElement.multiple = true;
      }

      // Insert the options into the choice field.
      for (i = 0, ii = this.data.options.length; i < ii; i++) {
        let option = this.data.options[i];

        let optionElement = document.createElement('option');
        optionElement.textContent = option.displayValue;
        optionElement.value = option.exportValue;
        optionElement.setAttribute('name', itemName);

        if (this.data.fieldValue.indexOf(option.exportValue) >= 0) {
          optionElement.setAttribute('selected', true);
        }

        selectElement.appendChild(optionElement);
      }

      selectElement.onblur = () => {
        let annotations = self._getAnnotationsByName(selectElement);
        for (let index in annotations) {
          if (annotations[index] !== selectElement &&
              annotations[index].getAttribute('annotation-value') ===
              selectElement.getAttribute('annotation-value')) {
            for (let i = 0; i < selectElement.options.length; i++) {
              if (i < annotations[index].options.length) {
                annotations[index].options[i].selected =
                  selectElement.options[i].selected;
              }
            }
          }
        }
      };

      this.container.appendChild(selectElement);
    } else {
      let comboElementDiv = document.createElement('div');
      comboElementDiv.className = 'combo';
      comboElementDiv.style.height = this.container.style.height;

      let comboElement = document.createElement('input');
      comboElement.type = 'text';
      comboElement.readOnly = !this.data.customText;
      comboElement.setAttribute('annotation-name',
        encodeURIComponent(this.data.fieldName));
      comboElement.style.height = this.container.style.height;
      comboElement.style.width = this.container.style.width;

      if (this.data.borderStyle.style === AnnotationBorderStyleType.INSET) {
        comboElement.className = 'inset';
      }

      if (this.data.borderStyle.style === AnnotationBorderStyleType.BEVELED) {
        comboElement.className = 'beveled';
      }

      style = comboElement.style;

      this._setElementFont(comboElement);

      this._setBackgroundColor(comboElement, this.data.backgroundColor);

      let comboContent = document.createElement('div');
      comboContent.className = 'combo-content';

      comboElement.onblur = () => {
        if (!comboElement.selected) {
          comboContent.classList.remove('show');
          self.container.style.position = '';
          self.container.style.zIndex = '';
        }

        let annotations = self._getAnnotationsByName(comboElement);
        for (let index in annotations) {
          if (annotations[index] !== comboElement &&
              annotations[index].getAttribute('annotation-value') ===
              comboElement.getAttribute('annotation-value')) {
            annotations[index].value = comboElement.value;
          }
        }
      };

      let spanElement = document.createElement('span');
      spanElement.onclick = () => {
        if (!comboElement.disabled) {
          comboElement.focus();
          comboContent.classList.toggle('show');
          self.container.style.position = 'absolute';
          self.container.style.zIndex = '100';
        }
      };

      let comboWidth = parseFloat(self.container.style.width);
      let increaseComboWidth = false;

      let aElementPadding = 2;
      let downArrowWidth = self._measureText('▼',
      ('8pt ' + self._getDefaultFontName())).width;

      for (i = 0, ii = this.data.options.length; i < ii; i++) {
        let optionItem = this.data.options[i];

        let aElement = document.createElement('a');
        aElement.setAttribute('value', optionItem.exportValue);
        aElement.text = optionItem.displayValue;
        aElement.name = itemName;
        aElement.style.padding = aElementPadding + 'px';
        if (!style.fontSize) {
          aElement.style.fontSize = '9px';
        } else {
          aElement.style.fontSize = style.fontSize;
        }

        if (this.data.fieldValue.indexOf(optionItem.exportValue) >= 0) {
          comboElement.value = optionItem.displayValue;
        }

        let aElementWidth = self._measureText(aElement.text,
            (style.fontStyle ? style.fontStyle + ' ' : '') +
            (style.fontWeight ? style.fontWeight + ' ' : '') +
            (style.fontSize ? style.fontSize : '9') + 'px ' +
            (style.fontFamily || self._getDefaultFontName()));

        if (aElementWidth.width + downArrowWidth +
            aElementPadding * 2 > comboWidth) {
          comboWidth = aElementWidth.width;
          increaseComboWidth = true;
        }

        // In ES6 () => syntax causes transpiler conversion of
        // 'this' into the class reference
        aElement.onclick = function() {
          comboElement.value = this.text;
          comboElement.select();
          comboContent.classList.remove('show');
          self.container.style.position = '';
          self.container.style.zIndex = '';

          // Auto size
          if (comboElement.autoSize) {
            style.fontSize = self._calculateFontAutoSize(
              comboElement, this.text, downArrowWidth);
          }
        };

        aElement.onmouseover = () => {
          comboElement.selected = true;
        };

        aElement.onmouseout = () => {
          comboElement.selected = false;
        };

        comboContent.appendChild(aElement);
      }

      if (increaseComboWidth) {
        comboContent.style.width = (comboWidth + downArrowWidth +
            aElementPadding * 2) + 'px';
      }

      if (!style.fontSize) {
        comboElement.autoSize = true;

        window.setTimeout(function(element, self, downArrowWidth) {
          element.style.fontSize =
            self._calculateFontAutoSize(element, element.value,
              downArrowWidth);
        }, 100, comboElement, this, downArrowWidth);
      }

      comboElementDiv.appendChild(comboElement);

      if (!this.data.readOnly) {
        comboElementDiv.appendChild(spanElement);
        comboElementDiv.appendChild(comboContent);
      }

      this.container.appendChild(comboElementDiv);
    }

    let styleExpression = '';

    if (this.data.backgroundColor) {
      let bgColor = Util.makeCssRgb(
        this.data.backgroundColor[0] | 0,
        this.data.backgroundColor[1] | 0,
        this.data.backgroundColor[2] | 0);

      styleExpression = 'background-color:' + bgColor + ';';
    }

    styleExpression +=
      (style.color ? 'color:' + style.color + ';' : '') +
      (style.fontSize ? 'font-size:' + style.fontSize + ';' : '') +
      (style.fontWeight ? 'font-weight:' + style.fontWeight + ';' : '') +
      (style.fontStyle ? 'font-style:' + style.fontStyle + ';' : '') +
      (style.fontFamily ? 'font-family:' + style.fontFamily + ';' : '');

    let cssClass = document.createElement('style');
    cssClass.innerHTML =
      '.' + this.layer.className + ' .' + this.container.className +
      ' [name="' + itemName + '"]{' + styleExpression + '}';

    document.body.appendChild(cssClass);

    return this.container;
  }

  /**
   * Set element font.
   *
   * @private
   * @param {HTMLElement} element
   * @memberof ChoiceWidgetAnnotationElement
   */
  _setElementFont(element) {
    let style = element.style;

    if (this.data.fontColor) {
      style.color = this.data.fontColor;
    }

    if (this.data.fontSize) {
      style.fontSize = this.data.fontSize + 'px';
    }

    if (this.data.fontRefName) {
      let fonts = this.data.annotationFonts;
      for (let f = 0; f < fonts.length; f++) {
        if (fonts[f].length >= 3 && fonts[f][0] === this.data.fontRefName) {
          let font = fonts[f][2];

          style.fontWeight = font.black ? font.bold ? '900' :
                               'bold' : font.bold ? 'bold' : 'normal';
          style.fontStyle = font.italic ? 'italic' : 'normal';
          let fontFamily = font.loadedName ? '"' +
                             font.loadedName + '", ' : '';
          let fallbackName = font.fallbackName || this._getDefaultFontName();
          style.fontFamily = fontFamily + fallbackName;
          break;
        }
      }
    }
  }
}

class PopupAnnotationElement extends AnnotationElement {
  constructor(parameters) {
    let isRenderable = !!(parameters.data.title || parameters.data.contents);
    super(parameters, isRenderable);
  }

  /**
   * Render the popup annotation's HTML element in the empty container.
   *
   * @public
   * @memberof PopupAnnotationElement
   * @returns {HTMLSectionElement}
   */
  render() {
    // Do not render popup annotations for parent elements with these types as
    // they create the popups themselves (because of custom trigger divs).
    const IGNORE_TYPES = ['Line', 'Square', 'Circle', 'PolyLine', 'Polygon'];

    this.container.className = 'popupAnnotation';

    if (IGNORE_TYPES.indexOf(this.data.parentType) >= 0) {
      return this.container;
    }

    let selector = '[data-annotation-id="' + this.data.parentId + '"]';
    let parentElement = this.layer.querySelector(selector);
    if (!parentElement) {
      return this.container;
    }

    let popup = new PopupElement({
      container: this.container,
      trigger: parentElement,
      color: this.data.color,
      title: this.data.title,
      contents: this.data.contents,
    });

    // Position the popup next to the parent annotation's container.
    // PDF viewers ignore a popup annotation's rectangle.
    let parentLeft = parseFloat(parentElement.style.left);
    let parentWidth = parseFloat(parentElement.style.width);
    CustomStyle.setProp('transformOrigin', this.container,
                        -(parentLeft + parentWidth) + 'px -' +
                        parentElement.style.top);
    this.container.style.left = (parentLeft + parentWidth) + 'px';

    this.container.appendChild(popup.render());
    return this.container;
  }
}

class PopupElement {
  constructor(parameters) {
    this.container = parameters.container;
    this.trigger = parameters.trigger;
    this.color = parameters.color;
    this.title = parameters.title;
    this.contents = parameters.contents;
    this.hideWrapper = parameters.hideWrapper || false;

    this.pinned = false;
  }

  /**
   * Render the popup's HTML element.
   *
   * @public
   * @memberof PopupElement
   * @returns {HTMLSectionElement}
   */
  render() {
    const BACKGROUND_ENLIGHT = 0.7;

    let wrapper = document.createElement('div');
    wrapper.className = 'popupWrapper';

    // For Popup annotations we hide the entire section because it contains
    // only the popup. However, for Text annotations without a separate Popup
    // annotation, we cannot hide the entire container as the image would
    // disappear too. In that special case, hiding the wrapper suffices.
    this.hideElement = (this.hideWrapper ? wrapper : this.container);
    this.hideElement.setAttribute('hidden', true);

    let popup = document.createElement('div');
    popup.className = 'popup';

    let color = this.color;
    if (color) {
      // Enlighten the color.
      let r = BACKGROUND_ENLIGHT * (255 - color[0]) + color[0];
      let g = BACKGROUND_ENLIGHT * (255 - color[1]) + color[1];
      let b = BACKGROUND_ENLIGHT * (255 - color[2]) + color[2];
      popup.style.backgroundColor = Util.makeCssRgb(r | 0, g | 0, b | 0);
    }

    let contents = this._formatContents(this.contents);
    let title = document.createElement('h1');
    title.textContent = this.title;

    // Attach the event listeners to the trigger element.
    this.trigger.addEventListener('click', this._toggle.bind(this));
    this.trigger.addEventListener('mouseover', this._show.bind(this, false));
    this.trigger.addEventListener('mouseout', this._hide.bind(this, false));
    popup.addEventListener('click', this._hide.bind(this, true));

    popup.appendChild(title);
    popup.appendChild(contents);
    wrapper.appendChild(popup);
    return wrapper;
  }

  /**
   * Format the contents of the popup by adding newlines where necessary.
   *
   * @private
   * @param {string} contents
   * @memberof PopupElement
   * @returns {HTMLParagraphElement}
   */
  _formatContents(contents) {
    let p = document.createElement('p');
    let lines = contents.split(/(?:\r\n?|\n)/);
    for (let i = 0, ii = lines.length; i < ii; ++i) {
      let line = lines[i];
      p.appendChild(document.createTextNode(line));
      if (i < (ii - 1)) {
        p.appendChild(document.createElement('br'));
      }
    }
    return p;
  }

  /**
   * Toggle the visibility of the popup.
   *
   * @private
   * @memberof PopupElement
   */
  _toggle() {
    if (this.pinned) {
      this._hide(true);
    } else {
      this._show(true);
    }
  }

  /**
   * Show the popup.
   *
   * @private
   * @param {boolean} pin
   * @memberof PopupElement
   */
  _show(pin = false) {
    if (pin) {
      this.pinned = true;
    }
    if (this.hideElement.hasAttribute('hidden')) {
      this.hideElement.removeAttribute('hidden');
      this.container.style.zIndex += 1;
    }
  }

  /**
   * Hide the popup.
   *
   * @private
   * @param {boolean} unpin
   * @memberof PopupElement
   */
  _hide(unpin = true) {
    if (unpin) {
      this.pinned = false;
    }
    if (!this.hideElement.hasAttribute('hidden') && !this.pinned) {
      this.hideElement.setAttribute('hidden', true);
      this.container.style.zIndex -= 1;
    }
  }
}

class LineAnnotationElement extends AnnotationElement {
  constructor(parameters) {
    let isRenderable = !!(parameters.data.hasPopup ||
                          parameters.data.title || parameters.data.contents);
    super(parameters, isRenderable, /* ignoreBorder = */ true);
  }

  /**
   * Render the line annotation's HTML element in the empty container.
   *
   * @public
   * @memberof LineAnnotationElement
   * @returns {HTMLSectionElement}
   */
  render() {
    this.container.className = 'lineAnnotation';

    // Create an invisible line with the same starting and ending coordinates
    // that acts as the trigger for the popup. Only the line itself should
    // trigger the popup, not the entire container.
    let data = this.data;
    let width = data.rect[2] - data.rect[0];
    let height = data.rect[3] - data.rect[1];
    let svg = this.svgFactory.create(width, height);

    // PDF coordinates are calculated from a bottom left origin, so transform
    // the line coordinates to a top left origin for the SVG element.
    let line = this.svgFactory.createElement('svg:line');
    line.setAttribute('x1', data.rect[2] - data.lineCoordinates[0]);
    line.setAttribute('y1', data.rect[3] - data.lineCoordinates[1]);
    line.setAttribute('x2', data.rect[2] - data.lineCoordinates[2]);
    line.setAttribute('y2', data.rect[3] - data.lineCoordinates[3]);
    line.setAttribute('stroke-width', data.borderStyle.width);
    line.setAttribute('stroke', 'transparent');

    svg.appendChild(line);
    this.container.append(svg);

    // Create the popup ourselves so that we can bind it to the line instead
    // of to the entire container (which is the default).
    this._createPopup(this.container, line, data);

    return this.container;
  }
}

class SquareAnnotationElement extends AnnotationElement {
  constructor(parameters) {
    let isRenderable = !!(parameters.data.hasPopup ||
                          parameters.data.title || parameters.data.contents);
    super(parameters, isRenderable, /* ignoreBorder = */ true);
  }

  /**
   * Render the square annotation's HTML element in the empty container.
   *
   * @public
   * @memberof SquareAnnotationElement
   * @returns {HTMLSectionElement}
   */
  render() {
    this.container.className = 'squareAnnotation';

    // Create an invisible square with the same rectangle that acts as the
    // trigger for the popup. Only the square itself should trigger the
    // popup, not the entire container.
    let data = this.data;
    let width = data.rect[2] - data.rect[0];
    let height = data.rect[3] - data.rect[1];
    let svg = this.svgFactory.create(width, height);

    // The browser draws half of the borders inside the square and half of
    // the borders outside the square by default. This behavior cannot be
    // changed programmatically, so correct for that here.
    let borderWidth = data.borderStyle.width;
    let square = this.svgFactory.createElement('svg:rect');
    square.setAttribute('x', borderWidth / 2);
    square.setAttribute('y', borderWidth / 2);
    square.setAttribute('width', width - borderWidth);
    square.setAttribute('height', height - borderWidth);
    square.setAttribute('stroke-width', borderWidth);
    square.setAttribute('stroke', 'transparent');
    square.setAttribute('fill', 'none');

    svg.appendChild(square);
    this.container.append(svg);

    // Create the popup ourselves so that we can bind it to the square instead
    // of to the entire container (which is the default).
    this._createPopup(this.container, square, data);

    return this.container;
  }
}

class CircleAnnotationElement extends AnnotationElement {
  constructor(parameters) {
    let isRenderable = !!(parameters.data.hasPopup ||
                          parameters.data.title || parameters.data.contents);
    super(parameters, isRenderable, /* ignoreBorder = */ true);
  }

  /**
   * Render the circle annotation's HTML element in the empty container.
   *
   * @public
   * @memberof CircleAnnotationElement
   * @returns {HTMLSectionElement}
   */
  render() {
    this.container.className = 'circleAnnotation';

    // Create an invisible circle with the same ellipse that acts as the
    // trigger for the popup. Only the circle itself should trigger the
    // popup, not the entire container.
    let data = this.data;
    let width = data.rect[2] - data.rect[0];
    let height = data.rect[3] - data.rect[1];
    let svg = this.svgFactory.create(width, height);

    // The browser draws half of the borders inside the circle and half of
    // the borders outside the circle by default. This behavior cannot be
    // changed programmatically, so correct for that here.
    let borderWidth = data.borderStyle.width;
    let circle = this.svgFactory.createElement('svg:ellipse');
    circle.setAttribute('cx', width / 2);
    circle.setAttribute('cy', height / 2);
    circle.setAttribute('rx', (width / 2) - (borderWidth / 2));
    circle.setAttribute('ry', (height / 2) - (borderWidth / 2));
    circle.setAttribute('stroke-width', borderWidth);
    circle.setAttribute('stroke', 'transparent');
    circle.setAttribute('fill', 'none');

    svg.appendChild(circle);
    this.container.append(svg);

    // Create the popup ourselves so that we can bind it to the circle instead
    // of to the entire container (which is the default).
    this._createPopup(this.container, circle, data);

    return this.container;
  }
}

class PolylineAnnotationElement extends AnnotationElement {
  constructor(parameters) {
    let isRenderable = !!(parameters.data.hasPopup ||
                          parameters.data.title || parameters.data.contents);
    super(parameters, isRenderable, /* ignoreBorder = */ true);

    this.containerClassName = 'polylineAnnotation';
    this.svgElementName = 'svg:polyline';
  }

  /**
   * Render the polyline annotation's HTML element in the empty container.
   *
   * @public
   * @memberof PolylineAnnotationElement
   * @returns {HTMLSectionElement}
   */
  render() {
    this.container.className = this.containerClassName;

    // Create an invisible polyline with the same points that acts as the
    // trigger for the popup. Only the polyline itself should trigger the
    // popup, not the entire container.
    let data = this.data;
    let width = data.rect[2] - data.rect[0];
    let height = data.rect[3] - data.rect[1];
    let svg = this.svgFactory.create(width, height);

    // Convert the vertices array to a single points string that the SVG
    // polyline element expects ("x1,y1 x2,y2 ..."). PDF coordinates are
    // calculated from a bottom left origin, so transform the polyline
    // coordinates to a top left origin for the SVG element.
    let vertices = data.vertices;
    let points = [];
    for (let i = 0, ii = vertices.length; i < ii; i++) {
      let x = vertices[i].x - data.rect[0];
      let y = data.rect[3] - vertices[i].y;
      points.push(x + ',' + y);
    }
    points = points.join(' ');

    let borderWidth = data.borderStyle.width;
    let polyline = this.svgFactory.createElement(this.svgElementName);
    polyline.setAttribute('points', points);
    polyline.setAttribute('stroke-width', borderWidth);
    polyline.setAttribute('stroke', 'transparent');
    polyline.setAttribute('fill', 'none');

    svg.appendChild(polyline);
    this.container.append(svg);

    // Create the popup ourselves so that we can bind it to the polyline
    // instead of to the entire container (which is the default).
    this._createPopup(this.container, polyline, data);

    return this.container;
  }
}

class PolygonAnnotationElement extends PolylineAnnotationElement {
  constructor(parameters) {
    // Polygons are specific forms of polylines, so reuse their logic.
    super(parameters);

    this.containerClassName = 'polygonAnnotation';
    this.svgElementName = 'svg:polygon';
  }
}

class HighlightAnnotationElement extends AnnotationElement {
  constructor(parameters) {
    let isRenderable = !!(parameters.data.hasPopup ||
                          parameters.data.title || parameters.data.contents);
    super(parameters, isRenderable, /* ignoreBorder = */ true);
  }

  /**
   * Render the highlight annotation's HTML element in the empty container.
   *
   * @public
   * @memberof HighlightAnnotationElement
   * @returns {HTMLSectionElement}
   */
  render() {
    this.container.className = 'highlightAnnotation';

    if (!this.data.hasPopup) {
      this._createPopup(this.container, null, this.data);
    }
    return this.container;
  }
}

class UnderlineAnnotationElement extends AnnotationElement {
  constructor(parameters) {
    let isRenderable = !!(parameters.data.hasPopup ||
                          parameters.data.title || parameters.data.contents);
    super(parameters, isRenderable, /* ignoreBorder = */ true);
  }

  /**
   * Render the underline annotation's HTML element in the empty container.
   *
   * @public
   * @memberof UnderlineAnnotationElement
   * @returns {HTMLSectionElement}
   */
  render() {
    this.container.className = 'underlineAnnotation';

    if (!this.data.hasPopup) {
      this._createPopup(this.container, null, this.data);
    }
    return this.container;
  }
}

class SquigglyAnnotationElement extends AnnotationElement {
  constructor(parameters) {
    let isRenderable = !!(parameters.data.hasPopup ||
                          parameters.data.title || parameters.data.contents);
    super(parameters, isRenderable, /* ignoreBorder = */ true);
  }

  /**
   * Render the squiggly annotation's HTML element in the empty container.
   *
   * @public
   * @memberof SquigglyAnnotationElement
   * @returns {HTMLSectionElement}
   */
  render() {
    this.container.className = 'squigglyAnnotation';

    if (!this.data.hasPopup) {
      this._createPopup(this.container, null, this.data);
    }
    return this.container;
  }
}

class StrikeOutAnnotationElement extends AnnotationElement {
  constructor(parameters) {
    let isRenderable = !!(parameters.data.hasPopup ||
                          parameters.data.title || parameters.data.contents);
    super(parameters, isRenderable, /* ignoreBorder = */ true);
  }

  /**
   * Render the strikeout annotation's HTML element in the empty container.
   *
   * @public
   * @memberof StrikeOutAnnotationElement
   * @returns {HTMLSectionElement}
   */
  render() {
    this.container.className = 'strikeoutAnnotation';

    if (!this.data.hasPopup) {
      this._createPopup(this.container, null, this.data);
    }
    return this.container;
  }
}

class StampAnnotationElement extends AnnotationElement {
  constructor(parameters) {
    let isRenderable = !!(parameters.data.hasPopup ||
                          parameters.data.title || parameters.data.contents);
    super(parameters, isRenderable, /* ignoreBorder = */ true);
  }

  /**
   * Render the stamp annotation's HTML element in the empty container.
   *
   * @public
   * @memberof StampAnnotationElement
   * @returns {HTMLSectionElement}
   */
  render() {
    this.container.className = 'stampAnnotation';

    if (!this.data.hasPopup) {
      this._createPopup(this.container, null, this.data);
    }
    return this.container;
  }
}

class FileAttachmentAnnotationElement extends AnnotationElement {
  constructor(parameters) {
    super(parameters, /* isRenderable = */ true);

    let file = this.data.file;
    this.filename = getFilenameFromUrl(file.filename);
    this.content = file.content;

    this.linkService.onFileAttachmentAnnotation({
      id: stringToPDFString(file.filename),
      filename: file.filename,
      content: file.content,
    });
  }

  /**
   * Render the file attachment annotation's HTML element in the empty
   * container.
   *
   * @public
   * @memberof FileAttachmentAnnotationElement
   * @returns {HTMLSectionElement}
   */
  render() {
    this.container.className = 'fileAttachmentAnnotation';

    let trigger = document.createElement('div');
    trigger.style.height = this.container.style.height;
    trigger.style.width = this.container.style.width;
    trigger.addEventListener('dblclick', this._download.bind(this));

    if (!this.data.hasPopup && (this.data.title || this.data.contents)) {
      this._createPopup(this.container, trigger, this.data);
    }

    this.container.appendChild(trigger);
    return this.container;
  }

  /**
   * Download the file attachment associated with this annotation.
   *
   * @private
   * @memberof FileAttachmentAnnotationElement
   */
  _download() {
    if (!this.downloadManager) {
      warn('Download cannot be started due to unavailable download manager');
      return;
    }
    this.downloadManager.downloadData(this.content, this.filename, '');
  }
}

/**
 * @typedef {Object} AnnotationLayerParameters
 * @property {PageViewport} viewport
 * @property {HTMLDivElement} div
 * @property {Array} annotations
 * @property {PDFPage} page
 * @property {IPDFLinkService} linkService
 * @property {string} imageResourcesPath
 * @property {boolean} renderInteractiveForms
 */

class AnnotationLayer {
  /**
   * Render a new annotation layer with all annotation elements.
   *
   * @public
   * @param {AnnotationLayerParameters} parameters
   * @memberof AnnotationLayer
   */
  static render(parameters) {
    for (let i = 0, ii = parameters.annotations.length; i < ii; i++) {
      let data = parameters.annotations[i];
      if (!data) {
        continue;
      }

      let element = AnnotationElementFactory.create({
        data,
        layer: parameters.div,
        page: parameters.page,
        viewport: parameters.viewport,
        linkService: parameters.linkService,
        downloadManager: parameters.downloadManager,
        imageResourcesPath: parameters.imageResourcesPath ||
                            getDefaultSetting('imageResourcesPath'),
        renderInteractiveForms: parameters.renderInteractiveForms || false,
        svgFactory: new DOMSVGFactory(),
      });
      if (element.isRenderable) {
        parameters.div.appendChild(element.render());
      }
    }
  }

  /**
   * Update the annotation elements on existing annotation layer.
   *
   * @public
   * @param {AnnotationLayerParameters} parameters
   * @memberof AnnotationLayer
   */
  static update(parameters) {
    for (let i = 0, ii = parameters.annotations.length; i < ii; i++) {
      let data = parameters.annotations[i];
      let element = parameters.div.querySelector(
        '[data-annotation-id="' + data.id + '"]');
      if (element) {
        CustomStyle.setProp('transform', element,
          'matrix(' + parameters.viewport.transform.join(',') + ')');
      }
    }
    parameters.div.removeAttribute('hidden');
  }
}

export {
  AnnotationLayer,
};<|MERGE_RESOLUTION|>--- conflicted
+++ resolved
@@ -18,13 +18,8 @@
   getFilenameFromUrl, LinkTarget
 } from './dom_utils';
 import {
-<<<<<<< HEAD
   AnnotationBorderStyleType, AnnotationCheckboxType, AnnotationType,
-  stringToPDFString, Util, warn
-=======
-  AnnotationBorderStyleType, AnnotationType, stringToPDFString, unreachable,
-  Util, warn
->>>>>>> 8ae3fd49
+  stringToPDFString, unreachable, Util, warn
 } from '../shared/util';
 
 /**
