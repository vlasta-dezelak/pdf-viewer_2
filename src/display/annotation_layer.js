/* Copyright 2014 Mozilla Foundation
 *
 * Licensed under the Apache License, Version 2.0 (the "License");
 * you may not use this file except in compliance with the License.
 * You may obtain a copy of the License at
 *
 *     http://www.apache.org/licenses/LICENSE-2.0
 *
 * Unless required by applicable law or agreed to in writing, software
 * distributed under the License is distributed on an "AS IS" BASIS,
 * WITHOUT WARRANTIES OR CONDITIONS OF ANY KIND, either express or implied.
 * See the License for the specific language governing permissions and
 * limitations under the License.
 */

import {
  addLinkAttributes,
  DOMSVGFactory,
  getFilenameFromUrl,
  LinkTarget,
  PDFDateString,
} from "./display_utils.js";
import {
  AnnotationBorderStyleType,
  AnnotationType,
  assert,
  shadow,
  stringToPDFString,
  unreachable,
  Util,
  warn,
} from "../shared/util.js";
import { AnnotationStorage } from "./annotation_storage.js";
import { ColorConverters } from "../shared/scripting_utils.js";

const DEFAULT_TAB_INDEX = 1000;

/**
 * @typedef {Object} AnnotationElementParameters
 * @property {Object} data
 * @property {HTMLDivElement} layer
 * @property {PDFPage} page
 * @property {PageViewport} viewport
 * @property {IPDFLinkService} linkService
 * @property {DownloadManager} downloadManager
 * @property {AnnotationStorage} [annotationStorage]
 * @property {string} [imageResourcesPath] - Path for image resources, mainly
 *   for annotation icons. Include trailing slash.
 * @property {boolean} renderForms
 * @property {Object} svgFactory
 * @property {boolean} [enableScripting]
 * @property {boolean} [hasJSActions]
 * @property {Object} [mouseState]
 */

class AnnotationElementFactory {
  /**
   * @param {AnnotationElementParameters} parameters
   * @returns {AnnotationElement}
   */
  static create(parameters) {
    const subtype = parameters.data.annotationType;

    switch (subtype) {
      case AnnotationType.LINK:
        return new LinkAnnotationElement(parameters);

      case AnnotationType.TEXT:
        return new TextAnnotationElement(parameters);

      case AnnotationType.WIDGET:
        const fieldType = parameters.data.fieldType;

        switch (fieldType) {
          case "Tx":
            return new TextWidgetAnnotationElement(parameters);
          case "Btn":
            if (parameters.data.radioButton) {
              return new RadioButtonWidgetAnnotationElement(parameters);
            } else if (parameters.data.checkBox) {
              return new CheckboxWidgetAnnotationElement(parameters);
            }
            return new PushButtonWidgetAnnotationElement(parameters);
          case "Ch":
            return new ChoiceWidgetAnnotationElement(parameters);
        }
        return new WidgetAnnotationElement(parameters);

      case AnnotationType.POPUP:
        return new PopupAnnotationElement(parameters);

      case AnnotationType.FREETEXT:
        return new FreeTextAnnotationElement(parameters);

      case AnnotationType.LINE:
        return new LineAnnotationElement(parameters);

      case AnnotationType.SQUARE:
        return new SquareAnnotationElement(parameters);

      case AnnotationType.CIRCLE:
        return new CircleAnnotationElement(parameters);

      case AnnotationType.POLYLINE:
        return new PolylineAnnotationElement(parameters);

      case AnnotationType.CARET:
        return new CaretAnnotationElement(parameters);

      case AnnotationType.INK:
        return new InkAnnotationElement(parameters);

      case AnnotationType.POLYGON:
        return new PolygonAnnotationElement(parameters);

      case AnnotationType.HIGHLIGHT:
        return new HighlightAnnotationElement(parameters);

      case AnnotationType.UNDERLINE:
        return new UnderlineAnnotationElement(parameters);

      case AnnotationType.SQUIGGLY:
        return new SquigglyAnnotationElement(parameters);

      case AnnotationType.STRIKEOUT:
        return new StrikeOutAnnotationElement(parameters);

      case AnnotationType.STAMP:
        return new StampAnnotationElement(parameters);

      case AnnotationType.FILEATTACHMENT:
        return new FileAttachmentAnnotationElement(parameters);

      default:
        return new AnnotationElement(parameters);
    }
  }
}

class AnnotationElement {
  constructor(
    parameters,
    {
      isRenderable = false,
      ignoreBorder = false,
      createQuadrilaterals = false,
    } = {}
  ) {
    this.isRenderable = isRenderable;
    this.data = parameters.data;
    this.layer = parameters.layer;
    this.page = parameters.page;
    this.viewport = parameters.viewport;
    this.linkService = parameters.linkService;
    this.downloadManager = parameters.downloadManager;
    this.imageResourcesPath = parameters.imageResourcesPath;
    this.renderForms = parameters.renderForms;
    this.svgFactory = parameters.svgFactory;
    this.annotationStorage = parameters.annotationStorage;
    this.enableScripting = parameters.enableScripting;
    this.hasJSActions = parameters.hasJSActions;
    this._mouseState = parameters.mouseState;

    if (isRenderable) {
      this.container = this._createContainer(ignoreBorder);
    }
    if (createQuadrilaterals) {
      this.quadrilaterals = this._createQuadrilaterals(ignoreBorder);
    }
  }

  /**
   * Create an empty container for the annotation's HTML element.
   *
   * @private
   * @param {boolean} ignoreBorder
   * @memberof AnnotationElement
   * @returns {HTMLSectionElement}
   */
  _createContainer(ignoreBorder = false) {
    const data = this.data,
      page = this.page,
      viewport = this.viewport;
    const container = document.createElement("section");
    let width = data.rect[2] - data.rect[0];
    let height = data.rect[3] - data.rect[1];

    container.setAttribute("data-annotation-id", data.id);

    // Do *not* modify `data.rect`, since that will corrupt the annotation
    // position on subsequent calls to `_createContainer` (see issue 6804).
    const rect = Util.normalizeRect([
      data.rect[0],
      page.view[3] - data.rect[1] + page.view[1],
      data.rect[2],
      page.view[3] - data.rect[3] + page.view[1],
    ]);

    container.style.transform = `matrix(${viewport.transform.join(",")})`;
    container.style.transformOrigin = `${-rect[0]}px ${-rect[1]}px`;

    if (!ignoreBorder && data.borderStyle.width > 0) {
      container.style.borderWidth = `${data.borderStyle.width}px`;
      if (data.borderStyle.style !== AnnotationBorderStyleType.UNDERLINE) {
        // Underline styles only have a bottom border, so we do not need
        // to adjust for all borders. This yields a similar result as
        // Adobe Acrobat/Reader.
        width -= 2 * data.borderStyle.width;
        height -= 2 * data.borderStyle.width;
      }

      const horizontalRadius = data.borderStyle.horizontalCornerRadius;
      const verticalRadius = data.borderStyle.verticalCornerRadius;
      if (horizontalRadius > 0 || verticalRadius > 0) {
        const radius = `${horizontalRadius}px / ${verticalRadius}px`;
        container.style.borderRadius = radius;
      }

      switch (data.borderStyle.style) {
        case AnnotationBorderStyleType.SOLID:
          container.style.borderStyle = "solid";
          break;

        case AnnotationBorderStyleType.DASHED:
          container.style.borderStyle = "dashed";
          break;

        case AnnotationBorderStyleType.BEVELED:
          warn("Unimplemented border style: beveled");
          break;

        case AnnotationBorderStyleType.INSET:
          warn("Unimplemented border style: inset");
          break;

        case AnnotationBorderStyleType.UNDERLINE:
          container.style.borderBottomStyle = "solid";
          break;

        default:
          break;
      }

      if (data.color) {
        container.style.borderColor = Util.makeHexColor(
          data.color[0] | 0,
          data.color[1] | 0,
          data.color[2] | 0
        );
      } else {
        // Transparent (invisible) border, so do not draw it at all.
        container.style.borderWidth = 0;
      }
    }

    container.style.left = `${rect[0]}px`;
    container.style.top = `${rect[1]}px`;
    container.style.width = `${width}px`;
    container.style.height = `${height}px`;
    return container;
  }

  /**
   * Create quadrilaterals from the annotation's quadpoints.
   *
   * @private
   * @param {boolean} ignoreBorder
   * @memberof AnnotationElement
   * @returns {Array<HTMLSectionElement>}
   */
  _createQuadrilaterals(ignoreBorder = false) {
    if (!this.data.quadPoints) {
      return null;
    }

    const quadrilaterals = [];
    const savedRect = this.data.rect;
    for (const quadPoint of this.data.quadPoints) {
      this.data.rect = [
        quadPoint[2].x,
        quadPoint[2].y,
        quadPoint[1].x,
        quadPoint[1].y,
      ];
      quadrilaterals.push(this._createContainer(ignoreBorder));
    }
    this.data.rect = savedRect;
    return quadrilaterals;
  }

  /**
   * Create a popup for the annotation's HTML element. This is used for
   * annotations that do not have a Popup entry in the dictionary, but
   * are of a type that works with popups (such as Highlight annotations).
   *
   * @private
   * @param {HTMLDivElement|HTMLImageElement|null} trigger
   * @param {Object} data
   * @memberof AnnotationElement
   */
  _createPopup(trigger, data) {
    let container = this.container;
    if (this.quadrilaterals) {
      trigger = trigger || this.quadrilaterals;
      container = this.quadrilaterals[0];
    }

    // If no trigger element is specified, create it.
    if (!trigger) {
      trigger = document.createElement("div");
      trigger.style.height = container.style.height;
      trigger.style.width = container.style.width;
      container.appendChild(trigger);
    }

    const popupElement = new PopupElement({
      container,
      trigger,
      color: data.color,
      title: data.title,
      modificationDate: data.modificationDate,
      contents: data.contents,
      hideWrapper: true,
    });
    const popup = popupElement.render();

    // Position the popup next to the annotation's container.
    popup.style.left = container.style.width;

    container.appendChild(popup);
  }

  /**
   * Render the quadrilaterals of the annotation.
   *
   * @private
   * @param {string} className
   * @memberof AnnotationElement
   * @returns {Array<HTMLSectionElement>}
   */
  _renderQuadrilaterals(className) {
    if (
      typeof PDFJSDev === "undefined" ||
      PDFJSDev.test("!PRODUCTION || TESTING")
    ) {
      assert(this.quadrilaterals, "Missing quadrilaterals during rendering");
    }

    for (const quadrilateral of this.quadrilaterals) {
      quadrilateral.className = className;
    }
    return this.quadrilaterals;
  }

  /**
   * Render the annotation's HTML element(s).
   *
   * @public
   * @memberof AnnotationElement
   * @returns {HTMLSectionElement|Array<HTMLSectionElement>}
   */
  render() {
    unreachable("Abstract method `AnnotationElement.render` called");
  }

  static get platform() {
    const platform = typeof navigator !== "undefined" ? navigator.platform : "";

    return shadow(this, "platform", {
      isWin: platform.includes("Win"),
      isMac: platform.includes("Mac"),
    });
  }
}

class LinkAnnotationElement extends AnnotationElement {
  constructor(parameters) {
    const isRenderable = !!(
      parameters.data.url ||
      parameters.data.dest ||
      parameters.data.action ||
      parameters.data.isTooltipOnly ||
      (parameters.data.actions &&
        (parameters.data.actions.Action ||
          parameters.data.actions["Mouse Up"] ||
          parameters.data.actions["Mouse Down"]))
    );
    super(parameters, { isRenderable, createQuadrilaterals: true });
  }

  render() {
    const { data, linkService } = this;
    const link = document.createElement("a");

    if (data.url) {
      addLinkAttributes(link, {
        url: data.url,
        target: data.newWindow
          ? LinkTarget.BLANK
          : linkService.externalLinkTarget,
        rel: linkService.externalLinkRel,
        enabled: linkService.externalLinkEnabled,
      });
    } else if (data.action) {
      this._bindNamedAction(link, data.action);
    } else if (data.dest) {
      this._bindLink(link, data.dest);
    } else if (
      data.actions &&
      (data.actions.Action ||
        data.actions["Mouse Up"] ||
        data.actions["Mouse Down"]) &&
      this.enableScripting &&
      this.hasJSActions
    ) {
      this._bindJSAction(link, data);
    } else {
      this._bindLink(link, "");
    }

    if (this.quadrilaterals) {
      return this._renderQuadrilaterals("linkAnnotation").map(
        (quadrilateral, index) => {
          const linkElement = index === 0 ? link : link.cloneNode();
          quadrilateral.appendChild(linkElement);
          return quadrilateral;
        }
      );
    }

    this.container.className = "linkAnnotation";
    this.container.appendChild(link);
    return this.container;
  }

  /**
   * Bind internal links to the link element.
   *
   * @private
   * @param {Object} link
   * @param {Object} destination
   * @memberof LinkAnnotationElement
   */
  _bindLink(link, destination) {
    link.href = this.linkService.getDestinationHash(destination);
    link.onclick = () => {
      if (destination) {
        this.linkService.goToDestination(destination);
      }
      return false;
    };
    if (destination || destination === /* isTooltipOnly = */ "") {
      link.className = "internalLink";
    }
  }

  /**
   * Bind named actions to the link element.
   *
   * @private
   * @param {Object} link
   * @param {Object} action
   * @memberof LinkAnnotationElement
   */
  _bindNamedAction(link, action) {
    link.href = this.linkService.getAnchorUrl("");
    link.onclick = () => {
      this.linkService.executeNamedAction(action);
      return false;
    };
    link.className = "internalLink";
  }

  /**
   * Bind JS actions to the link element.
   *
   * @private
   * @param {Object} link
   * @param {Object} data
   * @memberof LinkAnnotationElement
   */
  _bindJSAction(link, data) {
    link.href = this.linkService.getAnchorUrl("");
    const map = new Map([
      ["Action", "onclick"],
      ["Mouse Up", "onmouseup"],
      ["Mouse Down", "onmousedown"],
    ]);
    for (const name of Object.keys(data.actions)) {
      const jsName = map.get(name);
      if (!jsName) {
        continue;
      }
      link[jsName] = () => {
        this.linkService.eventBus?.dispatch("dispatcheventinsandbox", {
          source: this,
          detail: {
            id: data.id,
            name,
          },
        });
        return false;
      };
    }
    link.className = "internalLink";
  }
}

class TextAnnotationElement extends AnnotationElement {
  constructor(parameters) {
    const isRenderable = !!(
      parameters.data.hasPopup ||
      parameters.data.title ||
      parameters.data.contents
    );
    super(parameters, { isRenderable });
  }

  render() {
    this.container.className = "textAnnotation";

    const image = document.createElement("img");
    image.style.height = this.container.style.height;
    image.style.width = this.container.style.width;
    image.src =
      this.imageResourcesPath +
      "annotation-" +
      this.data.name.toLowerCase() +
      ".svg";
    image.alt = "[{{type}} Annotation]";
    image.dataset.l10nId = "text_annotation_type";
    image.dataset.l10nArgs = JSON.stringify({ type: this.data.name });

    if (!this.data.hasPopup) {
      this._createPopup(image, this.data);
    }

    this.container.appendChild(image);
    return this.container;
  }
}

class WidgetAnnotationElement extends AnnotationElement {
  render() {
    // Show only the container for unsupported field types.
    if (this.data.alternativeText) {
      this.container.title = this.data.alternativeText;
    }

    return this.container;
  }

  _getKeyModifier(event) {
    const { isWin, isMac } = AnnotationElement.platform;
    return (isWin && event.ctrlKey) || (isMac && event.metaKey);
  }

  _setEventListener(element, baseName, eventName, valueGetter) {
    if (baseName.includes("mouse")) {
      // Mouse events
      element.addEventListener(baseName, event => {
        this.linkService.eventBus?.dispatch("dispatcheventinsandbox", {
          source: this,
          detail: {
            id: this.data.id,
            name: eventName,
            value: valueGetter(event),
            shift: event.shiftKey,
            modifier: this._getKeyModifier(event),
          },
        });
      });
    } else {
      // Non mouse event
      element.addEventListener(baseName, event => {
        this.linkService.eventBus?.dispatch("dispatcheventinsandbox", {
          source: this,
          detail: {
            id: this.data.id,
            name: eventName,
            value: event.target.checked,
          },
        });
      });
    }
  }

  _setEventListeners(element, names, getter) {
    for (const [baseName, eventName] of names) {
      if (eventName === "Action" || this.data.actions?.[eventName]) {
        this._setEventListener(element, baseName, eventName, getter);
      }
    }
  }

  _dispatchEventFromSandbox(actions, jsEvent) {
    const setColor = (jsName, styleName, event) => {
      const color = event.detail[jsName];
      event.target.style[styleName] = ColorConverters[`${color[0]}_HTML`](
        color.slice(1)
      );
    };

    const commonActions = {
      display: event => {
        const hidden = event.detail.display % 2 === 1;
        event.target.style.visibility = hidden ? "hidden" : "visible";
        this.annotationStorage.setValue(this.data.id, this.data.fieldName, { // #868 modified by ngx-extended-pdf-viewer
          hidden,
          print: event.detail.display === 0 || event.detail.display === 3,
        });
      },
      print: event => {
        this.annotationStorage.setValue(this.data.id, this.data.fieldName, { // #868 modified by ngx-extended-pdf-viewer
          print: event.detail.print,
        });
      },
      hidden: event => {
        event.target.style.visibility = event.detail.hidden
          ? "hidden"
          : "visible";
        this.annotationStorage.setValue(this.data.id, this.data.fieldName, { // #868 modified by ngx-extended-pdf-viewer
          hidden: event.detail.hidden,
        });
      },
      focus: event => {
        setTimeout(() => event.target.focus({ preventScroll: false }), 0);
      },
      userName: event => {
        // tooltip
        event.target.title = event.detail.userName;
      },
      readonly: event => {
        if (event.detail.readonly) {
          event.target.setAttribute("readonly", "");
        } else {
          event.target.removeAttribute("readonly");
        }
      },
      required: event => {
        if (event.detail.required) {
          event.target.setAttribute("required", "");
        } else {
          event.target.removeAttribute("required");
        }
      },
      bgColor: event => {
        setColor("bgColor", "backgroundColor", event);
      },
      fillColor: event => {
        setColor("fillColor", "backgroundColor", event);
      },
      fgColor: event => {
        setColor("fgColor", "color", event);
      },
      textColor: event => {
        setColor("textColor", "color", event);
      },
      borderColor: event => {
        setColor("borderColor", "borderColor", event);
      },
      strokeColor: event => {
        setColor("strokeColor", "borderColor", event);
      },
    };

    for (const name of Object.keys(jsEvent.detail)) {
      const action = actions[name] || commonActions[name];
      if (action) {
        action(jsEvent);
      }
    }
  }
}

class TextWidgetAnnotationElement extends WidgetAnnotationElement {
  constructor(parameters) {
    const isRenderable =
      parameters.renderForms ||
      (!parameters.data.hasAppearance && !!parameters.data.fieldValue);
    super(parameters, { isRenderable });
  }

  setPropertyOnSiblings(base, key, value, keyInStorage) {
    const storage = this.annotationStorage;
    for (const element of document.getElementsByName(base.name)) {
      if (element !== base) {
        element[key] = value;
        const data = Object.create(null);
        data[keyInStorage] = value;
        storage.setValue(element.getAttribute("id"), this.data.fieldName, data); // #868 modified by ngx-extended-pdf-viewer
      }
    }
  }

  render() {
    const storage = this.annotationStorage;
    const id = this.data.id;

    this.container.className = "textWidgetAnnotation";

    let element = null;
    if (this.renderForms) {
      // NOTE: We cannot set the values using `element.value` below, since it
      //       prevents the AnnotationLayer rasterizer in `test/driver.js`
      //       from parsing the elements correctly for the reference tests.
      const storedData = storage.getValue(id, this.data.fieldName, { // #718 modified by ngx-extended-pdf-viewer
        value: this.data.fieldValue,
        valueAsString: this.data.fieldValue,
      });
      const textContent = storedData.valueAsString || storedData.value || "";
      const elementData = {
        userValue: null,
        formattedValue: null,
        beforeInputSelectionRange: null,
        beforeInputValue: null,
      };

      if (this.data.multiLine) {
        element = document.createElement("textarea");
        element.textContent = textContent;
      } else {
        element = document.createElement("input");
        element.type = "text";
        element.setAttribute("value", textContent);
      }
      element.tabIndex = DEFAULT_TAB_INDEX;

      elementData.userValue = textContent;
      element.setAttribute("id", id);

      element.addEventListener("input", event => {
        storage.setValue(id, this.data.fieldName, { // #718 modified by ngx-extended-pdf-viewer
          value: event.target.value,
        });
        this.setPropertyOnSiblings(
          element,
          "value",
          event.target.value,
          "value"
        );
      });

      let blurListener = event => {
        if (elementData.formattedValue) {
          event.target.value = elementData.formattedValue;
        }
        // Reset the cursor position to the start of the field (issue 12359).
        event.target.scrollLeft = 0;
        elementData.beforeInputSelectionRange = null;
      };

      if (this.enableScripting && this.hasJSActions) {
        element.addEventListener("focus", event => {
          if (elementData.userValue) {
            event.target.value = elementData.userValue;
          }
        });

        const fieldName = this.data.fieldName; // #868 modified by ngx-extended-pdf-viewer
        element.addEventListener("updatefromsandbox", jsEvent => {
          const actions = {
            value(event) {
              elementData.userValue = event.detail.value || "";
              storage.setValue(id, fieldName, { // #718 / #868 modified by ngx-extended-pdf-viewer
                value: elementData.userValue.toString(),
              });
              if (!elementData.formattedValue) {
                event.target.value = elementData.userValue;
              }
            },
            valueAsString(event) {
              elementData.formattedValue = event.detail.valueAsString || "";
              if (event.target !== document.activeElement) {
                // Input hasn't the focus so display formatted string
                event.target.value = elementData.formattedValue;
              }
              storage.setValue(id, fieldName, { // #718 / #868 modified by ngx-extended-pdf-viewer
                formattedValue: elementData.formattedValue,
              });
            },
            selRange(event) {
              const [selStart, selEnd] = event.detail.selRange;
              if (selStart >= 0 && selEnd < event.target.value.length) {
                event.target.setSelectionRange(selStart, selEnd);
              }
            },
          };
          this._dispatchEventFromSandbox(actions, jsEvent);
        });

        // Even if the field hasn't any actions
        // leaving it can still trigger some actions with Calculate
        element.addEventListener("keydown", event => {
          elementData.beforeInputValue = event.target.value;
          // if the key is one of Escape, Enter or Tab
          // then the data are committed
          let commitKey = -1;
          if (event.key === "Escape") {
            commitKey = 0;
          } else if (event.key === "Enter") {
            commitKey = 2;
          } else if (event.key === "Tab") {
            commitKey = 3;
          }
          if (commitKey === -1) {
            return;
          }
          // Save the entered value
          elementData.userValue = event.target.value;
          this.linkService.eventBus?.dispatch("dispatcheventinsandbox", {
            source: this,
            detail: {
              id,
              name: "Keystroke",
              value: event.target.value,
              willCommit: true,
              commitKey,
              selStart: event.target.selectionStart,
              selEnd: event.target.selectionEnd,
            },
          });
        });
        const _blurListener = blurListener;
        blurListener = null;
        element.addEventListener("blur", event => {
          if (this._mouseState.isDown) {
            // Focus out using the mouse: data are committed
            elementData.userValue = event.target.value;
            this.linkService.eventBus?.dispatch("dispatcheventinsandbox", {
              source: this,
              detail: {
                id,
                name: "Keystroke",
                value: event.target.value,
                willCommit: true,
                commitKey: 1,
                selStart: event.target.selectionStart,
                selEnd: event.target.selectionEnd,
              },
            });
          }
          _blurListener(event);
        });
        element.addEventListener("mousedown", event => {
          elementData.beforeInputValue = event.target.value;
          elementData.beforeInputSelectionRange = null;
        });
        element.addEventListener("keyup", event => {
          // keyup is triggered after input
          if (event.target.selectionStart === event.target.selectionEnd) {
            elementData.beforeInputSelectionRange = null;
          }
        });
        element.addEventListener("select", event => {
          elementData.beforeInputSelectionRange = [
            event.target.selectionStart,
            event.target.selectionEnd,
          ];
        });

        if (this.data.actions?.Keystroke) {
          // We should use beforeinput but this
          // event isn't available in Firefox
          element.addEventListener("input", event => {
            let selStart = -1;
            let selEnd = -1;
            if (elementData.beforeInputSelectionRange) {
              [selStart, selEnd] = elementData.beforeInputSelectionRange;
            }
            this.linkService.eventBus?.dispatch("dispatcheventinsandbox", {
              source: this,
              detail: {
                id,
                name: "Keystroke",
                value: elementData.beforeInputValue,
                change: event.data,
                willCommit: false,
                selStart,
                selEnd,
              },
            });
          });
        }

        this._setEventListeners(
          element,
          [
            ["focus", "Focus"],
            ["blur", "Blur"],
            ["mousedown", "Mouse Down"],
            ["mouseenter", "Mouse Enter"],
            ["mouseleave", "Mouse Exit"],
            ["mouseup", "Mouse Up"],
          ],
          event => event.target.value
        );
      }

      if (blurListener) {
        element.addEventListener("blur", blurListener);
      }

      element.disabled = this.data.readOnly;
      element.name = this.data.fieldName;

      if (this.data.maxLen !== null) {
        element.maxLength = this.data.maxLen;
      }

      if (this.data.comb) {
        const fieldWidth = this.data.rect[2] - this.data.rect[0];
        const combWidth = fieldWidth / this.data.maxLen;

        element.classList.add("comb");
        element.style.letterSpacing = `calc(${combWidth}px - 1ch)`;
      }
    } else {
      element = document.createElement("div");
      element.textContent = this.data.fieldValue;
      element.style.verticalAlign = "middle";
      element.style.display = "table-cell";
    }

    this._setTextStyle(element);

    this.container.appendChild(element);
    return this.container;
  }

  /**
   * Apply text styles to the text in the element.
   *
   * @private
   * @param {HTMLDivElement} element
   * @memberof TextWidgetAnnotationElement
   */
  _setTextStyle(element) {
    const TEXT_ALIGNMENT = ["left", "center", "right"];
    const { fontSize, fontColor } = this.data.defaultAppearanceData;
    const style = element.style;

    // TODO: If the font-size is zero, calculate it based on the height and
    //       width of the element.
    // Not setting `style.fontSize` will use the default font-size for now.
    if (fontSize) {
      style.fontSize = `${fontSize}px`;
    }

    style.color = Util.makeHexColor(fontColor[0], fontColor[1], fontColor[2]);

    if (this.data.textAlignment !== null) {
      style.textAlign = TEXT_ALIGNMENT[this.data.textAlignment];
    }
  }
}

class CheckboxWidgetAnnotationElement extends WidgetAnnotationElement {
  constructor(parameters) {
    super(parameters, { isRenderable: parameters.renderForms });
  }

  render() {
    const storage = this.annotationStorage;
    const data = this.data;
    const id = data.id;
    let value = storage.getValue(id, this.data.fieldName, { // #718 modified by ngx-extended-pdf-viewer
      value:
        data.fieldValue &&
        ((data.exportValue && data.exportValue === data.fieldValue) ||
          (!data.exportValue && data.fieldValue !== "Off")),
    }).value;
    if (typeof value === "string") {
      // The value has been changed through js and set in annotationStorage.
      value = value !== "Off";
      storage.setValue(id, this.data.fieldName, { value }); // #868 modified by ngx-extended-pdf-viewer
    }

    this.container.className = "buttonWidgetAnnotation checkBox";

    const element = document.createElement("input");
    element.disabled = data.readOnly;
    element.type = "checkbox";
    element.name = data.fieldName;
    if (value) {
      element.setAttribute("checked", true);
    }
    element.setAttribute("id", id);
    element.setAttribute("exportValue", data.exportValue);
    element.tabIndex = DEFAULT_TAB_INDEX;

    element.addEventListener("change", event => { // #718 modified by ngx-extended-pdf-viewer
      const name = event.target.name;
      const checked = event.target.checked;
      for (const checkbox of document.getElementsByName(name)) {
        if (checkbox !== event.target) {
          checkbox.checked =
            checked &&
            checkbox.getAttribute("exportValue") === data.exportValue;
          storage.setValue(
            checkbox.parentNode.getAttribute("data-annotation-id"),
            this.data.fieldName, // #718 modified by ngx-extended-pdf-viewer
            { value: false }
          );
        }
      }
<<<<<<< HEAD
      storage.setValue(id, this.data.fieldName, { // #718 modified by ngx-extended-pdf-viewer
        value: event.target.checked,
      });
=======
      storage.setValue(id, { value: checked });
>>>>>>> 8c2ac85b
    });

    if (this.enableScripting && this.hasJSActions) {
      const fieldName = this.data.fieldName; // #868 modified by ngx-extended-pdf-viewer
      element.addEventListener("updatefromsandbox", jsEvent => {
        const actions = {
          value(event) {
            event.target.checked = event.detail.value !== "Off";
            storage.setValue(id, fieldName, { // #718 / #868 modified by ngx-extended-pdf-viewer
              value: event.target.checked
            });
          },
        };
        this._dispatchEventFromSandbox(actions, jsEvent);
      });

      this._setEventListeners(
        element,
        [
          ["change", "Validate"],
          ["change", "Action"],
          ["focus", "Focus"],
          ["blur", "Blur"],
          ["mousedown", "Mouse Down"],
          ["mouseenter", "Mouse Enter"],
          ["mouseleave", "Mouse Exit"],
          ["mouseup", "Mouse Up"],
        ],
        event => event.target.checked
      );
    }

    this.container.appendChild(element);
    return this.container;
  }
}

class RadioButtonWidgetAnnotationElement extends WidgetAnnotationElement {
  constructor(parameters) {
    super(parameters, { isRenderable: parameters.renderForms });
  }

  render() {
    this.container.className = "buttonWidgetAnnotation radioButton";
    const storage = this.annotationStorage;
    const data = this.data;
    const id = data.id;
    let value = storage.getValue(
      id,
      this.data.fieldName,
      {
        // #718 modified by ngx-extended-pdf-viewer
        value: data.fieldValue === data.buttonValue,
      },
      this.data.buttonValue // #718 modified by ngx-extended-pdf-viewer
    ).value;
    if (typeof value === "string") {
      // The value has been changed through js and set in annotationStorage.
      value = value !== data.buttonValue;
      storage.setValue(id, this.data.fieldName, { value }, this.data.buttonValue);  // #718 modified by ngx-extended-pdf-viewer
    }

    const element = document.createElement("input");
    element.disabled = data.readOnly;
    element.type = "radio";
    element.name = data.fieldName;
    if (value) {
      element.setAttribute("checked", true);
    }
    element.setAttribute("id", id);
    element.tabIndex = DEFAULT_TAB_INDEX;

    element.addEventListener("change", event => { // #718 modified by ngx-extended-pdf-viewer
      const { target } = event;
      for (const radio of document.getElementsByName(target.name)) {
        if (radio !== target) {
          if (window.setFormValue) { // #718 modified by ngx-extended-pdf-viewer
            window.setFormValue(radio.getAttribute("id"), false); // #718 modified by ngx-extended-pdf-viewer
          } // #718 modified by ngx-extended-pdf-viewer
          storage.setValue(radio.getAttribute("id"), this.data.fieldName, { // #718 modified by ngx-extended-pdf-viewer
            value: false,
            emitMessage: false, // #718 modified by ngx-extended-pdf-viewer
          });
        }
      }
      storage.setValue(id, this.data.fieldName, {
        // #718 modified by ngx-extended-pdf-viewer
        value: target.checked,
        radioValue: this.data.buttonValue, // #718 modified by ngx-extended-pdf-viewer
      });
    });

    if (this.enableScripting && this.hasJSActions) {
      const pdfButtonValue = data.buttonValue;
      element.addEventListener("updatefromsandbox", jsEvent => {
        const fieldName = this.data.fieldName; // #868 modified by ngx-extended-pdf-viewer
        const actions = {
          value(event) {
            const checked = pdfButtonValue === event.detail.value;
            for (const radio of document.getElementsByName(event.target.name)) {
              const radioId = radio.getAttribute("id");
              radio.checked = radioId === id && checked;
              storage.setValue(radioId, fieldName, { // #718 / #868 modified by ngx-extended-pdf-viewer
                value: radio.checked,
              });
            }
          },
        };
        this._dispatchEventFromSandbox(actions, jsEvent);
      });

      this._setEventListeners(
        element,
        [
          ["change", "Validate"],
          ["change", "Action"],
          ["focus", "Focus"],
          ["blur", "Blur"],
          ["mousedown", "Mouse Down"],
          ["mouseenter", "Mouse Enter"],
          ["mouseleave", "Mouse Exit"],
          ["mouseup", "Mouse Up"],
        ],
        event => event.target.checked
      );
    }

    this.container.appendChild(element);
    return this.container;
  }
}

class PushButtonWidgetAnnotationElement extends LinkAnnotationElement {
  render() {
    // The rendering and functionality of a push button widget annotation is
    // equal to that of a link annotation, but may have more functionality, such
    // as performing actions on form fields (resetting, submitting, et cetera).
    const container = super.render();
    container.className = "buttonWidgetAnnotation pushButton";

    if (this.data.alternativeText) {
      container.title = this.data.alternativeText;
    }

    return container;
  }
}

class ChoiceWidgetAnnotationElement extends WidgetAnnotationElement {
  constructor(parameters) {
    super(parameters, { isRenderable: parameters.renderForms });
  }

  render() {
    this.container.className = "choiceWidgetAnnotation";
    const storage = this.annotationStorage;
    const id = this.data.id;

    // For printing/saving we currently only support choice widgets with one
    // option selection. Therefore, listboxes (#12189) and comboboxes (#12224)
    // are not properly printed/saved yet, so we only store the first item in
    // the field value array instead of the entire array. Once support for those
    // two field types is implemented, we should use the same pattern as the
    // other interactive widgets where the return value of `getValue`
    // is used and the full array of field values is stored.
    const value = storage.getValue(id, this.data.fieldName, { // #718 modified by ngx-extended-pdf-viewer
      value: this.data.fieldValue.length > 0 ? this.data.fieldValue[0] : undefined,
    }).value; // #718 modified by ngx-extended-pdf-viewer

    this.data.fieldValue = value; // #718 modified by ngx-extended-pdf-viewer

    let { fontSize } = this.data.defaultAppearanceData;
    if (!fontSize) {
      fontSize = 9;
    }
    const fontSizeStyle = `calc(${fontSize}px * var(--zoom-factor))`;

    const selectElement = document.createElement("select");
    selectElement.disabled = this.data.readOnly;
    selectElement.name = this.data.fieldName;
    selectElement.setAttribute("id", id);
    selectElement.tabIndex = DEFAULT_TAB_INDEX;

    selectElement.style.fontSize = `${fontSize}px`;

    if (!this.data.combo) {
      // List boxes have a size and (optionally) multiple selection.
      selectElement.size = this.data.options.length;
      if (this.data.multiSelect) {
        selectElement.multiple = true;
      }
    }

    // Insert the options into the choice field.
    for (const option of this.data.options) {
      const optionElement = document.createElement("option");
      optionElement.textContent = option.displayValue;
      optionElement.value = option.exportValue;
      if (this.data.combo) {
        optionElement.style.fontSize = fontSizeStyle;
      }
      if (this.data.fieldValue.includes(option.exportValue)) {
        optionElement.setAttribute("selected", true);
      }
      selectElement.appendChild(optionElement);
    }

    const getValue = (event, isExport) => {
      const name = isExport ? "value" : "textContent";
      const options = event.target.options;
      if (!event.target.multiple) {
        return options.selectedIndex === -1
          ? null
          : options[options.selectedIndex][name];
      }
      return Array.prototype.filter
        .call(options, option => option.selected)
        .map(option => option[name]);
    };

    const getItems = event => {
      const options = event.target.options;
      return Array.prototype.map.call(options, option => {
        return { displayValue: option.textContent, exportValue: option.value };
      });
    };

    if (this.enableScripting && this.hasJSActions) {
      selectElement.addEventListener("updatefromsandbox", jsEvent => {
        const fieldName = this.data.fieldName; // #868 modified by ngx-extended-pdf-viewer
        const actions = {
          value(event) {
            const options = selectElement.options;
            const value = event.detail.value;
            const values = new Set(Array.isArray(value) ? value : [value]);
            Array.prototype.forEach.call(options, option => {
              option.selected = values.has(option.value);
            });
            storage.setValue(id, fieldName, { // #718 / #868 modified by ngx-extended-pdf-viewer
              value: getValue(event, /* isExport */ true),
            });
          },
          multipleSelection(event) {
            selectElement.multiple = true;
          },
          remove(event) {
            const options = selectElement.options;
            const index = event.detail.remove;
            options[index].selected = false;
            selectElement.remove(index);
            if (options.length > 0) {
              const i = Array.prototype.findIndex.call(
                options,
                option => option.selected
              );
              if (i === -1) {
                options[0].selected = true;
              }
            }
            storage.setValue(id, this.data.fieldName, { // #718 modified by ngx-extended-pdf-viewer
              value: getValue(event, /* isExport */ true),
              items: getItems(event),
            });
          },
          clear(event) {
            while (selectElement.length !== 0) {
              selectElement.remove(0);
            }
            storage.setValue(id, this.data.fieldName, { // #718 modified by ngx-extended-pdf-viewer
              value: null,
              items: [],
            });
          },
          insert(event) {
            const { index, displayValue, exportValue } = event.detail.insert;
            const optionElement = document.createElement("option");
            optionElement.textContent = displayValue;
            optionElement.value = exportValue;
            selectElement.insertBefore(
              optionElement,
              selectElement.children[index]
            );
            storage.setValue(id, this.data.fieldName, { // #718 modified by ngx-extended-pdf-viewer
              value: getValue(event, /* isExport */ true),
              items: getItems(event),
            });
          },
          items(event) {
            const { items } = event.detail;
            while (selectElement.length !== 0) {
              selectElement.remove(0);
            }
            for (const item of items) {
              const { displayValue, exportValue } = item;
              const optionElement = document.createElement("option");
              optionElement.textContent = displayValue;
              optionElement.value = exportValue;
              selectElement.appendChild(optionElement);
            }
            if (selectElement.options.length > 0) {
              selectElement.options[0].selected = true;
            }
            storage.setValue(id, this.data.fieldName, { // #718 modified by ngx-extended-pdf-viewer
              value: getValue(event, /* isExport */ true),
              items: getItems(event),
            });
          },
          indices(event) {
            const indices = new Set(event.detail.indices);
            const options = event.target.options;
            Array.prototype.forEach.call(options, (option, i) => {
              option.selected = indices.has(i);
            });
            storage.setValue(id, this.data.fieldName, { // #718 modified by ngx-extended-pdf-viewer
              value: getValue(event, /* isExport */ true),
            });
          },
          editable(event) {
            event.target.disabled = !event.detail.editable;
          },
        };
        this._dispatchEventFromSandbox(actions, jsEvent);
      });

      selectElement.addEventListener("input", event => {
        const exportValue = getValue(event, /* isExport */ true);
        const value = getValue(event, /* isExport */ false);
        storage.setValue(id, this.data.fieldName, { value: exportValue }); // #718 modified by ngx-extended-pdf-viewer

        this.linkService.eventBus?.dispatch("dispatcheventinsandbox", {
          source: this,
          detail: {
            id,
            name: "Keystroke",
            value,
            changeEx: exportValue,
            willCommit: true,
            commitKey: 1,
            keyDown: false,
          },
        });
      });

      this._setEventListeners(
        selectElement,
        [
          ["focus", "Focus"],
          ["blur", "Blur"],
          ["mousedown", "Mouse Down"],
          ["mouseenter", "Mouse Enter"],
          ["mouseleave", "Mouse Exit"],
          ["mouseup", "Mouse Up"],
          ["input", "Action"],
        ],
        event => event.target.checked
      );
    } else {
      selectElement.addEventListener("input", event => { // #718 modified by ngx-extended-pdf-viewer
        storage.setValue(id, this.data.fieldName, { // #718 modified by ngx-extended-pdf-viewer
          value: getValue(event),
          radioValue: getValue(event, true), // #718 modified by ngx-extended-pdf-viewer
        });
      });
    }

    this.container.appendChild(selectElement);
    return this.container;
  }
}

class PopupAnnotationElement extends AnnotationElement {
  constructor(parameters) {
    const isRenderable = !!(parameters.data.title || parameters.data.contents);
    super(parameters, { isRenderable });
  }

  render() {
    // Do not render popup annotations for parent elements with these types as
    // they create the popups themselves (because of custom trigger divs).
    const IGNORE_TYPES = [
      "Line",
      "Square",
      "Circle",
      "PolyLine",
      "Polygon",
      "Ink",
    ];

    this.container.className = "popupAnnotation";

    if (IGNORE_TYPES.includes(this.data.parentType)) {
      return this.container;
    }

    const selector = `[data-annotation-id="${this.data.parentId}"]`;
    const parentElements = this.layer.querySelectorAll(selector);
    if (parentElements.length === 0) {
      return this.container;
    }

    const popup = new PopupElement({
      container: this.container,
      trigger: Array.from(parentElements),
      color: this.data.color,
      title: this.data.title,
      modificationDate: this.data.modificationDate,
      contents: this.data.contents,
    });

    // Position the popup next to the parent annotation's container.
    // PDF viewers ignore a popup annotation's rectangle.
    const page = this.page;
    const rect = Util.normalizeRect([
      this.data.parentRect[0],
      page.view[3] - this.data.parentRect[1] + page.view[1],
      this.data.parentRect[2],
      page.view[3] - this.data.parentRect[3] + page.view[1],
    ]);
    const popupLeft =
      rect[0] + this.data.parentRect[2] - this.data.parentRect[0];
    const popupTop = rect[1];

    this.container.style.transformOrigin = `${-popupLeft}px ${-popupTop}px`;
    this.container.style.left = `${popupLeft}px`;
    this.container.style.top = `${popupTop}px`;

    this.container.appendChild(popup.render());
    return this.container;
  }
}

class PopupElement {
  constructor(parameters) {
    this.container = parameters.container;
    this.trigger = parameters.trigger;
    this.color = parameters.color;
    this.title = parameters.title;
    this.modificationDate = parameters.modificationDate;
    this.contents = parameters.contents;
    this.hideWrapper = parameters.hideWrapper || false;

    this.pinned = false;
  }

  render() {
    const BACKGROUND_ENLIGHT = 0.7;

    const wrapper = document.createElement("div");
    wrapper.className = "popupWrapper";

    // For Popup annotations we hide the entire section because it contains
    // only the popup. However, for Text annotations without a separate Popup
    // annotation, we cannot hide the entire container as the image would
    // disappear too. In that special case, hiding the wrapper suffices.
    this.hideElement = this.hideWrapper ? wrapper : this.container;
    this.hideElement.hidden = true;

    const popup = document.createElement("div");
    popup.className = "popup";

    const color = this.color;
    if (color) {
      // Enlighten the color.
      const r = BACKGROUND_ENLIGHT * (255 - color[0]) + color[0];
      const g = BACKGROUND_ENLIGHT * (255 - color[1]) + color[1];
      const b = BACKGROUND_ENLIGHT * (255 - color[2]) + color[2];
      popup.style.backgroundColor = Util.makeHexColor(r | 0, g | 0, b | 0);
    }

    const title = document.createElement("h1");
    title.textContent = this.title;
    popup.appendChild(title);

    // The modification date is shown in the popup instead of the creation
    // date if it is available and can be parsed correctly, which is
    // consistent with other viewers such as Adobe Acrobat.
    const dateObject = PDFDateString.toDateObject(this.modificationDate);
    if (dateObject) {
      const modificationDate = document.createElement("span");
      modificationDate.textContent = "{{date}}, {{time}}";
      modificationDate.dataset.l10nId = "annotation_date_string";
      modificationDate.dataset.l10nArgs = JSON.stringify({
        date: dateObject.toLocaleDateString(),
        time: dateObject.toLocaleTimeString(),
      });
      popup.appendChild(modificationDate);
    }

    const contents = this._formatContents(this.contents);
    popup.appendChild(contents);

    if (!Array.isArray(this.trigger)) {
      this.trigger = [this.trigger];
    }

    // Attach the event listeners to the trigger element.
    for (const element of this.trigger) {
      element.addEventListener("click", this._toggle.bind(this));
      element.addEventListener("mouseover", this._show.bind(this, false));
      element.addEventListener("mouseout", this._hide.bind(this, false));
    }
    popup.addEventListener("click", this._hide.bind(this, true));

    wrapper.appendChild(popup);
    return wrapper;
  }

  /**
   * Format the contents of the popup by adding newlines where necessary.
   *
   * @private
   * @param {string} contents
   * @memberof PopupElement
   * @returns {HTMLParagraphElement}
   */
  _formatContents(contents) {
    const p = document.createElement("p");
    const lines = contents.split(/(?:\r\n?|\n)/);
    for (let i = 0, ii = lines.length; i < ii; ++i) {
      const line = lines[i];
      p.appendChild(document.createTextNode(line));
      if (i < ii - 1) {
        p.appendChild(document.createElement("br"));
      }
    }
    return p;
  }

  /**
   * Toggle the visibility of the popup.
   *
   * @private
   * @memberof PopupElement
   */
  _toggle() {
    if (this.pinned) {
      this._hide(true);
    } else {
      this._show(true);
    }
  }

  /**
   * Show the popup.
   *
   * @private
   * @param {boolean} pin
   * @memberof PopupElement
   */
  _show(pin = false) {
    if (pin) {
      this.pinned = true;
    }
    if (this.hideElement.hidden) {
      this.hideElement.hidden = false;
      this.container.style.zIndex += 1;
    }
  }

  /**
   * Hide the popup.
   *
   * @private
   * @param {boolean} unpin
   * @memberof PopupElement
   */
  _hide(unpin = true) {
    if (unpin) {
      this.pinned = false;
    }
    if (!this.hideElement.hidden && !this.pinned) {
      this.hideElement.hidden = true;
      this.container.style.zIndex -= 1;
    }
  }
}

class FreeTextAnnotationElement extends AnnotationElement {
  constructor(parameters) {
    const isRenderable = !!(
      parameters.data.hasPopup ||
      parameters.data.title ||
      parameters.data.contents
    );
    super(parameters, { isRenderable, ignoreBorder: true });
  }

  render() {
    this.container.className = "freeTextAnnotation";

    if (!this.data.hasPopup) {
      this._createPopup(null, this.data);
    }
    return this.container;
  }
}

class LineAnnotationElement extends AnnotationElement {
  constructor(parameters) {
    const isRenderable = !!(
      parameters.data.hasPopup ||
      parameters.data.title ||
      parameters.data.contents
    );
    super(parameters, { isRenderable, ignoreBorder: true });
  }

  render() {
    this.container.className = "lineAnnotation";

    // Create an invisible line with the same starting and ending coordinates
    // that acts as the trigger for the popup. Only the line itself should
    // trigger the popup, not the entire container.
    const data = this.data;
    const width = data.rect[2] - data.rect[0];
    const height = data.rect[3] - data.rect[1];
    const svg = this.svgFactory.create(width, height);

    // PDF coordinates are calculated from a bottom left origin, so transform
    // the line coordinates to a top left origin for the SVG element.
    const line = this.svgFactory.createElement("svg:line");
    line.setAttribute("x1", data.rect[2] - data.lineCoordinates[0]);
    line.setAttribute("y1", data.rect[3] - data.lineCoordinates[1]);
    line.setAttribute("x2", data.rect[2] - data.lineCoordinates[2]);
    line.setAttribute("y2", data.rect[3] - data.lineCoordinates[3]);
    // Ensure that the 'stroke-width' is always non-zero, since otherwise it
    // won't be possible to open/close the popup (note e.g. issue 11122).
    line.setAttribute("stroke-width", data.borderStyle.width || 1);
    line.setAttribute("stroke", "transparent");

    svg.appendChild(line);
    this.container.append(svg);

    // Create the popup ourselves so that we can bind it to the line instead
    // of to the entire container (which is the default).
    this._createPopup(line, data);

    return this.container;
  }
}

class SquareAnnotationElement extends AnnotationElement {
  constructor(parameters) {
    const isRenderable = !!(
      parameters.data.hasPopup ||
      parameters.data.title ||
      parameters.data.contents
    );
    super(parameters, { isRenderable, ignoreBorder: true });
  }

  render() {
    this.container.className = "squareAnnotation";

    // Create an invisible square with the same rectangle that acts as the
    // trigger for the popup. Only the square itself should trigger the
    // popup, not the entire container.
    const data = this.data;
    const width = data.rect[2] - data.rect[0];
    const height = data.rect[3] - data.rect[1];
    const svg = this.svgFactory.create(width, height);

    // The browser draws half of the borders inside the square and half of
    // the borders outside the square by default. This behavior cannot be
    // changed programmatically, so correct for that here.
    const borderWidth = data.borderStyle.width;
    const square = this.svgFactory.createElement("svg:rect");
    square.setAttribute("x", borderWidth / 2);
    square.setAttribute("y", borderWidth / 2);
    square.setAttribute("width", width - borderWidth);
    square.setAttribute("height", height - borderWidth);
    // Ensure that the 'stroke-width' is always non-zero, since otherwise it
    // won't be possible to open/close the popup (note e.g. issue 11122).
    square.setAttribute("stroke-width", borderWidth || 1);
    square.setAttribute("stroke", "transparent");
    square.setAttribute("fill", "none");

    svg.appendChild(square);
    this.container.append(svg);

    // Create the popup ourselves so that we can bind it to the square instead
    // of to the entire container (which is the default).
    this._createPopup(square, data);

    return this.container;
  }
}

class CircleAnnotationElement extends AnnotationElement {
  constructor(parameters) {
    const isRenderable = !!(
      parameters.data.hasPopup ||
      parameters.data.title ||
      parameters.data.contents
    );
    super(parameters, { isRenderable, ignoreBorder: true });
  }

  render() {
    this.container.className = "circleAnnotation";

    // Create an invisible circle with the same ellipse that acts as the
    // trigger for the popup. Only the circle itself should trigger the
    // popup, not the entire container.
    const data = this.data;
    const width = data.rect[2] - data.rect[0];
    const height = data.rect[3] - data.rect[1];
    const svg = this.svgFactory.create(width, height);

    // The browser draws half of the borders inside the circle and half of
    // the borders outside the circle by default. This behavior cannot be
    // changed programmatically, so correct for that here.
    const borderWidth = data.borderStyle.width;
    const circle = this.svgFactory.createElement("svg:ellipse");
    circle.setAttribute("cx", width / 2);
    circle.setAttribute("cy", height / 2);
    circle.setAttribute("rx", width / 2 - borderWidth / 2);
    circle.setAttribute("ry", height / 2 - borderWidth / 2);
    // Ensure that the 'stroke-width' is always non-zero, since otherwise it
    // won't be possible to open/close the popup (note e.g. issue 11122).
    circle.setAttribute("stroke-width", borderWidth || 1);
    circle.setAttribute("stroke", "transparent");
    circle.setAttribute("fill", "none");

    svg.appendChild(circle);
    this.container.append(svg);

    // Create the popup ourselves so that we can bind it to the circle instead
    // of to the entire container (which is the default).
    this._createPopup(circle, data);

    return this.container;
  }
}

class PolylineAnnotationElement extends AnnotationElement {
  constructor(parameters) {
    const isRenderable = !!(
      parameters.data.hasPopup ||
      parameters.data.title ||
      parameters.data.contents
    );
    super(parameters, { isRenderable, ignoreBorder: true });

    this.containerClassName = "polylineAnnotation";
    this.svgElementName = "svg:polyline";
  }

  render() {
    this.container.className = this.containerClassName;

    // Create an invisible polyline with the same points that acts as the
    // trigger for the popup. Only the polyline itself should trigger the
    // popup, not the entire container.
    const data = this.data;
    const width = data.rect[2] - data.rect[0];
    const height = data.rect[3] - data.rect[1];
    const svg = this.svgFactory.create(width, height);

    // Convert the vertices array to a single points string that the SVG
    // polyline element expects ("x1,y1 x2,y2 ..."). PDF coordinates are
    // calculated from a bottom left origin, so transform the polyline
    // coordinates to a top left origin for the SVG element.
    let points = [];
    for (const coordinate of data.vertices) {
      const x = coordinate.x - data.rect[0];
      const y = data.rect[3] - coordinate.y;
      points.push(x + "," + y);
    }
    points = points.join(" ");

    const polyline = this.svgFactory.createElement(this.svgElementName);
    polyline.setAttribute("points", points);
    // Ensure that the 'stroke-width' is always non-zero, since otherwise it
    // won't be possible to open/close the popup (note e.g. issue 11122).
    polyline.setAttribute("stroke-width", data.borderStyle.width || 1);
    polyline.setAttribute("stroke", "transparent");
    polyline.setAttribute("fill", "none");

    svg.appendChild(polyline);
    this.container.append(svg);

    // Create the popup ourselves so that we can bind it to the polyline
    // instead of to the entire container (which is the default).
    this._createPopup(polyline, data);

    return this.container;
  }
}

class PolygonAnnotationElement extends PolylineAnnotationElement {
  constructor(parameters) {
    // Polygons are specific forms of polylines, so reuse their logic.
    super(parameters);

    this.containerClassName = "polygonAnnotation";
    this.svgElementName = "svg:polygon";
  }
}

class CaretAnnotationElement extends AnnotationElement {
  constructor(parameters) {
    const isRenderable = !!(
      parameters.data.hasPopup ||
      parameters.data.title ||
      parameters.data.contents
    );
    super(parameters, { isRenderable, ignoreBorder: true });
  }

  render() {
    this.container.className = "caretAnnotation";

    if (!this.data.hasPopup) {
      this._createPopup(null, this.data);
    }
    return this.container;
  }
}

class InkAnnotationElement extends AnnotationElement {
  constructor(parameters) {
    const isRenderable = !!(
      parameters.data.hasPopup ||
      parameters.data.title ||
      parameters.data.contents
    );
    super(parameters, { isRenderable, ignoreBorder: true });

    this.containerClassName = "inkAnnotation";

    // Use the polyline SVG element since it allows us to use coordinates
    // directly and to draw both straight lines and curves.
    this.svgElementName = "svg:polyline";
  }

  render() {
    this.container.className = this.containerClassName;

    // Create an invisible polyline with the same points that acts as the
    // trigger for the popup.
    const data = this.data;
    const width = data.rect[2] - data.rect[0];
    const height = data.rect[3] - data.rect[1];
    const svg = this.svgFactory.create(width, height);

    for (const inkList of data.inkLists) {
      // Convert the ink list to a single points string that the SVG
      // polyline element expects ("x1,y1 x2,y2 ..."). PDF coordinates are
      // calculated from a bottom left origin, so transform the polyline
      // coordinates to a top left origin for the SVG element.
      let points = [];
      for (const coordinate of inkList) {
        const x = coordinate.x - data.rect[0];
        const y = data.rect[3] - coordinate.y;
        points.push(`${x},${y}`);
      }
      points = points.join(" ");

      const polyline = this.svgFactory.createElement(this.svgElementName);
      polyline.setAttribute("points", points);
      // Ensure that the 'stroke-width' is always non-zero, since otherwise it
      // won't be possible to open/close the popup (note e.g. issue 11122).
      polyline.setAttribute("stroke-width", data.borderStyle.width || 1);
      polyline.setAttribute("stroke", "transparent");
      polyline.setAttribute("fill", "none");

      // Create the popup ourselves so that we can bind it to the polyline
      // instead of to the entire container (which is the default).
      this._createPopup(polyline, data);

      svg.appendChild(polyline);
    }

    this.container.append(svg);
    return this.container;
  }
}

class HighlightAnnotationElement extends AnnotationElement {
  constructor(parameters) {
    const isRenderable = !!(
      parameters.data.hasPopup ||
      parameters.data.title ||
      parameters.data.contents
    );
    super(parameters, {
      isRenderable,
      ignoreBorder: true,
      createQuadrilaterals: true,
    });
  }

  render() {
    if (!this.data.hasPopup) {
      this._createPopup(null, this.data);
    }

    if (this.quadrilaterals) {
      return this._renderQuadrilaterals("highlightAnnotation");
    }

    this.container.className = "highlightAnnotation";
    return this.container;
  }
}

class UnderlineAnnotationElement extends AnnotationElement {
  constructor(parameters) {
    const isRenderable = !!(
      parameters.data.hasPopup ||
      parameters.data.title ||
      parameters.data.contents
    );
    super(parameters, {
      isRenderable,
      ignoreBorder: true,
      createQuadrilaterals: true,
    });
  }

  render() {
    if (!this.data.hasPopup) {
      this._createPopup(null, this.data);
    }

    if (this.quadrilaterals) {
      return this._renderQuadrilaterals("underlineAnnotation");
    }

    this.container.className = "underlineAnnotation";
    return this.container;
  }
}

class SquigglyAnnotationElement extends AnnotationElement {
  constructor(parameters) {
    const isRenderable = !!(
      parameters.data.hasPopup ||
      parameters.data.title ||
      parameters.data.contents
    );
    super(parameters, {
      isRenderable,
      ignoreBorder: true,
      createQuadrilaterals: true,
    });
  }

  render() {
    if (!this.data.hasPopup) {
      this._createPopup(null, this.data);
    }

    if (this.quadrilaterals) {
      return this._renderQuadrilaterals("squigglyAnnotation");
    }

    this.container.className = "squigglyAnnotation";
    return this.container;
  }
}

class StrikeOutAnnotationElement extends AnnotationElement {
  constructor(parameters) {
    const isRenderable = !!(
      parameters.data.hasPopup ||
      parameters.data.title ||
      parameters.data.contents
    );
    super(parameters, {
      isRenderable,
      ignoreBorder: true,
      createQuadrilaterals: true,
    });
  }

  render() {
    if (!this.data.hasPopup) {
      this._createPopup(null, this.data);
    }

    if (this.quadrilaterals) {
      return this._renderQuadrilaterals("strikeoutAnnotation");
    }

    this.container.className = "strikeoutAnnotation";
    return this.container;
  }
}

class StampAnnotationElement extends AnnotationElement {
  constructor(parameters) {
    const isRenderable = !!(
      parameters.data.hasPopup ||
      parameters.data.title ||
      parameters.data.contents
    );
    super(parameters, { isRenderable, ignoreBorder: true });
  }

  render() {
    this.container.className = "stampAnnotation";

    if (!this.data.hasPopup) {
      this._createPopup(null, this.data);
    }
    return this.container;
  }
}

class FileAttachmentAnnotationElement extends AnnotationElement {
  constructor(parameters) {
    super(parameters, { isRenderable: true });

    const { filename, content } = this.data.file;
    this.filename = getFilenameFromUrl(filename);
    this.content = content;

    this.linkService.eventBus?.dispatch("fileattachmentannotation", {
      source: this,
      id: stringToPDFString(filename),
      filename,
      content,
    });
  }

  render() {
    this.container.className = "fileAttachmentAnnotation";

    const trigger = document.createElement("div");
    trigger.style.height = this.container.style.height;
    trigger.style.width = this.container.style.width;
    trigger.addEventListener("dblclick", this._download.bind(this));

    if (!this.data.hasPopup && (this.data.title || this.data.contents)) {
      this._createPopup(trigger, this.data);
    }

    this.container.appendChild(trigger);
    return this.container;
  }

  /**
   * Download the file attachment associated with this annotation.
   *
   * @private
   * @memberof FileAttachmentAnnotationElement
   */
  _download() {
    this.downloadManager?.openOrDownloadData(
      this.container,
      this.content,
      this.filename
    );
  }
}

/**
 * @typedef {Object} AnnotationLayerParameters
 * @property {PageViewport} viewport
 * @property {HTMLDivElement} div
 * @property {Array} annotations
 * @property {PDFPage} page
 * @property {IPDFLinkService} linkService
 * @property {DownloadManager} downloadManager
 * @property {string} [imageResourcesPath] - Path for image resources, mainly
 *   for annotation icons. Include trailing slash.
 * @property {boolean} renderForms
 * @property {boolean} [enableScripting] - Enable embedded script execution.
 * @property {boolean} [hasJSActions] - Some fields have JS actions.
 *   The default value is `false`.
 */

class AnnotationLayer {
  /**
   * Render a new annotation layer with all annotation elements.
   *
   * @public
   * @param {AnnotationLayerParameters} parameters
   * @memberof AnnotationLayer
   */
  static render(parameters) {
    const sortedAnnotations = [],
      popupAnnotations = [];
    // Ensure that Popup annotations are handled last, since they're dependant
    // upon the parent annotation having already been rendered (please refer to
    // the `PopupAnnotationElement.render` method); fixes issue 11362.
    for (const data of parameters.annotations) {
      if (!data) {
        continue;
      }
      if (data.annotationType === AnnotationType.POPUP) {
        popupAnnotations.push(data);
        continue;
      }
      sortedAnnotations.push(data);
    }
    if (popupAnnotations.length) {
      sortedAnnotations.push(...popupAnnotations);
    }

    for (const data of sortedAnnotations) {
      const element = AnnotationElementFactory.create({
        data,
        layer: parameters.div,
        page: parameters.page,
        viewport: parameters.viewport,
        linkService: parameters.linkService,
        downloadManager: parameters.downloadManager,
        imageResourcesPath: parameters.imageResourcesPath || "",
        renderForms: parameters.renderForms !== false,
        svgFactory: new DOMSVGFactory(),
        annotationStorage:
          parameters.annotationStorage || new AnnotationStorage(),
        enableScripting: parameters.enableScripting,
        hasJSActions: parameters.hasJSActions,
        mouseState: parameters.mouseState || { isDown: false },
      });
      if (element.isRenderable) {
        const rendered = element.render();
        if (data.hidden) {
          rendered.style.visibility = "hidden";
        }
        if (Array.isArray(rendered)) {
          for (const renderedElement of rendered) {
            parameters.div.appendChild(renderedElement);
          }
        } else {
          if (element instanceof PopupAnnotationElement) {
            // Popup annotation elements should not be on top of other
            // annotation elements to prevent interfering with mouse events.
            parameters.div.prepend(rendered);
          } else {
            parameters.div.appendChild(rendered);
          }
        }
      }
    }
  }

  /**
   * Update the annotation elements on existing annotation layer.
   *
   * @public
   * @param {AnnotationLayerParameters} parameters
   * @memberof AnnotationLayer
   */
  static update(parameters) {
    const transform = `matrix(${parameters.viewport.transform.join(",")})`;
    for (const data of parameters.annotations) {
      const elements = parameters.div.querySelectorAll(
        `[data-annotation-id="${data.id}"]`
      );
      if (elements) {
        for (const element of elements) {
          element.style.transform = transform;
        }
      }
    }
    parameters.div.hidden = false;
  }
}

export { AnnotationLayer };<|MERGE_RESOLUTION|>--- conflicted
+++ resolved
@@ -1004,13 +1004,9 @@
           );
         }
       }
-<<<<<<< HEAD
       storage.setValue(id, this.data.fieldName, { // #718 modified by ngx-extended-pdf-viewer
-        value: event.target.checked,
+        value: checked
       });
-=======
-      storage.setValue(id, { value: checked });
->>>>>>> 8c2ac85b
     });
 
     if (this.enableScripting && this.hasJSActions) {
