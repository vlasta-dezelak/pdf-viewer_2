{
<<<<<<< HEAD
  "version": "1.6.309",
  "build": 309,
  "commit": "ccb79c9"
=======
  "version": "1.6.311",
  "build": 311,
  "commit": "56377a4"
>>>>>>> 08e15c96
}<|MERGE_RESOLUTION|>--- conflicted
+++ resolved
@@ -1,11 +1,5 @@
 {
-<<<<<<< HEAD
-  "version": "1.6.309",
-  "build": 309,
-  "commit": "ccb79c9"
-=======
-  "version": "1.6.311",
-  "build": 311,
-  "commit": "56377a4"
->>>>>>> 08e15c96
+  "version": "1.6.310",
+  "build": 310,
+  "commit": "eca46cf"
 }