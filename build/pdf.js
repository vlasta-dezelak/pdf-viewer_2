/* Copyright 2012 Mozilla Foundation
 *
 * Licensed under the Apache License, Version 2.0 (the "License");
 * you may not use this file except in compliance with the License.
 * You may obtain a copy of the License at
 *
 *     http://www.apache.org/licenses/LICENSE-2.0
 *
 * Unless required by applicable law or agreed to in writing, software
 * distributed under the License is distributed on an "AS IS" BASIS,
 * WITHOUT WARRANTIES OR CONDITIONS OF ANY KIND, either express or implied.
 * See the License for the specific language governing permissions and
 * limitations under the License.
 */
/* jshint globalstrict: false */
/* umdutils ignore */

(function (root, factory) {
  'use strict';
  if (typeof define === 'function' && define.amd) {
define('pdfjs-dist/build/pdf', ['exports'], factory);
  } else if (typeof exports !== 'undefined') {
    factory(exports);
  } else {
factory((root.pdfjsDistBuildPdf = {}));
  }
}(this, function (exports) {
  // Use strict in our context only - users might not want it
  'use strict';

<<<<<<< HEAD
var pdfjsVersion = '1.6.215';
var pdfjsBuild = '43c9aea';
=======
var pdfjsVersion = '1.6.230';
var pdfjsBuild = 'aded2ec';
>>>>>>> afa373ec

  var pdfjsFilePath =
    typeof document !== 'undefined' && document.currentScript ?
      document.currentScript.src : null;

  var pdfjsLibs = {};

  (function pdfjsWrapper() {



(function (root, factory) {
  {
    factory((root.pdfjsSharedUtil = {}));
  }
}(this, function (exports) {

var globalScope = (typeof window !== 'undefined') ? window :
                  (typeof global !== 'undefined') ? global :
                  (typeof self !== 'undefined') ? self : this;

var FONT_IDENTITY_MATRIX = [0.001, 0, 0, 0.001, 0, 0];

var TextRenderingMode = {
  FILL: 0,
  STROKE: 1,
  FILL_STROKE: 2,
  INVISIBLE: 3,
  FILL_ADD_TO_PATH: 4,
  STROKE_ADD_TO_PATH: 5,
  FILL_STROKE_ADD_TO_PATH: 6,
  ADD_TO_PATH: 7,
  FILL_STROKE_MASK: 3,
  ADD_TO_PATH_FLAG: 4
};

var ImageKind = {
  GRAYSCALE_1BPP: 1,
  RGB_24BPP: 2,
  RGBA_32BPP: 3
};

var AnnotationType = {
  TEXT: 1,
  LINK: 2,
  FREETEXT: 3,
  LINE: 4,
  SQUARE: 5,
  CIRCLE: 6,
  POLYGON: 7,
  POLYLINE: 8,
  HIGHLIGHT: 9,
  UNDERLINE: 10,
  SQUIGGLY: 11,
  STRIKEOUT: 12,
  STAMP: 13,
  CARET: 14,
  INK: 15,
  POPUP: 16,
  FILEATTACHMENT: 17,
  SOUND: 18,
  MOVIE: 19,
  WIDGET: 20,
  SCREEN: 21,
  PRINTERMARK: 22,
  TRAPNET: 23,
  WATERMARK: 24,
  THREED: 25,
  REDACT: 26
};

var AnnotationFlag = {
  INVISIBLE: 0x01,
  HIDDEN: 0x02,
  PRINT: 0x04,
  NOZOOM: 0x08,
  NOROTATE: 0x10,
  NOVIEW: 0x20,
  READONLY: 0x40,
  LOCKED: 0x80,
  TOGGLENOVIEW: 0x100,
  LOCKEDCONTENTS: 0x200
};

var AnnotationFieldFlag = {
  READONLY: 0x0000001,
  REQUIRED: 0x0000002,
  NOEXPORT: 0x0000004,
  MULTILINE: 0x0001000,
  PASSWORD: 0x0002000,
  NOTOGGLETOOFF: 0x0004000,
  RADIO: 0x0008000,
  PUSHBUTTON: 0x0010000,
  COMBO: 0x0020000,
  EDIT: 0x0040000,
  SORT: 0x0080000,
  FILESELECT: 0x0100000,
  MULTISELECT: 0x0200000,
  DONOTSPELLCHECK: 0x0400000,
  DONOTSCROLL: 0x0800000,
  COMB: 0x1000000,
  RICHTEXT: 0x2000000,
  RADIOSINUNISON: 0x2000000,
  COMMITONSELCHANGE: 0x4000000,
};

var AnnotationBorderStyleType = {
  SOLID: 1,
  DASHED: 2,
  BEVELED: 3,
  INSET: 4,
  UNDERLINE: 5
};

var StreamType = {
  UNKNOWN: 0,
  FLATE: 1,
  LZW: 2,
  DCT: 3,
  JPX: 4,
  JBIG: 5,
  A85: 6,
  AHX: 7,
  CCF: 8,
  RL: 9
};

var FontType = {
  UNKNOWN: 0,
  TYPE1: 1,
  TYPE1C: 2,
  CIDFONTTYPE0: 3,
  CIDFONTTYPE0C: 4,
  TRUETYPE: 5,
  CIDFONTTYPE2: 6,
  TYPE3: 7,
  OPENTYPE: 8,
  TYPE0: 9,
  MMTYPE1: 10
};

var VERBOSITY_LEVELS = {
  errors: 0,
  warnings: 1,
  infos: 5
};

// All the possible operations for an operator list.
var OPS = {
  // Intentionally start from 1 so it is easy to spot bad operators that will be
  // 0's.
  dependency: 1,
  setLineWidth: 2,
  setLineCap: 3,
  setLineJoin: 4,
  setMiterLimit: 5,
  setDash: 6,
  setRenderingIntent: 7,
  setFlatness: 8,
  setGState: 9,
  save: 10,
  restore: 11,
  transform: 12,
  moveTo: 13,
  lineTo: 14,
  curveTo: 15,
  curveTo2: 16,
  curveTo3: 17,
  closePath: 18,
  rectangle: 19,
  stroke: 20,
  closeStroke: 21,
  fill: 22,
  eoFill: 23,
  fillStroke: 24,
  eoFillStroke: 25,
  closeFillStroke: 26,
  closeEOFillStroke: 27,
  endPath: 28,
  clip: 29,
  eoClip: 30,
  beginText: 31,
  endText: 32,
  setCharSpacing: 33,
  setWordSpacing: 34,
  setHScale: 35,
  setLeading: 36,
  setFont: 37,
  setTextRenderingMode: 38,
  setTextRise: 39,
  moveText: 40,
  setLeadingMoveText: 41,
  setTextMatrix: 42,
  nextLine: 43,
  showText: 44,
  showSpacedText: 45,
  nextLineShowText: 46,
  nextLineSetSpacingShowText: 47,
  setCharWidth: 48,
  setCharWidthAndBounds: 49,
  setStrokeColorSpace: 50,
  setFillColorSpace: 51,
  setStrokeColor: 52,
  setStrokeColorN: 53,
  setFillColor: 54,
  setFillColorN: 55,
  setStrokeGray: 56,
  setFillGray: 57,
  setStrokeRGBColor: 58,
  setFillRGBColor: 59,
  setStrokeCMYKColor: 60,
  setFillCMYKColor: 61,
  shadingFill: 62,
  beginInlineImage: 63,
  beginImageData: 64,
  endInlineImage: 65,
  paintXObject: 66,
  markPoint: 67,
  markPointProps: 68,
  beginMarkedContent: 69,
  beginMarkedContentProps: 70,
  endMarkedContent: 71,
  beginCompat: 72,
  endCompat: 73,
  paintFormXObjectBegin: 74,
  paintFormXObjectEnd: 75,
  beginGroup: 76,
  endGroup: 77,
  beginAnnotations: 78,
  endAnnotations: 79,
  beginAnnotation: 80,
  endAnnotation: 81,
  paintJpegXObject: 82,
  paintImageMaskXObject: 83,
  paintImageMaskXObjectGroup: 84,
  paintImageXObject: 85,
  paintInlineImageXObject: 86,
  paintInlineImageXObjectGroup: 87,
  paintImageXObjectRepeat: 88,
  paintImageMaskXObjectRepeat: 89,
  paintSolidColorImageMask: 90,
  constructPath: 91
};

var verbosity = VERBOSITY_LEVELS.warnings;

function setVerbosityLevel(level) {
  verbosity = level;
}

function getVerbosityLevel() {
  return verbosity;
}

// A notice for devs. These are good for things that are helpful to devs, such
// as warning that Workers were disabled, which is important to devs but not
// end users.
function info(msg) {
  if (verbosity >= VERBOSITY_LEVELS.infos) {
    console.log('Info: ' + msg);
  }
}

// Non-fatal warnings.
function warn(msg) {
  if (verbosity >= VERBOSITY_LEVELS.warnings) {
    console.log('Warning: ' + msg);
  }
}

// Deprecated API function -- display regardless of the PDFJS.verbosity setting.
function deprecated(details) {
  console.log('Deprecated API usage: ' + details);
}

// Fatal errors that should trigger the fallback UI and halt execution by
// throwing an exception.
function error(msg) {
  if (verbosity >= VERBOSITY_LEVELS.errors) {
    console.log('Error: ' + msg);
    console.log(backtrace());
  }
  throw new Error(msg);
}

function backtrace() {
  try {
    throw new Error();
  } catch (e) {
    return e.stack ? e.stack.split('\n').slice(2).join('\n') : '';
  }
}

function assert(cond, msg) {
  if (!cond) {
    error(msg);
  }
}

var UNSUPPORTED_FEATURES = {
  unknown: 'unknown',
  forms: 'forms',
  javaScript: 'javaScript',
  smask: 'smask',
  shadingPattern: 'shadingPattern',
  font: 'font'
};

// Checks if URLs have the same origin. For non-HTTP based URLs, returns false.
function isSameOrigin(baseUrl, otherUrl) {
  try {
    var base = new URL(baseUrl);
    if (!base.origin || base.origin === 'null') {
      return false; // non-HTTP url
    }
  } catch (e) {
    return false;
  }

  var other = new URL(otherUrl, base);
  return base.origin === other.origin;
}

// Validates if URL is safe and allowed, e.g. to avoid XSS.
function isValidUrl(url, allowRelative) {
  if (!url || typeof url !== 'string') {
    return false;
  }
  // RFC 3986 (http://tools.ietf.org/html/rfc3986#section-3.1)
  // scheme = ALPHA *( ALPHA / DIGIT / "+" / "-" / "." )
  var protocol = /^[a-z][a-z0-9+\-.]*(?=:)/i.exec(url);
  if (!protocol) {
    return allowRelative;
  }
  protocol = protocol[0].toLowerCase();
  switch (protocol) {
    case 'http':
    case 'https':
    case 'ftp':
    case 'mailto':
    case 'tel':
      return true;
    default:
      return false;
  }
}

function shadow(obj, prop, value) {
  Object.defineProperty(obj, prop, { value: value,
                                     enumerable: true,
                                     configurable: true,
                                     writable: false });
  return value;
}

function getLookupTableFactory(initializer) {
  var lookup;
  return function () {
    if (initializer) {
      lookup = Object.create(null);
      initializer(lookup);
      initializer = null;
    }
    return lookup;
  };
}

var PasswordResponses = {
  NEED_PASSWORD: 1,
  INCORRECT_PASSWORD: 2
};

var PasswordException = (function PasswordExceptionClosure() {
  function PasswordException(msg, code) {
    this.name = 'PasswordException';
    this.message = msg;
    this.code = code;
  }

  PasswordException.prototype = new Error();
  PasswordException.constructor = PasswordException;

  return PasswordException;
})();

var UnknownErrorException = (function UnknownErrorExceptionClosure() {
  function UnknownErrorException(msg, details) {
    this.name = 'UnknownErrorException';
    this.message = msg;
    this.details = details;
  }

  UnknownErrorException.prototype = new Error();
  UnknownErrorException.constructor = UnknownErrorException;

  return UnknownErrorException;
})();

var InvalidPDFException = (function InvalidPDFExceptionClosure() {
  function InvalidPDFException(msg) {
    this.name = 'InvalidPDFException';
    this.message = msg;
  }

  InvalidPDFException.prototype = new Error();
  InvalidPDFException.constructor = InvalidPDFException;

  return InvalidPDFException;
})();

var MissingPDFException = (function MissingPDFExceptionClosure() {
  function MissingPDFException(msg) {
    this.name = 'MissingPDFException';
    this.message = msg;
  }

  MissingPDFException.prototype = new Error();
  MissingPDFException.constructor = MissingPDFException;

  return MissingPDFException;
})();

var UnexpectedResponseException =
    (function UnexpectedResponseExceptionClosure() {
  function UnexpectedResponseException(msg, status) {
    this.name = 'UnexpectedResponseException';
    this.message = msg;
    this.status = status;
  }

  UnexpectedResponseException.prototype = new Error();
  UnexpectedResponseException.constructor = UnexpectedResponseException;

  return UnexpectedResponseException;
})();

var NotImplementedException = (function NotImplementedExceptionClosure() {
  function NotImplementedException(msg) {
    this.message = msg;
  }

  NotImplementedException.prototype = new Error();
  NotImplementedException.prototype.name = 'NotImplementedException';
  NotImplementedException.constructor = NotImplementedException;

  return NotImplementedException;
})();

var MissingDataException = (function MissingDataExceptionClosure() {
  function MissingDataException(begin, end) {
    this.begin = begin;
    this.end = end;
    this.message = 'Missing data [' + begin + ', ' + end + ')';
  }

  MissingDataException.prototype = new Error();
  MissingDataException.prototype.name = 'MissingDataException';
  MissingDataException.constructor = MissingDataException;

  return MissingDataException;
})();

var XRefParseException = (function XRefParseExceptionClosure() {
  function XRefParseException(msg) {
    this.message = msg;
  }

  XRefParseException.prototype = new Error();
  XRefParseException.prototype.name = 'XRefParseException';
  XRefParseException.constructor = XRefParseException;

  return XRefParseException;
})();

var NullCharactersRegExp = /\x00/g;

function removeNullCharacters(str) {
  if (typeof str !== 'string') {
    warn('The argument for removeNullCharacters must be a string.');
    return str;
  }
  return str.replace(NullCharactersRegExp, '');
}

function bytesToString(bytes) {
  assert(bytes !== null && typeof bytes === 'object' &&
         bytes.length !== undefined, 'Invalid argument for bytesToString');
  var length = bytes.length;
  var MAX_ARGUMENT_COUNT = 8192;
  if (length < MAX_ARGUMENT_COUNT) {
    return String.fromCharCode.apply(null, bytes);
  }
  var strBuf = [];
  for (var i = 0; i < length; i += MAX_ARGUMENT_COUNT) {
    var chunkEnd = Math.min(i + MAX_ARGUMENT_COUNT, length);
    var chunk = bytes.subarray(i, chunkEnd);
    strBuf.push(String.fromCharCode.apply(null, chunk));
  }
  return strBuf.join('');
}

function stringToBytes(str) {
  assert(typeof str === 'string', 'Invalid argument for stringToBytes');
  var length = str.length;
  var bytes = new Uint8Array(length);
  for (var i = 0; i < length; ++i) {
    bytes[i] = str.charCodeAt(i) & 0xFF;
  }
  return bytes;
}

/**
 * Gets length of the array (Array, Uint8Array, or string) in bytes.
 * @param {Array|Uint8Array|string} arr
 * @returns {number}
 */
function arrayByteLength(arr) {
  if (arr.length !== undefined) {
    return arr.length;
  }
  assert(arr.byteLength !== undefined);
  return arr.byteLength;
}

/**
 * Combines array items (arrays) into single Uint8Array object.
 * @param {Array} arr - the array of the arrays (Array, Uint8Array, or string).
 * @returns {Uint8Array}
 */
function arraysToBytes(arr) {
  // Shortcut: if first and only item is Uint8Array, return it.
  if (arr.length === 1 && (arr[0] instanceof Uint8Array)) {
    return arr[0];
  }
  var resultLength = 0;
  var i, ii = arr.length;
  var item, itemLength ;
  for (i = 0; i < ii; i++) {
    item = arr[i];
    itemLength = arrayByteLength(item);
    resultLength += itemLength;
  }
  var pos = 0;
  var data = new Uint8Array(resultLength);
  for (i = 0; i < ii; i++) {
    item = arr[i];
    if (!(item instanceof Uint8Array)) {
      if (typeof item === 'string') {
        item = stringToBytes(item);
      } else {
        item = new Uint8Array(item);
      }
    }
    itemLength = item.byteLength;
    data.set(item, pos);
    pos += itemLength;
  }
  return data;
}

function string32(value) {
  return String.fromCharCode((value >> 24) & 0xff, (value >> 16) & 0xff,
                             (value >> 8) & 0xff, value & 0xff);
}

function log2(x) {
  var n = 1, i = 0;
  while (x > n) {
    n <<= 1;
    i++;
  }
  return i;
}

function readInt8(data, start) {
  return (data[start] << 24) >> 24;
}

function readUint16(data, offset) {
  return (data[offset] << 8) | data[offset + 1];
}

function readUint32(data, offset) {
  return ((data[offset] << 24) | (data[offset + 1] << 16) |
         (data[offset + 2] << 8) | data[offset + 3]) >>> 0;
}

// Lazy test the endianness of the platform
// NOTE: This will be 'true' for simulated TypedArrays
function isLittleEndian() {
  var buffer8 = new Uint8Array(2);
  buffer8[0] = 1;
  var buffer16 = new Uint16Array(buffer8.buffer);
  return (buffer16[0] === 1);
}

// Checks if it's possible to eval JS expressions.
function isEvalSupported() {
  try {
    /* jshint evil: true */
    new Function('');
    return true;
  } catch (e) {
    return false;
  }
}

var Uint32ArrayView = (function Uint32ArrayViewClosure() {

  function Uint32ArrayView(buffer, length) {
    this.buffer = buffer;
    this.byteLength = buffer.length;
    this.length = length === undefined ? (this.byteLength >> 2) : length;
    ensureUint32ArrayViewProps(this.length);
  }
  Uint32ArrayView.prototype = Object.create(null);

  var uint32ArrayViewSetters = 0;
  function createUint32ArrayProp(index) {
    return {
      get: function () {
        var buffer = this.buffer, offset = index << 2;
        return (buffer[offset] | (buffer[offset + 1] << 8) |
          (buffer[offset + 2] << 16) | (buffer[offset + 3] << 24)) >>> 0;
      },
      set: function (value) {
        var buffer = this.buffer, offset = index << 2;
        buffer[offset] = value & 255;
        buffer[offset + 1] = (value >> 8) & 255;
        buffer[offset + 2] = (value >> 16) & 255;
        buffer[offset + 3] = (value >>> 24) & 255;
      }
    };
  }

  function ensureUint32ArrayViewProps(length) {
    while (uint32ArrayViewSetters < length) {
      Object.defineProperty(Uint32ArrayView.prototype,
        uint32ArrayViewSetters,
        createUint32ArrayProp(uint32ArrayViewSetters));
      uint32ArrayViewSetters++;
    }
  }

  return Uint32ArrayView;
})();

exports.Uint32ArrayView = Uint32ArrayView;

var IDENTITY_MATRIX = [1, 0, 0, 1, 0, 0];

var Util = (function UtilClosure() {
  function Util() {}

  var rgbBuf = ['rgb(', 0, ',', 0, ',', 0, ')'];

  // makeCssRgb() can be called thousands of times. Using |rgbBuf| avoids
  // creating many intermediate strings.
  Util.makeCssRgb = function Util_makeCssRgb(r, g, b) {
    rgbBuf[1] = r;
    rgbBuf[3] = g;
    rgbBuf[5] = b;
    return rgbBuf.join('');
  };

  // Concatenates two transformation matrices together and returns the result.
  Util.transform = function Util_transform(m1, m2) {
    return [
      m1[0] * m2[0] + m1[2] * m2[1],
      m1[1] * m2[0] + m1[3] * m2[1],
      m1[0] * m2[2] + m1[2] * m2[3],
      m1[1] * m2[2] + m1[3] * m2[3],
      m1[0] * m2[4] + m1[2] * m2[5] + m1[4],
      m1[1] * m2[4] + m1[3] * m2[5] + m1[5]
    ];
  };

  // For 2d affine transforms
  Util.applyTransform = function Util_applyTransform(p, m) {
    var xt = p[0] * m[0] + p[1] * m[2] + m[4];
    var yt = p[0] * m[1] + p[1] * m[3] + m[5];
    return [xt, yt];
  };

  Util.applyInverseTransform = function Util_applyInverseTransform(p, m) {
    var d = m[0] * m[3] - m[1] * m[2];
    var xt = (p[0] * m[3] - p[1] * m[2] + m[2] * m[5] - m[4] * m[3]) / d;
    var yt = (-p[0] * m[1] + p[1] * m[0] + m[4] * m[1] - m[5] * m[0]) / d;
    return [xt, yt];
  };

  // Applies the transform to the rectangle and finds the minimum axially
  // aligned bounding box.
  Util.getAxialAlignedBoundingBox =
    function Util_getAxialAlignedBoundingBox(r, m) {

    var p1 = Util.applyTransform(r, m);
    var p2 = Util.applyTransform(r.slice(2, 4), m);
    var p3 = Util.applyTransform([r[0], r[3]], m);
    var p4 = Util.applyTransform([r[2], r[1]], m);
    return [
      Math.min(p1[0], p2[0], p3[0], p4[0]),
      Math.min(p1[1], p2[1], p3[1], p4[1]),
      Math.max(p1[0], p2[0], p3[0], p4[0]),
      Math.max(p1[1], p2[1], p3[1], p4[1])
    ];
  };

  Util.inverseTransform = function Util_inverseTransform(m) {
    var d = m[0] * m[3] - m[1] * m[2];
    return [m[3] / d, -m[1] / d, -m[2] / d, m[0] / d,
      (m[2] * m[5] - m[4] * m[3]) / d, (m[4] * m[1] - m[5] * m[0]) / d];
  };

  // Apply a generic 3d matrix M on a 3-vector v:
  //   | a b c |   | X |
  //   | d e f | x | Y |
  //   | g h i |   | Z |
  // M is assumed to be serialized as [a,b,c,d,e,f,g,h,i],
  // with v as [X,Y,Z]
  Util.apply3dTransform = function Util_apply3dTransform(m, v) {
    return [
      m[0] * v[0] + m[1] * v[1] + m[2] * v[2],
      m[3] * v[0] + m[4] * v[1] + m[5] * v[2],
      m[6] * v[0] + m[7] * v[1] + m[8] * v[2]
    ];
  };

  // This calculation uses Singular Value Decomposition.
  // The SVD can be represented with formula A = USV. We are interested in the
  // matrix S here because it represents the scale values.
  Util.singularValueDecompose2dScale =
    function Util_singularValueDecompose2dScale(m) {

    var transpose = [m[0], m[2], m[1], m[3]];

    // Multiply matrix m with its transpose.
    var a = m[0] * transpose[0] + m[1] * transpose[2];
    var b = m[0] * transpose[1] + m[1] * transpose[3];
    var c = m[2] * transpose[0] + m[3] * transpose[2];
    var d = m[2] * transpose[1] + m[3] * transpose[3];

    // Solve the second degree polynomial to get roots.
    var first = (a + d) / 2;
    var second = Math.sqrt((a + d) * (a + d) - 4 * (a * d - c * b)) / 2;
    var sx = first + second || 1;
    var sy = first - second || 1;

    // Scale values are the square roots of the eigenvalues.
    return [Math.sqrt(sx), Math.sqrt(sy)];
  };

  // Normalize rectangle rect=[x1, y1, x2, y2] so that (x1,y1) < (x2,y2)
  // For coordinate systems whose origin lies in the bottom-left, this
  // means normalization to (BL,TR) ordering. For systems with origin in the
  // top-left, this means (TL,BR) ordering.
  Util.normalizeRect = function Util_normalizeRect(rect) {
    var r = rect.slice(0); // clone rect
    if (rect[0] > rect[2]) {
      r[0] = rect[2];
      r[2] = rect[0];
    }
    if (rect[1] > rect[3]) {
      r[1] = rect[3];
      r[3] = rect[1];
    }
    return r;
  };

  // Returns a rectangle [x1, y1, x2, y2] corresponding to the
  // intersection of rect1 and rect2. If no intersection, returns 'false'
  // The rectangle coordinates of rect1, rect2 should be [x1, y1, x2, y2]
  Util.intersect = function Util_intersect(rect1, rect2) {
    function compare(a, b) {
      return a - b;
    }

    // Order points along the axes
    var orderedX = [rect1[0], rect1[2], rect2[0], rect2[2]].sort(compare),
        orderedY = [rect1[1], rect1[3], rect2[1], rect2[3]].sort(compare),
        result = [];

    rect1 = Util.normalizeRect(rect1);
    rect2 = Util.normalizeRect(rect2);

    // X: first and second points belong to different rectangles?
    if ((orderedX[0] === rect1[0] && orderedX[1] === rect2[0]) ||
        (orderedX[0] === rect2[0] && orderedX[1] === rect1[0])) {
      // Intersection must be between second and third points
      result[0] = orderedX[1];
      result[2] = orderedX[2];
    } else {
      return false;
    }

    // Y: first and second points belong to different rectangles?
    if ((orderedY[0] === rect1[1] && orderedY[1] === rect2[1]) ||
        (orderedY[0] === rect2[1] && orderedY[1] === rect1[1])) {
      // Intersection must be between second and third points
      result[1] = orderedY[1];
      result[3] = orderedY[2];
    } else {
      return false;
    }

    return result;
  };

  Util.sign = function Util_sign(num) {
    return num < 0 ? -1 : 1;
  };

  var ROMAN_NUMBER_MAP = [
    '', 'C', 'CC', 'CCC', 'CD', 'D', 'DC', 'DCC', 'DCCC', 'CM',
    '', 'X', 'XX', 'XXX', 'XL', 'L', 'LX', 'LXX', 'LXXX', 'XC',
    '', 'I', 'II', 'III', 'IV', 'V', 'VI', 'VII', 'VIII', 'IX'
  ];
  /**
   * Converts positive integers to (upper case) Roman numerals.
   * @param {integer} number - The number that should be converted.
   * @param {boolean} lowerCase - Indicates if the result should be converted
   *   to lower case letters. The default is false.
   * @return {string} The resulting Roman number.
   */
  Util.toRoman = function Util_toRoman(number, lowerCase) {
    assert(isInt(number) && number > 0,
           'The number should be a positive integer.');
    var pos, romanBuf = [];
    // Thousands
    while (number >= 1000) {
      number -= 1000;
      romanBuf.push('M');
    }
    // Hundreds
    pos = (number / 100) | 0;
    number %= 100;
    romanBuf.push(ROMAN_NUMBER_MAP[pos]);
    // Tens
    pos = (number / 10) | 0;
    number %= 10;
    romanBuf.push(ROMAN_NUMBER_MAP[10 + pos]);
    // Ones
    romanBuf.push(ROMAN_NUMBER_MAP[20 + number]);

    var romanStr = romanBuf.join('');
    return (lowerCase ? romanStr.toLowerCase() : romanStr);
  };

  Util.appendToArray = function Util_appendToArray(arr1, arr2) {
    Array.prototype.push.apply(arr1, arr2);
  };

  Util.prependToArray = function Util_prependToArray(arr1, arr2) {
    Array.prototype.unshift.apply(arr1, arr2);
  };

  Util.extendObj = function extendObj(obj1, obj2) {
    for (var key in obj2) {
      obj1[key] = obj2[key];
    }
  };

  Util.getInheritableProperty = function Util_getInheritableProperty(dict,
                                                                     name) {
    while (dict && !dict.has(name)) {
      dict = dict.get('Parent');
    }
    if (!dict) {
      return null;
    }
    return dict.get(name);
  };

  Util.inherit = function Util_inherit(sub, base, prototype) {
    sub.prototype = Object.create(base.prototype);
    sub.prototype.constructor = sub;
    for (var prop in prototype) {
      sub.prototype[prop] = prototype[prop];
    }
  };

  Util.loadScript = function Util_loadScript(src, callback) {
    var script = document.createElement('script');
    var loaded = false;
    script.setAttribute('src', src);
    if (callback) {
      script.onload = function() {
        if (!loaded) {
          callback();
        }
        loaded = true;
      };
    }
    document.getElementsByTagName('head')[0].appendChild(script);
  };

  return Util;
})();

/**
 * PDF page viewport created based on scale, rotation and offset.
 * @class
 * @alias PageViewport
 */
var PageViewport = (function PageViewportClosure() {
  /**
   * @constructor
   * @private
   * @param viewBox {Array} xMin, yMin, xMax and yMax coordinates.
   * @param scale {number} scale of the viewport.
   * @param rotation {number} rotations of the viewport in degrees.
   * @param offsetX {number} offset X
   * @param offsetY {number} offset Y
   * @param dontFlip {boolean} if true, axis Y will not be flipped.
   */
  function PageViewport(viewBox, scale, rotation, offsetX, offsetY, dontFlip) {
    this.viewBox = viewBox;
    this.scale = scale;
    this.rotation = rotation;
    this.offsetX = offsetX;
    this.offsetY = offsetY;

    // creating transform to convert pdf coordinate system to the normal
    // canvas like coordinates taking in account scale and rotation
    var centerX = (viewBox[2] + viewBox[0]) / 2;
    var centerY = (viewBox[3] + viewBox[1]) / 2;
    var rotateA, rotateB, rotateC, rotateD;
    rotation = rotation % 360;
    rotation = rotation < 0 ? rotation + 360 : rotation;
    switch (rotation) {
      case 180:
        rotateA = -1; rotateB = 0; rotateC = 0; rotateD = 1;
        break;
      case 90:
        rotateA = 0; rotateB = 1; rotateC = 1; rotateD = 0;
        break;
      case 270:
        rotateA = 0; rotateB = -1; rotateC = -1; rotateD = 0;
        break;
      //case 0:
      default:
        rotateA = 1; rotateB = 0; rotateC = 0; rotateD = -1;
        break;
    }

    if (dontFlip) {
      rotateC = -rotateC; rotateD = -rotateD;
    }

    var offsetCanvasX, offsetCanvasY;
    var width, height;
    if (rotateA === 0) {
      offsetCanvasX = Math.abs(centerY - viewBox[1]) * scale + offsetX;
      offsetCanvasY = Math.abs(centerX - viewBox[0]) * scale + offsetY;
      width = Math.abs(viewBox[3] - viewBox[1]) * scale;
      height = Math.abs(viewBox[2] - viewBox[0]) * scale;
    } else {
      offsetCanvasX = Math.abs(centerX - viewBox[0]) * scale + offsetX;
      offsetCanvasY = Math.abs(centerY - viewBox[1]) * scale + offsetY;
      width = Math.abs(viewBox[2] - viewBox[0]) * scale;
      height = Math.abs(viewBox[3] - viewBox[1]) * scale;
    }
    // creating transform for the following operations:
    // translate(-centerX, -centerY), rotate and flip vertically,
    // scale, and translate(offsetCanvasX, offsetCanvasY)
    this.transform = [
      rotateA * scale,
      rotateB * scale,
      rotateC * scale,
      rotateD * scale,
      offsetCanvasX - rotateA * scale * centerX - rotateC * scale * centerY,
      offsetCanvasY - rotateB * scale * centerX - rotateD * scale * centerY
    ];

    this.width = width;
    this.height = height;
    this.fontScale = scale;
  }
  PageViewport.prototype = /** @lends PageViewport.prototype */ {
    /**
     * Clones viewport with additional properties.
     * @param args {Object} (optional) If specified, may contain the 'scale' or
     * 'rotation' properties to override the corresponding properties in
     * the cloned viewport.
     * @returns {PageViewport} Cloned viewport.
     */
    clone: function PageViewPort_clone(args) {
      args = args || {};
      var scale = 'scale' in args ? args.scale : this.scale;
      var rotation = 'rotation' in args ? args.rotation : this.rotation;
      return new PageViewport(this.viewBox.slice(), scale, rotation,
                              this.offsetX, this.offsetY, args.dontFlip);
    },
    /**
     * Converts PDF point to the viewport coordinates. For examples, useful for
     * converting PDF location into canvas pixel coordinates.
     * @param x {number} X coordinate.
     * @param y {number} Y coordinate.
     * @returns {Object} Object that contains 'x' and 'y' properties of the
     * point in the viewport coordinate space.
     * @see {@link convertToPdfPoint}
     * @see {@link convertToViewportRectangle}
     */
    convertToViewportPoint: function PageViewport_convertToViewportPoint(x, y) {
      return Util.applyTransform([x, y], this.transform);
    },
    /**
     * Converts PDF rectangle to the viewport coordinates.
     * @param rect {Array} xMin, yMin, xMax and yMax coordinates.
     * @returns {Array} Contains corresponding coordinates of the rectangle
     * in the viewport coordinate space.
     * @see {@link convertToViewportPoint}
     */
    convertToViewportRectangle:
      function PageViewport_convertToViewportRectangle(rect) {
      var tl = Util.applyTransform([rect[0], rect[1]], this.transform);
      var br = Util.applyTransform([rect[2], rect[3]], this.transform);
      return [tl[0], tl[1], br[0], br[1]];
    },
    /**
     * Converts viewport coordinates to the PDF location. For examples, useful
     * for converting canvas pixel location into PDF one.
     * @param x {number} X coordinate.
     * @param y {number} Y coordinate.
     * @returns {Object} Object that contains 'x' and 'y' properties of the
     * point in the PDF coordinate space.
     * @see {@link convertToViewportPoint}
     */
    convertToPdfPoint: function PageViewport_convertToPdfPoint(x, y) {
      return Util.applyInverseTransform([x, y], this.transform);
    }
  };
  return PageViewport;
})();

var PDFStringTranslateTable = [
  0, 0, 0, 0, 0, 0, 0, 0, 0, 0, 0, 0, 0, 0, 0, 0, 0, 0, 0, 0, 0, 0, 0, 0,
  0x2D8, 0x2C7, 0x2C6, 0x2D9, 0x2DD, 0x2DB, 0x2DA, 0x2DC, 0, 0, 0, 0, 0, 0, 0,
  0, 0, 0, 0, 0, 0, 0, 0, 0, 0, 0, 0, 0, 0, 0, 0, 0, 0, 0, 0, 0, 0, 0, 0, 0, 0,
  0, 0, 0, 0, 0, 0, 0, 0, 0, 0, 0, 0, 0, 0, 0, 0, 0, 0, 0, 0, 0, 0, 0, 0, 0, 0,
  0, 0, 0, 0, 0, 0, 0, 0, 0, 0, 0, 0, 0, 0, 0, 0, 0, 0, 0, 0, 0, 0, 0, 0, 0, 0,
  0, 0, 0, 0, 0, 0, 0, 0, 0, 0, 0, 0x2022, 0x2020, 0x2021, 0x2026, 0x2014,
  0x2013, 0x192, 0x2044, 0x2039, 0x203A, 0x2212, 0x2030, 0x201E, 0x201C,
  0x201D, 0x2018, 0x2019, 0x201A, 0x2122, 0xFB01, 0xFB02, 0x141, 0x152, 0x160,
  0x178, 0x17D, 0x131, 0x142, 0x153, 0x161, 0x17E, 0, 0x20AC
];

function stringToPDFString(str) {
  var i, n = str.length, strBuf = [];
  if (str[0] === '\xFE' && str[1] === '\xFF') {
    // UTF16BE BOM
    for (i = 2; i < n; i += 2) {
      strBuf.push(String.fromCharCode(
        (str.charCodeAt(i) << 8) | str.charCodeAt(i + 1)));
    }
  } else {
    for (i = 0; i < n; ++i) {
      var code = PDFStringTranslateTable[str.charCodeAt(i)];
      strBuf.push(code ? String.fromCharCode(code) : str.charAt(i));
    }
  }
  return strBuf.join('');
}

function stringToUTF8String(str) {
  return decodeURIComponent(escape(str));
}

function utf8StringToString(str) {
  return unescape(encodeURIComponent(str));
}

function isEmptyObj(obj) {
  for (var key in obj) {
    return false;
  }
  return true;
}

function isBool(v) {
  return typeof v === 'boolean';
}

function isInt(v) {
  return typeof v === 'number' && ((v | 0) === v);
}

function isNum(v) {
  return typeof v === 'number';
}

function isString(v) {
  return typeof v === 'string';
}

function isArray(v) {
  return v instanceof Array;
}

function isArrayBuffer(v) {
  return typeof v === 'object' && v !== null && v.byteLength !== undefined;
}

// Checks if ch is one of the following characters: SPACE, TAB, CR or LF.
function isSpace(ch) {
  return (ch === 0x20 || ch === 0x09 || ch === 0x0D || ch === 0x0A);
}

/**
 * Promise Capability object.
 *
 * @typedef {Object} PromiseCapability
 * @property {Promise} promise - A promise object.
 * @property {function} resolve - Fulfills the promise.
 * @property {function} reject - Rejects the promise.
 */

/**
 * Creates a promise capability object.
 * @alias createPromiseCapability
 *
 * @return {PromiseCapability} A capability object contains:
 * - a Promise, resolve and reject methods.
 */
function createPromiseCapability() {
  var capability = {};
  capability.promise = new Promise(function (resolve, reject) {
    capability.resolve = resolve;
    capability.reject = reject;
  });
  return capability;
}

/**
 * Polyfill for Promises:
 * The following promise implementation tries to generally implement the
 * Promise/A+ spec. Some notable differences from other promise libraries are:
 * - There currently isn't a separate deferred and promise object.
 * - Unhandled rejections eventually show an error if they aren't handled.
 *
 * Based off of the work in:
 * https://bugzilla.mozilla.org/show_bug.cgi?id=810490
 */
(function PromiseClosure() {
  if (globalScope.Promise) {
    // Promises existing in the DOM/Worker, checking presence of all/resolve
    if (typeof globalScope.Promise.all !== 'function') {
      globalScope.Promise.all = function (iterable) {
        var count = 0, results = [], resolve, reject;
        var promise = new globalScope.Promise(function (resolve_, reject_) {
          resolve = resolve_;
          reject = reject_;
        });
        iterable.forEach(function (p, i) {
          count++;
          p.then(function (result) {
            results[i] = result;
            count--;
            if (count === 0) {
              resolve(results);
            }
          }, reject);
        });
        if (count === 0) {
          resolve(results);
        }
        return promise;
      };
    }
    if (typeof globalScope.Promise.resolve !== 'function') {
      globalScope.Promise.resolve = function (value) {
        return new globalScope.Promise(function (resolve) { resolve(value); });
      };
    }
    if (typeof globalScope.Promise.reject !== 'function') {
      globalScope.Promise.reject = function (reason) {
        return new globalScope.Promise(function (resolve, reject) {
          reject(reason);
        });
      };
    }
    if (typeof globalScope.Promise.prototype.catch !== 'function') {
      globalScope.Promise.prototype.catch = function (onReject) {
        return globalScope.Promise.prototype.then(undefined, onReject);
      };
    }
    return;
  }
  var STATUS_PENDING = 0;
  var STATUS_RESOLVED = 1;
  var STATUS_REJECTED = 2;

  // In an attempt to avoid silent exceptions, unhandled rejections are
  // tracked and if they aren't handled in a certain amount of time an
  // error is logged.
  var REJECTION_TIMEOUT = 500;

  var HandlerManager = {
    handlers: [],
    running: false,
    unhandledRejections: [],
    pendingRejectionCheck: false,

    scheduleHandlers: function scheduleHandlers(promise) {
      if (promise._status === STATUS_PENDING) {
        return;
      }

      this.handlers = this.handlers.concat(promise._handlers);
      promise._handlers = [];

      if (this.running) {
        return;
      }
      this.running = true;

      setTimeout(this.runHandlers.bind(this), 0);
    },

    runHandlers: function runHandlers() {
      var RUN_TIMEOUT = 1; // ms
      var timeoutAt = Date.now() + RUN_TIMEOUT;
      while (this.handlers.length > 0) {
        var handler = this.handlers.shift();

        var nextStatus = handler.thisPromise._status;
        var nextValue = handler.thisPromise._value;

        try {
          if (nextStatus === STATUS_RESOLVED) {
            if (typeof handler.onResolve === 'function') {
              nextValue = handler.onResolve(nextValue);
            }
          } else if (typeof handler.onReject === 'function') {
              nextValue = handler.onReject(nextValue);
              nextStatus = STATUS_RESOLVED;

              if (handler.thisPromise._unhandledRejection) {
                this.removeUnhandeledRejection(handler.thisPromise);
              }
          }
        } catch (ex) {
          nextStatus = STATUS_REJECTED;
          nextValue = ex;
        }

        handler.nextPromise._updateStatus(nextStatus, nextValue);
        if (Date.now() >= timeoutAt) {
          break;
        }
      }

      if (this.handlers.length > 0) {
        setTimeout(this.runHandlers.bind(this), 0);
        return;
      }

      this.running = false;
    },

    addUnhandledRejection: function addUnhandledRejection(promise) {
      this.unhandledRejections.push({
        promise: promise,
        time: Date.now()
      });
      this.scheduleRejectionCheck();
    },

    removeUnhandeledRejection: function removeUnhandeledRejection(promise) {
      promise._unhandledRejection = false;
      for (var i = 0; i < this.unhandledRejections.length; i++) {
        if (this.unhandledRejections[i].promise === promise) {
          this.unhandledRejections.splice(i);
          i--;
        }
      }
    },

    scheduleRejectionCheck: function scheduleRejectionCheck() {
      if (this.pendingRejectionCheck) {
        return;
      }
      this.pendingRejectionCheck = true;
      setTimeout(function rejectionCheck() {
        this.pendingRejectionCheck = false;
        var now = Date.now();
        for (var i = 0; i < this.unhandledRejections.length; i++) {
          if (now - this.unhandledRejections[i].time > REJECTION_TIMEOUT) {
            var unhandled = this.unhandledRejections[i].promise._value;
            var msg = 'Unhandled rejection: ' + unhandled;
            if (unhandled.stack) {
              msg += '\n' + unhandled.stack;
            }
            warn(msg);
            this.unhandledRejections.splice(i);
            i--;
          }
        }
        if (this.unhandledRejections.length) {
          this.scheduleRejectionCheck();
        }
      }.bind(this), REJECTION_TIMEOUT);
    }
  };

  function Promise(resolver) {
    this._status = STATUS_PENDING;
    this._handlers = [];
    try {
      resolver.call(this, this._resolve.bind(this), this._reject.bind(this));
    } catch (e) {
      this._reject(e);
    }
  }
  /**
   * Builds a promise that is resolved when all the passed in promises are
   * resolved.
   * @param {array} promises array of data and/or promises to wait for.
   * @return {Promise} New dependent promise.
   */
  Promise.all = function Promise_all(promises) {
    var resolveAll, rejectAll;
    var deferred = new Promise(function (resolve, reject) {
      resolveAll = resolve;
      rejectAll = reject;
    });
    var unresolved = promises.length;
    var results = [];
    if (unresolved === 0) {
      resolveAll(results);
      return deferred;
    }
    function reject(reason) {
      if (deferred._status === STATUS_REJECTED) {
        return;
      }
      results = [];
      rejectAll(reason);
    }
    for (var i = 0, ii = promises.length; i < ii; ++i) {
      var promise = promises[i];
      var resolve = (function(i) {
        return function(value) {
          if (deferred._status === STATUS_REJECTED) {
            return;
          }
          results[i] = value;
          unresolved--;
          if (unresolved === 0) {
            resolveAll(results);
          }
        };
      })(i);
      if (Promise.isPromise(promise)) {
        promise.then(resolve, reject);
      } else {
        resolve(promise);
      }
    }
    return deferred;
  };

  /**
   * Checks if the value is likely a promise (has a 'then' function).
   * @return {boolean} true if value is thenable
   */
  Promise.isPromise = function Promise_isPromise(value) {
    return value && typeof value.then === 'function';
  };

  /**
   * Creates resolved promise
   * @param value resolve value
   * @returns {Promise}
   */
  Promise.resolve = function Promise_resolve(value) {
    return new Promise(function (resolve) { resolve(value); });
  };

  /**
   * Creates rejected promise
   * @param reason rejection value
   * @returns {Promise}
   */
  Promise.reject = function Promise_reject(reason) {
    return new Promise(function (resolve, reject) { reject(reason); });
  };

  Promise.prototype = {
    _status: null,
    _value: null,
    _handlers: null,
    _unhandledRejection: null,

    _updateStatus: function Promise__updateStatus(status, value) {
      if (this._status === STATUS_RESOLVED ||
          this._status === STATUS_REJECTED) {
        return;
      }

      if (status === STATUS_RESOLVED &&
          Promise.isPromise(value)) {
        value.then(this._updateStatus.bind(this, STATUS_RESOLVED),
                   this._updateStatus.bind(this, STATUS_REJECTED));
        return;
      }

      this._status = status;
      this._value = value;

      if (status === STATUS_REJECTED && this._handlers.length === 0) {
        this._unhandledRejection = true;
        HandlerManager.addUnhandledRejection(this);
      }

      HandlerManager.scheduleHandlers(this);
    },

    _resolve: function Promise_resolve(value) {
      this._updateStatus(STATUS_RESOLVED, value);
    },

    _reject: function Promise_reject(reason) {
      this._updateStatus(STATUS_REJECTED, reason);
    },

    then: function Promise_then(onResolve, onReject) {
      var nextPromise = new Promise(function (resolve, reject) {
        this.resolve = resolve;
        this.reject = reject;
      });
      this._handlers.push({
        thisPromise: this,
        onResolve: onResolve,
        onReject: onReject,
        nextPromise: nextPromise
      });
      HandlerManager.scheduleHandlers(this);
      return nextPromise;
    },

    catch: function Promise_catch(onReject) {
      return this.then(undefined, onReject);
    }
  };

  globalScope.Promise = Promise;
})();

(function WeakMapClosure() {
  if (globalScope.WeakMap) {
    return;
  }

  var id = 0;
  function WeakMap() {
    this.id = '$weakmap' + (id++);
  }
  WeakMap.prototype = {
    has: function(obj) {
      return !!Object.getOwnPropertyDescriptor(obj, this.id);
    },
    get: function(obj, defaultValue) {
      return this.has(obj) ? obj[this.id] : defaultValue;
    },
    set: function(obj, value) {
      Object.defineProperty(obj, this.id, {
        value: value,
        enumerable: false,
        configurable: true
      });
    },
    delete: function(obj) {
      delete obj[this.id];
    }
  };

  globalScope.WeakMap = WeakMap;
})();

var StatTimer = (function StatTimerClosure() {
  function rpad(str, pad, length) {
    while (str.length < length) {
      str += pad;
    }
    return str;
  }
  function StatTimer() {
    this.started = Object.create(null);
    this.times = [];
    this.enabled = true;
  }
  StatTimer.prototype = {
    time: function StatTimer_time(name) {
      if (!this.enabled) {
        return;
      }
      if (name in this.started) {
        warn('Timer is already running for ' + name);
      }
      this.started[name] = Date.now();
    },
    timeEnd: function StatTimer_timeEnd(name) {
      if (!this.enabled) {
        return;
      }
      if (!(name in this.started)) {
        warn('Timer has not been started for ' + name);
      }
      this.times.push({
        'name': name,
        'start': this.started[name],
        'end': Date.now()
      });
      // Remove timer from started so it can be called again.
      delete this.started[name];
    },
    toString: function StatTimer_toString() {
      var i, ii;
      var times = this.times;
      var out = '';
      // Find the longest name for padding purposes.
      var longest = 0;
      for (i = 0, ii = times.length; i < ii; ++i) {
        var name = times[i]['name'];
        if (name.length > longest) {
          longest = name.length;
        }
      }
      for (i = 0, ii = times.length; i < ii; ++i) {
        var span = times[i];
        var duration = span.end - span.start;
        out += rpad(span['name'], ' ', longest) + ' ' + duration + 'ms\n';
      }
      return out;
    }
  };
  return StatTimer;
})();

var createBlob = function createBlob(data, contentType) {
  if (typeof Blob !== 'undefined') {
    return new Blob([data], { type: contentType });
  }
  warn('The "Blob" constructor is not supported.');
};

var createObjectURL = (function createObjectURLClosure() {
  // Blob/createObjectURL is not available, falling back to data schema.
  var digits =
    'ABCDEFGHIJKLMNOPQRSTUVWXYZabcdefghijklmnopqrstuvwxyz0123456789+/=';

  return function createObjectURL(data, contentType, forceDataSchema) {
    if (!forceDataSchema &&
        typeof URL !== 'undefined' && URL.createObjectURL) {
      var blob = createBlob(data, contentType);
      return URL.createObjectURL(blob);
    }

    var buffer = 'data:' + contentType + ';base64,';
    for (var i = 0, ii = data.length; i < ii; i += 3) {
      var b1 = data[i] & 0xFF;
      var b2 = data[i + 1] & 0xFF;
      var b3 = data[i + 2] & 0xFF;
      var d1 = b1 >> 2, d2 = ((b1 & 3) << 4) | (b2 >> 4);
      var d3 = i + 1 < ii ? ((b2 & 0xF) << 2) | (b3 >> 6) : 64;
      var d4 = i + 2 < ii ? (b3 & 0x3F) : 64;
      buffer += digits[d1] + digits[d2] + digits[d3] + digits[d4];
    }
    return buffer;
  };
})();

function MessageHandler(sourceName, targetName, comObj) {
  this.sourceName = sourceName;
  this.targetName = targetName;
  this.comObj = comObj;
  this.callbackIndex = 1;
  this.postMessageTransfers = true;
  var callbacksCapabilities = this.callbacksCapabilities = Object.create(null);
  var ah = this.actionHandler = Object.create(null);

  this._onComObjOnMessage = function messageHandlerComObjOnMessage(event) {
    var data = event.data;
    if (data.targetName !== this.sourceName) {
      return;
    }
    if (data.isReply) {
      var callbackId = data.callbackId;
      if (data.callbackId in callbacksCapabilities) {
        var callback = callbacksCapabilities[callbackId];
        delete callbacksCapabilities[callbackId];
        if ('error' in data) {
          callback.reject(data.error);
        } else {
          callback.resolve(data.data);
        }
      } else {
        error('Cannot resolve callback ' + callbackId);
      }
    } else if (data.action in ah) {
      var action = ah[data.action];
      if (data.callbackId) {
        var sourceName = this.sourceName;
        var targetName = data.sourceName;
        Promise.resolve().then(function () {
          return action[0].call(action[1], data.data);
        }).then(function (result) {
          comObj.postMessage({
            sourceName: sourceName,
            targetName: targetName,
            isReply: true,
            callbackId: data.callbackId,
            data: result
          });
        }, function (reason) {
          if (reason instanceof Error) {
            // Serialize error to avoid "DataCloneError"
            reason = reason + '';
          }
          comObj.postMessage({
            sourceName: sourceName,
            targetName: targetName,
            isReply: true,
            callbackId: data.callbackId,
            error: reason
          });
        });
      } else {
        action[0].call(action[1], data.data);
      }
    } else {
      error('Unknown action from worker: ' + data.action);
    }
  }.bind(this);
  comObj.addEventListener('message', this._onComObjOnMessage);
}

MessageHandler.prototype = {
  on: function messageHandlerOn(actionName, handler, scope) {
    var ah = this.actionHandler;
    if (ah[actionName]) {
      error('There is already an actionName called "' + actionName + '"');
    }
    ah[actionName] = [handler, scope];
  },
  /**
   * Sends a message to the comObj to invoke the action with the supplied data.
   * @param {String} actionName Action to call.
   * @param {JSON} data JSON data to send.
   * @param {Array} [transfers] Optional list of transfers/ArrayBuffers
   */
  send: function messageHandlerSend(actionName, data, transfers) {
    var message = {
      sourceName: this.sourceName,
      targetName: this.targetName,
      action: actionName,
      data: data
    };
    this.postMessage(message, transfers);
  },
  /**
   * Sends a message to the comObj to invoke the action with the supplied data.
   * Expects that other side will callback with the response.
   * @param {String} actionName Action to call.
   * @param {JSON} data JSON data to send.
   * @param {Array} [transfers] Optional list of transfers/ArrayBuffers.
   * @returns {Promise} Promise to be resolved with response data.
   */
  sendWithPromise:
    function messageHandlerSendWithPromise(actionName, data, transfers) {
    var callbackId = this.callbackIndex++;
    var message = {
      sourceName: this.sourceName,
      targetName: this.targetName,
      action: actionName,
      data: data,
      callbackId: callbackId
    };
    var capability = createPromiseCapability();
    this.callbacksCapabilities[callbackId] = capability;
    try {
      this.postMessage(message, transfers);
    } catch (e) {
      capability.reject(e);
    }
    return capability.promise;
  },
  /**
   * Sends raw message to the comObj.
   * @private
   * @param message {Object} Raw message.
   * @param transfers List of transfers/ArrayBuffers, or undefined.
   */
  postMessage: function (message, transfers) {
    if (transfers && this.postMessageTransfers) {
      this.comObj.postMessage(message, transfers);
    } else {
      this.comObj.postMessage(message);
    }
  },

  destroy: function () {
    this.comObj.removeEventListener('message', this._onComObjOnMessage);
  }
};

function loadJpegStream(id, imageUrl, objs) {
  var img = new Image();
  img.onload = (function loadJpegStream_onloadClosure() {
    objs.resolve(id, img);
  });
  img.onerror = (function loadJpegStream_onerrorClosure() {
    objs.resolve(id, null);
    warn('Error during JPEG image loading');
  });
  img.src = imageUrl;
}

  // Polyfill from https://github.com/Polymer/URL
/* Any copyright is dedicated to the Public Domain.
 * http://creativecommons.org/publicdomain/zero/1.0/ */
(function checkURLConstructor(scope) {
  // feature detect for URL constructor
  var hasWorkingUrl = false;
  try {
    if (typeof URL === 'function' &&
        typeof URL.prototype === 'object' &&
        ('origin' in URL.prototype)) {
      var u = new URL('b', 'http://a');
      u.pathname = 'c%20d';
      hasWorkingUrl = u.href === 'http://a/c%20d';
    }
  } catch(e) { }

  if (hasWorkingUrl) {
    return;
  }

  var relative = Object.create(null);
  relative['ftp'] = 21;
  relative['file'] = 0;
  relative['gopher'] = 70;
  relative['http'] = 80;
  relative['https'] = 443;
  relative['ws'] = 80;
  relative['wss'] = 443;

  var relativePathDotMapping = Object.create(null);
  relativePathDotMapping['%2e'] = '.';
  relativePathDotMapping['.%2e'] = '..';
  relativePathDotMapping['%2e.'] = '..';
  relativePathDotMapping['%2e%2e'] = '..';

  function isRelativeScheme(scheme) {
    return relative[scheme] !== undefined;
  }

  function invalid() {
    clear.call(this);
    this._isInvalid = true;
  }

  function IDNAToASCII(h) {
    if ('' === h) {
      invalid.call(this);
    }
    // XXX
    return h.toLowerCase();
  }

  function percentEscape(c) {
    var unicode = c.charCodeAt(0);
    if (unicode > 0x20 &&
       unicode < 0x7F &&
       // " # < > ? `
       [0x22, 0x23, 0x3C, 0x3E, 0x3F, 0x60].indexOf(unicode) === -1
      ) {
      return c;
    }
    return encodeURIComponent(c);
  }

  function percentEscapeQuery(c) {
    // XXX This actually needs to encode c using encoding and then
    // convert the bytes one-by-one.

    var unicode = c.charCodeAt(0);
    if (unicode > 0x20 &&
       unicode < 0x7F &&
       // " # < > ` (do not escape '?')
       [0x22, 0x23, 0x3C, 0x3E, 0x60].indexOf(unicode) === -1
      ) {
      return c;
    }
    return encodeURIComponent(c);
  }

  var EOF, ALPHA = /[a-zA-Z]/,
      ALPHANUMERIC = /[a-zA-Z0-9\+\-\.]/;

  function parse(input, stateOverride, base) {
    function err(message) {
      errors.push(message);
    }

    var state = stateOverride || 'scheme start',
        cursor = 0,
        buffer = '',
        seenAt = false,
        seenBracket = false,
        errors = [];

    loop: while ((input[cursor - 1] !== EOF || cursor === 0) &&
                 !this._isInvalid) {
      var c = input[cursor];
      switch (state) {
        case 'scheme start':
          if (c && ALPHA.test(c)) {
            buffer += c.toLowerCase(); // ASCII-safe
            state = 'scheme';
          } else if (!stateOverride) {
            buffer = '';
            state = 'no scheme';
            continue;
          } else {
            err('Invalid scheme.');
            break loop;
          }
          break;

        case 'scheme':
          if (c && ALPHANUMERIC.test(c)) {
            buffer += c.toLowerCase(); // ASCII-safe
          } else if (':' === c) {
            this._scheme = buffer;
            buffer = '';
            if (stateOverride) {
              break loop;
            }
            if (isRelativeScheme(this._scheme)) {
              this._isRelative = true;
            }
            if ('file' === this._scheme) {
              state = 'relative';
            } else if (this._isRelative && base &&
                       base._scheme === this._scheme) {
              state = 'relative or authority';
            } else if (this._isRelative) {
              state = 'authority first slash';
            } else {
              state = 'scheme data';
            }
          } else if (!stateOverride) {
            buffer = '';
            cursor = 0;
            state = 'no scheme';
            continue;
          } else if (EOF === c) {
            break loop;
          } else {
            err('Code point not allowed in scheme: ' + c);
            break loop;
          }
          break;

        case 'scheme data':
          if ('?' === c) {
            this._query = '?';
            state = 'query';
          } else if ('#' === c) {
            this._fragment = '#';
            state = 'fragment';
          } else {
            // XXX error handling
            if (EOF !== c && '\t' !== c && '\n' !== c && '\r' !== c) {
              this._schemeData += percentEscape(c);
            }
          }
          break;

        case 'no scheme':
          if (!base || !(isRelativeScheme(base._scheme))) {
            err('Missing scheme.');
            invalid.call(this);
          } else {
            state = 'relative';
            continue;
          }
          break;

        case 'relative or authority':
          if ('/' === c && '/' === input[cursor+1]) {
            state = 'authority ignore slashes';
          } else {
            err('Expected /, got: ' + c);
            state = 'relative';
            continue;
          }
          break;

        case 'relative':
          this._isRelative = true;
          if ('file' !== this._scheme) {
            this._scheme = base._scheme;
          }
          if (EOF === c) {
            this._host = base._host;
            this._port = base._port;
            this._path = base._path.slice();
            this._query = base._query;
            this._username = base._username;
            this._password = base._password;
            break loop;
          } else if ('/' === c || '\\' === c) {
            if ('\\' === c) {
              err('\\ is an invalid code point.');
            }
            state = 'relative slash';
          } else if ('?' === c) {
            this._host = base._host;
            this._port = base._port;
            this._path = base._path.slice();
            this._query = '?';
            this._username = base._username;
            this._password = base._password;
            state = 'query';
          } else if ('#' === c) {
            this._host = base._host;
            this._port = base._port;
            this._path = base._path.slice();
            this._query = base._query;
            this._fragment = '#';
            this._username = base._username;
            this._password = base._password;
            state = 'fragment';
          } else {
            var nextC = input[cursor+1];
            var nextNextC = input[cursor+2];
            if ('file' !== this._scheme || !ALPHA.test(c) ||
                (nextC !== ':' && nextC !== '|') ||
                (EOF !== nextNextC && '/' !== nextNextC && '\\' !== nextNextC &&
                '?' !== nextNextC && '#' !== nextNextC)) {
              this._host = base._host;
              this._port = base._port;
              this._username = base._username;
              this._password = base._password;
              this._path = base._path.slice();
              this._path.pop();
            }
            state = 'relative path';
            continue;
          }
          break;

        case 'relative slash':
          if ('/' === c || '\\' === c) {
            if ('\\' === c) {
              err('\\ is an invalid code point.');
            }
            if ('file' === this._scheme) {
              state = 'file host';
            } else {
              state = 'authority ignore slashes';
            }
          } else {
            if ('file' !== this._scheme) {
              this._host = base._host;
              this._port = base._port;
              this._username = base._username;
              this._password = base._password;
            }
            state = 'relative path';
            continue;
          }
          break;

        case 'authority first slash':
          if ('/' === c) {
            state = 'authority second slash';
          } else {
            err('Expected \'/\', got: ' + c);
            state = 'authority ignore slashes';
            continue;
          }
          break;

        case 'authority second slash':
          state = 'authority ignore slashes';
          if ('/' !== c) {
            err('Expected \'/\', got: ' + c);
            continue;
          }
          break;

        case 'authority ignore slashes':
          if ('/' !== c && '\\' !== c) {
            state = 'authority';
            continue;
          } else {
            err('Expected authority, got: ' + c);
          }
          break;

        case 'authority':
          if ('@' === c) {
            if (seenAt) {
              err('@ already seen.');
              buffer += '%40';
            }
            seenAt = true;
            for (var i = 0; i < buffer.length; i++) {
              var cp = buffer[i];
              if ('\t' === cp || '\n' === cp || '\r' === cp) {
                err('Invalid whitespace in authority.');
                continue;
              }
              // XXX check URL code points
              if (':' === cp && null === this._password) {
                this._password = '';
                continue;
              }
              var tempC = percentEscape(cp);
              if (null !== this._password) {
                this._password += tempC;
              } else {
                this._username += tempC;
              }
            }
            buffer = '';
          } else if (EOF === c || '/' === c || '\\' === c ||
                     '?' === c || '#' === c) {
            cursor -= buffer.length;
            buffer = '';
            state = 'host';
            continue;
          } else {
            buffer += c;
          }
          break;

        case 'file host':
          if (EOF === c || '/' === c || '\\' === c || '?' === c || '#' === c) {
            if (buffer.length === 2 && ALPHA.test(buffer[0]) &&
                (buffer[1] === ':' || buffer[1] === '|')) {
              state = 'relative path';
            } else if (buffer.length === 0) {
              state = 'relative path start';
            } else {
              this._host = IDNAToASCII.call(this, buffer);
              buffer = '';
              state = 'relative path start';
            }
            continue;
          } else if ('\t' === c || '\n' === c || '\r' === c) {
            err('Invalid whitespace in file host.');
          } else {
            buffer += c;
          }
          break;

        case 'host':
        case 'hostname':
          if (':' === c && !seenBracket) {
            // XXX host parsing
            this._host = IDNAToASCII.call(this, buffer);
            buffer = '';
            state = 'port';
            if ('hostname' === stateOverride) {
              break loop;
            }
          } else if (EOF === c || '/' === c ||
                     '\\' === c || '?' === c || '#' === c) {
            this._host = IDNAToASCII.call(this, buffer);
            buffer = '';
            state = 'relative path start';
            if (stateOverride) {
              break loop;
            }
            continue;
          } else if ('\t' !== c && '\n' !== c && '\r' !== c) {
            if ('[' === c) {
              seenBracket = true;
            } else if (']' === c) {
              seenBracket = false;
            }
            buffer += c;
          } else {
            err('Invalid code point in host/hostname: ' + c);
          }
          break;

        case 'port':
          if (/[0-9]/.test(c)) {
            buffer += c;
          } else if (EOF === c || '/' === c || '\\' === c ||
                     '?' === c || '#' === c || stateOverride) {
            if ('' !== buffer) {
              var temp = parseInt(buffer, 10);
              if (temp !== relative[this._scheme]) {
                this._port = temp + '';
              }
              buffer = '';
            }
            if (stateOverride) {
              break loop;
            }
            state = 'relative path start';
            continue;
          } else if ('\t' === c || '\n' === c || '\r' === c) {
            err('Invalid code point in port: ' + c);
          } else {
            invalid.call(this);
          }
          break;

        case 'relative path start':
          if ('\\' === c) {
            err('\'\\\' not allowed in path.');
          }
          state = 'relative path';
          if ('/' !== c && '\\' !== c) {
            continue;
          }
          break;

        case 'relative path':
          if (EOF === c || '/' === c || '\\' === c ||
              (!stateOverride && ('?' === c || '#' === c))) {
            if ('\\' === c) {
              err('\\ not allowed in relative path.');
            }
            var tmp;
            if (tmp = relativePathDotMapping[buffer.toLowerCase()]) {
              buffer = tmp;
            }
            if ('..' === buffer) {
              this._path.pop();
              if ('/' !== c && '\\' !== c) {
                this._path.push('');
              }
            } else if ('.' === buffer && '/' !== c && '\\' !== c) {
              this._path.push('');
            } else if ('.' !== buffer) {
              if ('file' === this._scheme && this._path.length === 0 &&
                  buffer.length === 2 && ALPHA.test(buffer[0]) &&
                  buffer[1] === '|') {
                buffer = buffer[0] + ':';
              }
              this._path.push(buffer);
            }
            buffer = '';
            if ('?' === c) {
              this._query = '?';
              state = 'query';
            } else if ('#' === c) {
              this._fragment = '#';
              state = 'fragment';
            }
          } else if ('\t' !== c && '\n' !== c && '\r' !== c) {
            buffer += percentEscape(c);
          }
          break;

        case 'query':
          if (!stateOverride && '#' === c) {
            this._fragment = '#';
            state = 'fragment';
          } else if (EOF !== c && '\t' !== c && '\n' !== c && '\r' !== c) {
            this._query += percentEscapeQuery(c);
          }
          break;

        case 'fragment':
          if (EOF !== c && '\t' !== c && '\n' !== c && '\r' !== c) {
            this._fragment += c;
          }
          break;
      }

      cursor++;
    }
  }

  function clear() {
    this._scheme = '';
    this._schemeData = '';
    this._username = '';
    this._password = null;
    this._host = '';
    this._port = '';
    this._path = [];
    this._query = '';
    this._fragment = '';
    this._isInvalid = false;
    this._isRelative = false;
  }

  // Does not process domain names or IP addresses.
  // Does not handle encoding for the query parameter.
  function JURL(url, base /* , encoding */) {
    if (base !== undefined && !(base instanceof JURL)) {
      base = new JURL(String(base));
    }

    this._url = url;
    clear.call(this);

    var input = url.replace(/^[ \t\r\n\f]+|[ \t\r\n\f]+$/g, '');
    // encoding = encoding || 'utf-8'

    parse.call(this, input, null, base);
  }

  JURL.prototype = {
    toString: function() {
      return this.href;
    },
    get href() {
      if (this._isInvalid) {
        return this._url;
      }
      var authority = '';
      if ('' !== this._username || null !== this._password) {
        authority = this._username +
            (null !== this._password ? ':' + this._password : '') + '@';
      }

      return this.protocol +
          (this._isRelative ? '//' + authority + this.host : '') +
          this.pathname + this._query + this._fragment;
    },
    set href(href) {
      clear.call(this);
      parse.call(this, href);
    },

    get protocol() {
      return this._scheme + ':';
    },
    set protocol(protocol) {
      if (this._isInvalid) {
        return;
      }
      parse.call(this, protocol + ':', 'scheme start');
    },

    get host() {
      return this._isInvalid ? '' : this._port ?
          this._host + ':' + this._port : this._host;
    },
    set host(host) {
      if (this._isInvalid || !this._isRelative) {
        return;
      }
      parse.call(this, host, 'host');
    },

    get hostname() {
      return this._host;
    },
    set hostname(hostname) {
      if (this._isInvalid || !this._isRelative) {
        return;
      }
      parse.call(this, hostname, 'hostname');
    },

    get port() {
      return this._port;
    },
    set port(port) {
      if (this._isInvalid || !this._isRelative) {
        return;
      }
      parse.call(this, port, 'port');
    },

    get pathname() {
      return this._isInvalid ? '' : this._isRelative ?
          '/' + this._path.join('/') : this._schemeData;
    },
    set pathname(pathname) {
      if (this._isInvalid || !this._isRelative) {
        return;
      }
      this._path = [];
      parse.call(this, pathname, 'relative path start');
    },

    get search() {
      return this._isInvalid || !this._query || '?' === this._query ?
          '' : this._query;
    },
    set search(search) {
      if (this._isInvalid || !this._isRelative) {
        return;
      }
      this._query = '?';
      if ('?' === search[0]) {
        search = search.slice(1);
      }
      parse.call(this, search, 'query');
    },

    get hash() {
      return this._isInvalid || !this._fragment || '#' === this._fragment ?
          '' : this._fragment;
    },
    set hash(hash) {
      if (this._isInvalid) {
        return;
      }
      this._fragment = '#';
      if ('#' === hash[0]) {
        hash = hash.slice(1);
      }
      parse.call(this, hash, 'fragment');
    },

    get origin() {
      var host;
      if (this._isInvalid || !this._scheme) {
        return '';
      }
      // javascript: Gecko returns String(""), WebKit/Blink String("null")
      // Gecko throws error for "data://"
      // data: Gecko returns "", Blink returns "data://", WebKit returns "null"
      // Gecko returns String("") for file: mailto:
      // WebKit/Blink returns String("SCHEME://") for file: mailto:
      switch (this._scheme) {
        case 'data':
        case 'file':
        case 'javascript':
        case 'mailto':
          return 'null';
      }
      host = this.host;
      if (!host) {
        return '';
      }
      return this._scheme + '://' + host;
    }
  };

  // Copy over the static methods
  var OriginalURL = scope.URL;
  if (OriginalURL) {
    JURL.createObjectURL = function(blob) {
      // IE extension allows a second optional options argument.
      // http://msdn.microsoft.com/en-us/library/ie/hh772302(v=vs.85).aspx
      return OriginalURL.createObjectURL.apply(OriginalURL, arguments);
    };
    JURL.revokeObjectURL = function(url) {
      OriginalURL.revokeObjectURL(url);
    };
  }

  scope.URL = JURL;
})(globalScope);

exports.FONT_IDENTITY_MATRIX = FONT_IDENTITY_MATRIX;
exports.IDENTITY_MATRIX = IDENTITY_MATRIX;
exports.OPS = OPS;
exports.VERBOSITY_LEVELS = VERBOSITY_LEVELS;
exports.UNSUPPORTED_FEATURES = UNSUPPORTED_FEATURES;
exports.AnnotationBorderStyleType = AnnotationBorderStyleType;
exports.AnnotationFieldFlag = AnnotationFieldFlag;
exports.AnnotationFlag = AnnotationFlag;
exports.AnnotationType = AnnotationType;
exports.FontType = FontType;
exports.ImageKind = ImageKind;
exports.InvalidPDFException = InvalidPDFException;
exports.MessageHandler = MessageHandler;
exports.MissingDataException = MissingDataException;
exports.MissingPDFException = MissingPDFException;
exports.NotImplementedException = NotImplementedException;
exports.PageViewport = PageViewport;
exports.PasswordException = PasswordException;
exports.PasswordResponses = PasswordResponses;
exports.StatTimer = StatTimer;
exports.StreamType = StreamType;
exports.TextRenderingMode = TextRenderingMode;
exports.UnexpectedResponseException = UnexpectedResponseException;
exports.UnknownErrorException = UnknownErrorException;
exports.Util = Util;
exports.XRefParseException = XRefParseException;
exports.arrayByteLength = arrayByteLength;
exports.arraysToBytes = arraysToBytes;
exports.assert = assert;
exports.bytesToString = bytesToString;
exports.createBlob = createBlob;
exports.createPromiseCapability = createPromiseCapability;
exports.createObjectURL = createObjectURL;
exports.deprecated = deprecated;
exports.error = error;
exports.getLookupTableFactory = getLookupTableFactory;
exports.getVerbosityLevel = getVerbosityLevel;
exports.globalScope = globalScope;
exports.info = info;
exports.isArray = isArray;
exports.isArrayBuffer = isArrayBuffer;
exports.isBool = isBool;
exports.isEmptyObj = isEmptyObj;
exports.isInt = isInt;
exports.isNum = isNum;
exports.isString = isString;
exports.isSpace = isSpace;
exports.isSameOrigin = isSameOrigin;
exports.isValidUrl = isValidUrl;
exports.isLittleEndian = isLittleEndian;
exports.isEvalSupported = isEvalSupported;
exports.loadJpegStream = loadJpegStream;
exports.log2 = log2;
exports.readInt8 = readInt8;
exports.readUint16 = readUint16;
exports.readUint32 = readUint32;
exports.removeNullCharacters = removeNullCharacters;
exports.setVerbosityLevel = setVerbosityLevel;
exports.shadow = shadow;
exports.string32 = string32;
exports.stringToBytes = stringToBytes;
exports.stringToPDFString = stringToPDFString;
exports.stringToUTF8String = stringToUTF8String;
exports.utf8StringToString = utf8StringToString;
exports.warn = warn;
}));


(function (root, factory) {
  {
    factory((root.pdfjsDisplayDOMUtils = {}), root.pdfjsSharedUtil);
  }
}(this, function (exports, sharedUtil) {

var removeNullCharacters = sharedUtil.removeNullCharacters;
var warn = sharedUtil.warn;

/**
 * Optimised CSS custom property getter/setter.
 * @class
 */
var CustomStyle = (function CustomStyleClosure() {

  // As noted on: http://www.zachstronaut.com/posts/2009/02/17/
  //              animate-css-transforms-firefox-webkit.html
  // in some versions of IE9 it is critical that ms appear in this list
  // before Moz
  var prefixes = ['ms', 'Moz', 'Webkit', 'O'];
  var _cache = Object.create(null);

  function CustomStyle() {}

  CustomStyle.getProp = function get(propName, element) {
    // check cache only when no element is given
    if (arguments.length === 1 && typeof _cache[propName] === 'string') {
      return _cache[propName];
    }

    element = element || document.documentElement;
    var style = element.style, prefixed, uPropName;

    // test standard property first
    if (typeof style[propName] === 'string') {
      return (_cache[propName] = propName);
    }

    // capitalize
    uPropName = propName.charAt(0).toUpperCase() + propName.slice(1);

    // test vendor specific properties
    for (var i = 0, l = prefixes.length; i < l; i++) {
      prefixed = prefixes[i] + uPropName;
      if (typeof style[prefixed] === 'string') {
        return (_cache[propName] = prefixed);
      }
    }

    //if all fails then set to undefined
    return (_cache[propName] = 'undefined');
  };

  CustomStyle.setProp = function set(propName, element, str) {
    var prop = this.getProp(propName);
    if (prop !== 'undefined') {
      element.style[prop] = str;
    }
  };

  return CustomStyle;
})();

function hasCanvasTypedArrays() {
  var canvas = document.createElement('canvas');
  canvas.width = canvas.height = 1;
  var ctx = canvas.getContext('2d');
  var imageData = ctx.createImageData(1, 1);
  return (typeof imageData.data.buffer !== 'undefined');
}

var LinkTarget = {
  NONE: 0, // Default value.
  SELF: 1,
  BLANK: 2,
  PARENT: 3,
  TOP: 4,
};

var LinkTargetStringMap = [
  '',
  '_self',
  '_blank',
  '_parent',
  '_top'
];

/**
 * @typedef ExternalLinkParameters
 * @typedef {Object} ExternalLinkParameters
 * @property {string} url - An absolute URL.
 * @property {LinkTarget} target - The link target.
 * @property {string} rel - The link relationship.
 */

/**
 * Adds various attributes (href, title, target, rel) to hyperlinks.
 * @param {HTMLLinkElement} link - The link element.
 * @param {ExternalLinkParameters} params
 */
function addLinkAttributes(link, params) {
  var url = params && params.url;
  link.href = link.title = (url ? removeNullCharacters(url) : '');

  if (url) {
    var target = params.target;
    if (typeof target === 'undefined') {
      target = getDefaultSetting('externalLinkTarget');
    }
    link.target = LinkTargetStringMap[target];

    var rel = params.rel;
    if (typeof rel === 'undefined') {
      rel = getDefaultSetting('externalLinkRel');
    }
    link.rel = rel;
  }
}

// Gets the file name from a given URL.
function getFilenameFromUrl(url) {
  var anchor = url.indexOf('#');
  var query = url.indexOf('?');
  var end = Math.min(
    anchor > 0 ? anchor : url.length,
    query > 0 ? query : url.length);
  return url.substring(url.lastIndexOf('/', end) + 1, end);
}

function getDefaultSetting(id) {
  // The list of the settings and their default is maintained for backward
  // compatibility and shall not be extended or modified. See also global.js.
  var globalSettings = sharedUtil.globalScope.PDFJS;
  switch (id) {
    case 'pdfBug':
      return globalSettings ? globalSettings.pdfBug : false;
    case 'disableAutoFetch':
      return globalSettings ? globalSettings.disableAutoFetch : false;
    case 'disableStream':
      return globalSettings ? globalSettings.disableStream : false;
    case 'disableRange':
      return globalSettings ? globalSettings.disableRange : false;
    case 'disableFontFace':
      return globalSettings ? globalSettings.disableFontFace : false;
    case 'disableCreateObjectURL':
      return globalSettings ? globalSettings.disableCreateObjectURL : false;
    case 'disableWebGL':
      return globalSettings ? globalSettings.disableWebGL : true;
    case 'cMapUrl':
      return globalSettings ? globalSettings.cMapUrl : null;
    case 'cMapPacked':
      return globalSettings ? globalSettings.cMapPacked : false;
    case 'postMessageTransfers':
      return globalSettings ? globalSettings.postMessageTransfers : true;
    case 'workerSrc':
      return globalSettings ? globalSettings.workerSrc : null;
    case 'disableWorker':
      return globalSettings ? globalSettings.disableWorker : false;
    case 'maxImageSize':
      return globalSettings ? globalSettings.maxImageSize : -1;
    case 'imageResourcesPath':
      return globalSettings ? globalSettings.imageResourcesPath : '';
    case 'isEvalSupported':
      return globalSettings ? globalSettings.isEvalSupported : true;
    case 'externalLinkTarget':
      if (!globalSettings) {
        return LinkTarget.NONE;
      }
      switch (globalSettings.externalLinkTarget) {
        case LinkTarget.NONE:
        case LinkTarget.SELF:
        case LinkTarget.BLANK:
        case LinkTarget.PARENT:
        case LinkTarget.TOP:
          return globalSettings.externalLinkTarget;
      }
      warn('PDFJS.externalLinkTarget is invalid: ' +
           globalSettings.externalLinkTarget);
      // Reset the external link target, to suppress further warnings.
      globalSettings.externalLinkTarget = LinkTarget.NONE;
      return LinkTarget.NONE;
    case 'externalLinkRel':
      return globalSettings ? globalSettings.externalLinkRel : 'noreferrer';
    case 'enableStats':
      return !!(globalSettings && globalSettings.enableStats);
    default:
      throw new Error('Unknown default setting: ' + id);
  }
}

function isExternalLinkTargetSet() {
  var externalLinkTarget = getDefaultSetting('externalLinkTarget');
  switch (externalLinkTarget) {
    case LinkTarget.NONE:
      return false;
    case LinkTarget.SELF:
    case LinkTarget.BLANK:
    case LinkTarget.PARENT:
    case LinkTarget.TOP:
      return true;
  }
}

exports.CustomStyle = CustomStyle;
exports.addLinkAttributes = addLinkAttributes;
exports.isExternalLinkTargetSet = isExternalLinkTargetSet;
exports.getFilenameFromUrl = getFilenameFromUrl;
exports.LinkTarget = LinkTarget;
exports.hasCanvasTypedArrays = hasCanvasTypedArrays;
exports.getDefaultSetting = getDefaultSetting;
}));


(function (root, factory) {
  {
    factory((root.pdfjsDisplayFontLoader = {}), root.pdfjsSharedUtil);
  }
}(this, function (exports, sharedUtil) {

var assert = sharedUtil.assert;
var bytesToString = sharedUtil.bytesToString;
var string32 = sharedUtil.string32;
var shadow = sharedUtil.shadow;
var warn = sharedUtil.warn;

function FontLoader(docId) {
  this.docId = docId;
  this.styleElement = null;
  this.nativeFontFaces = [];
  this.loadTestFontId = 0;
  this.loadingContext = {
    requests: [],
    nextRequestId: 0
  };
}
FontLoader.prototype = {
  insertRule: function fontLoaderInsertRule(rule) {
    var styleElement = this.styleElement;
    if (!styleElement) {
      styleElement = this.styleElement = document.createElement('style');
      styleElement.id = 'PDFJS_FONT_STYLE_TAG_' + this.docId;
      document.documentElement.getElementsByTagName('head')[0].appendChild(
        styleElement);
    }

    var styleSheet = styleElement.sheet;
    styleSheet.insertRule(rule, styleSheet.cssRules.length);
  },

  clear: function fontLoaderClear() {
    var styleElement = this.styleElement;
    if (styleElement) {
      styleElement.parentNode.removeChild(styleElement);
      styleElement = this.styleElement = null;
    }
    this.nativeFontFaces.forEach(function(nativeFontFace) {
      document.fonts.delete(nativeFontFace);
    });
    this.nativeFontFaces.length = 0;
  },
  get loadTestFont() {
    // This is a CFF font with 1 glyph for '.' that fills its entire width and
    // height.
    return shadow(this, 'loadTestFont', atob(
      'T1RUTwALAIAAAwAwQ0ZGIDHtZg4AAAOYAAAAgUZGVE1lkzZwAAAEHAAAABxHREVGABQAFQ' +
      'AABDgAAAAeT1MvMlYNYwkAAAEgAAAAYGNtYXABDQLUAAACNAAAAUJoZWFk/xVFDQAAALwA' +
      'AAA2aGhlYQdkA+oAAAD0AAAAJGhtdHgD6AAAAAAEWAAAAAZtYXhwAAJQAAAAARgAAAAGbm' +
      'FtZVjmdH4AAAGAAAAAsXBvc3T/hgAzAAADeAAAACAAAQAAAAEAALZRFsRfDzz1AAsD6AAA' +
      'AADOBOTLAAAAAM4KHDwAAAAAA+gDIQAAAAgAAgAAAAAAAAABAAADIQAAAFoD6AAAAAAD6A' +
      'ABAAAAAAAAAAAAAAAAAAAAAQAAUAAAAgAAAAQD6AH0AAUAAAKKArwAAACMAooCvAAAAeAA' +
      'MQECAAACAAYJAAAAAAAAAAAAAQAAAAAAAAAAAAAAAFBmRWQAwAAuAC4DIP84AFoDIQAAAA' +
      'AAAQAAAAAAAAAAACAAIAABAAAADgCuAAEAAAAAAAAAAQAAAAEAAAAAAAEAAQAAAAEAAAAA' +
      'AAIAAQAAAAEAAAAAAAMAAQAAAAEAAAAAAAQAAQAAAAEAAAAAAAUAAQAAAAEAAAAAAAYAAQ' +
      'AAAAMAAQQJAAAAAgABAAMAAQQJAAEAAgABAAMAAQQJAAIAAgABAAMAAQQJAAMAAgABAAMA' +
      'AQQJAAQAAgABAAMAAQQJAAUAAgABAAMAAQQJAAYAAgABWABYAAAAAAAAAwAAAAMAAAAcAA' +
      'EAAAAAADwAAwABAAAAHAAEACAAAAAEAAQAAQAAAC7//wAAAC7////TAAEAAAAAAAABBgAA' +
      'AQAAAAAAAAAAAAAAAAAAAAAAAAAAAAAAAAAAAAAAAAAAAAAAAAAAAAAAAAAAAAEAAAAAAA' +
      'AAAAAAAAAAAAAAAAAAAAAAAAAAAAAAAAAAAAAAAAAAAAAAAAAAAAAAAAAAAAAAAAAAAAAA' +
      'AAAAAAAAAAAAAAAAAAAAAAAAAAAAAAAAAAAAAAAAAAAAAAAAAAAAAAAAAAAAAAAAAAAAAA' +
      'AAAAAAAAAAAAAAAAAAAAAAAAAAAAAAAAAAAAAAAAAAAAAAAAAAAAAAAAAAAAAAAAAAAAAA' +
      'AAAAAAAAAAAAAAAAAAAAAAAAAAAAAAAAAAAAAAAAAAAAAAAAAAAAAAAAAAAAAAAAAAMAAA' +
      'AAAAD/gwAyAAAAAQAAAAAAAAAAAAAAAAAAAAABAAQEAAEBAQJYAAEBASH4DwD4GwHEAvgc' +
      'A/gXBIwMAYuL+nz5tQXkD5j3CBLnEQACAQEBIVhYWFhYWFhYWFhYWFhYWFhYWFhYWFhYWF' +
      'hYWFhYWFhYAAABAQAADwACAQEEE/t3Dov6fAH6fAT+fPp8+nwHDosMCvm1Cvm1DAz6fBQA' +
      'AAAAAAABAAAAAMmJbzEAAAAAzgTjFQAAAADOBOQpAAEAAAAAAAAADAAUAAQAAAABAAAAAg' +
      'ABAAAAAAAAAAAD6AAAAAAAAA=='
    ));
  },

  addNativeFontFace: function fontLoader_addNativeFontFace(nativeFontFace) {
    this.nativeFontFaces.push(nativeFontFace);
    document.fonts.add(nativeFontFace);
  },

  bind: function fontLoaderBind(fonts, callback) {
    var rules = [];
    var fontsToLoad = [];
    var fontLoadPromises = [];
    var getNativeFontPromise = function(nativeFontFace) {
      // Return a promise that is always fulfilled, even when the font fails to
      // load.
      return nativeFontFace.loaded.catch(function(e) {
        warn('Failed to load font "' + nativeFontFace.family + '": ' + e);
      });
    };
    for (var i = 0, ii = fonts.length; i < ii; i++) {
      var font = fonts[i];

      // Add the font to the DOM only once or skip if the font
      // is already loaded.
      if (font.attached || font.loading === false) {
        continue;
      }
      font.attached = true;

      if (FontLoader.isFontLoadingAPISupported) {
        var nativeFontFace = font.createNativeFontFace();
        if (nativeFontFace) {
          this.addNativeFontFace(nativeFontFace);
          fontLoadPromises.push(getNativeFontPromise(nativeFontFace));
        }
      } else {
        var rule = font.createFontFaceRule();
        if (rule) {
          this.insertRule(rule);
          rules.push(rule);
          fontsToLoad.push(font);
        }
      }
    }

    var request = this.queueLoadingCallback(callback);
    if (FontLoader.isFontLoadingAPISupported) {
      Promise.all(fontLoadPromises).then(function() {
        request.complete();
      });
    } else if (rules.length > 0 && !FontLoader.isSyncFontLoadingSupported) {
      this.prepareFontLoadEvent(rules, fontsToLoad, request);
    } else {
      request.complete();
    }
  },

  queueLoadingCallback: function FontLoader_queueLoadingCallback(callback) {
    function LoadLoader_completeRequest() {
      assert(!request.end, 'completeRequest() cannot be called twice');
      request.end = Date.now();

      // sending all completed requests in order how they were queued
      while (context.requests.length > 0 && context.requests[0].end) {
        var otherRequest = context.requests.shift();
        setTimeout(otherRequest.callback, 0);
      }
    }

    var context = this.loadingContext;
    var requestId = 'pdfjs-font-loading-' + (context.nextRequestId++);
    var request = {
      id: requestId,
      complete: LoadLoader_completeRequest,
      callback: callback,
      started: Date.now()
    };
    context.requests.push(request);
    return request;
  },

  prepareFontLoadEvent: function fontLoaderPrepareFontLoadEvent(rules,
                                                                fonts,
                                                                request) {
      /** Hack begin */
      // There's currently no event when a font has finished downloading so the
      // following code is a dirty hack to 'guess' when a font is
      // ready. It's assumed fonts are loaded in order, so add a known test
      // font after the desired fonts and then test for the loading of that
      // test font.

      function int32(data, offset) {
        return (data.charCodeAt(offset) << 24) |
               (data.charCodeAt(offset + 1) << 16) |
               (data.charCodeAt(offset + 2) << 8) |
               (data.charCodeAt(offset + 3) & 0xff);
      }

      function spliceString(s, offset, remove, insert) {
        var chunk1 = s.substr(0, offset);
        var chunk2 = s.substr(offset + remove);
        return chunk1 + insert + chunk2;
      }

      var i, ii;

      var canvas = document.createElement('canvas');
      canvas.width = 1;
      canvas.height = 1;
      var ctx = canvas.getContext('2d');

      var called = 0;
      function isFontReady(name, callback) {
        called++;
        // With setTimeout clamping this gives the font ~100ms to load.
        if(called > 30) {
          warn('Load test font never loaded.');
          callback();
          return;
        }
        ctx.font = '30px ' + name;
        ctx.fillText('.', 0, 20);
        var imageData = ctx.getImageData(0, 0, 1, 1);
        if (imageData.data[3] > 0) {
          callback();
          return;
        }
        setTimeout(isFontReady.bind(null, name, callback));
      }

      var loadTestFontId = 'lt' + Date.now() + this.loadTestFontId++;
      // Chromium seems to cache fonts based on a hash of the actual font data,
      // so the font must be modified for each load test else it will appear to
      // be loaded already.
      // TODO: This could maybe be made faster by avoiding the btoa of the full
      // font by splitting it in chunks before hand and padding the font id.
      var data = this.loadTestFont;
      var COMMENT_OFFSET = 976; // has to be on 4 byte boundary (for checksum)
      data = spliceString(data, COMMENT_OFFSET, loadTestFontId.length,
                          loadTestFontId);
      // CFF checksum is important for IE, adjusting it
      var CFF_CHECKSUM_OFFSET = 16;
      var XXXX_VALUE = 0x58585858; // the "comment" filled with 'X'
      var checksum = int32(data, CFF_CHECKSUM_OFFSET);
      for (i = 0, ii = loadTestFontId.length - 3; i < ii; i += 4) {
        checksum = (checksum - XXXX_VALUE + int32(loadTestFontId, i)) | 0;
      }
      if (i < loadTestFontId.length) { // align to 4 bytes boundary
        checksum = (checksum - XXXX_VALUE +
                    int32(loadTestFontId + 'XXX', i)) | 0;
      }
      data = spliceString(data, CFF_CHECKSUM_OFFSET, 4, string32(checksum));

      var url = 'url(data:font/opentype;base64,' + btoa(data) + ');';
      var rule = '@font-face { font-family:"' + loadTestFontId + '";src:' +
                 url + '}';
      this.insertRule(rule);

      var names = [];
      for (i = 0, ii = fonts.length; i < ii; i++) {
        names.push(fonts[i].loadedName);
      }
      names.push(loadTestFontId);

      var div = document.createElement('div');
      div.setAttribute('style',
                       'visibility: hidden;' +
                       'width: 10px; height: 10px;' +
                       'position: absolute; top: 0px; left: 0px;');
      for (i = 0, ii = names.length; i < ii; ++i) {
        var span = document.createElement('span');
        span.textContent = 'Hi';
        span.style.fontFamily = names[i];
        div.appendChild(span);
      }
      document.body.appendChild(div);

      isFontReady(loadTestFontId, function() {
        document.body.removeChild(div);
        request.complete();
      });
      /** Hack end */
  }
};
FontLoader.isFontLoadingAPISupported = typeof document !== 'undefined' &&
                                       !!document.fonts;
Object.defineProperty(FontLoader, 'isSyncFontLoadingSupported', {
  get: function () {
    if (typeof navigator === 'undefined') {
      // node.js - we can pretend sync font loading is supported.
      return shadow(FontLoader, 'isSyncFontLoadingSupported', true);
    }

    var supported = false;

    // User agent string sniffing is bad, but there is no reliable way to tell
    // if font is fully loaded and ready to be used with canvas.
    var m = /Mozilla\/5.0.*?rv:(\d+).*? Gecko/.exec(navigator.userAgent);
    if (m && m[1] >= 14) {
      supported = true;
    }
    // TODO other browsers
    return shadow(FontLoader, 'isSyncFontLoadingSupported', supported);
  },
  enumerable: true,
  configurable: true
});

var IsEvalSupportedCached = {
  get value() {
    return shadow(this, 'value', sharedUtil.isEvalSupported());
  }
};

var FontFaceObject = (function FontFaceObjectClosure() {
  function FontFaceObject(translatedData, options) {
    this.compiledGlyphs = Object.create(null);
    // importing translated data
    for (var i in translatedData) {
      this[i] = translatedData[i];
    }
    this.options = options;
  }
  FontFaceObject.prototype = {
    createNativeFontFace: function FontFaceObject_createNativeFontFace() {
      if (!this.data) {
        return null;
      }

      if (this.options.disableFontFace) {
        this.disableFontFace = true;
        return null;
      }

      var nativeFontFace = new FontFace(this.loadedName, this.data, {});

      if (this.options.fontRegistry) {
        this.options.fontRegistry.registerFont(this);
      }
      return nativeFontFace;
    },

    createFontFaceRule: function FontFaceObject_createFontFaceRule() {
      if (!this.data) {
        return null;
      }

      if (this.options.disableFontFace) {
        this.disableFontFace = true;
        return null;
      }

      var data = bytesToString(new Uint8Array(this.data));
      var fontName = this.loadedName;

      // Add the font-face rule to the document
      var url = ('url(data:' + this.mimetype + ';base64,' + btoa(data) + ');');
      var rule = '@font-face { font-family:"' + fontName + '";src:' + url + '}';

      if (this.options.fontRegistry) {
        this.options.fontRegistry.registerFont(this, url);
      }

      return rule;
    },

    getPathGenerator:
        function FontFaceObject_getPathGenerator(objs, character) {
      if (!(character in this.compiledGlyphs)) {
        var cmds = objs.get(this.loadedName + '_path_' + character);
        var current, i, len;

        // If we can, compile cmds into JS for MAXIMUM SPEED
        if (this.options.isEvalSupported && IsEvalSupportedCached.value) {
          var args, js = '';
          for (i = 0, len = cmds.length; i < len; i++) {
            current = cmds[i];

            if (current.args !== undefined) {
              args = current.args.join(',');
            } else {
              args = '';
            }

            js += 'c.' + current.cmd + '(' + args + ');\n';
          }
          /* jshint -W054 */
          this.compiledGlyphs[character] = new Function('c', 'size', js);
        } else {
          // But fall back on using Function.prototype.apply() if we're
          // blocked from using eval() for whatever reason (like CSP policies)
          this.compiledGlyphs[character] = function(c, size) {
            for (i = 0, len = cmds.length; i < len; i++) {
              current = cmds[i];

              if (current.cmd === 'scale') {
                current.args = [size, -size];
              }

              c[current.cmd].apply(c, current.args);
            }
          };
        }
      }
      return this.compiledGlyphs[character];
    }
  };
  return FontFaceObject;
})();

exports.FontFaceObject = FontFaceObject;
exports.FontLoader = FontLoader;
}));


(function (root, factory) {
  {
    factory((root.pdfjsDisplayMetadata = {}), root.pdfjsSharedUtil);
  }
}(this, function (exports, sharedUtil) {

var error = sharedUtil.error;

  function fixMetadata(meta) {
    return meta.replace(/>\\376\\377([^<]+)/g, function(all, codes) {
      var bytes = codes.replace(/\\([0-3])([0-7])([0-7])/g,
                                function(code, d1, d2, d3) {
        return String.fromCharCode(d1 * 64 + d2 * 8 + d3 * 1);
      });
      var chars = '';
      for (var i = 0; i < bytes.length; i += 2) {
        var code = bytes.charCodeAt(i) * 256 + bytes.charCodeAt(i + 1);
        chars += code >= 32 && code < 127 && code !== 60 && code !== 62 &&
          code !== 38 && false ? String.fromCharCode(code) :
          '&#x' + (0x10000 + code).toString(16).substring(1) + ';';
      }
      return '>' + chars;
    });
  }

  function Metadata(meta) {
    if (typeof meta === 'string') {
      // Ghostscript produces invalid metadata
      meta = fixMetadata(meta);

      var parser = new DOMParser();
      meta = parser.parseFromString(meta, 'application/xml');
    } else if (!(meta instanceof Document)) {
      error('Metadata: Invalid metadata object');
    }

    this.metaDocument = meta;
    this.metadata = Object.create(null);
    this.parse();
  }

  Metadata.prototype = {
    parse: function Metadata_parse() {
      var doc = this.metaDocument;
      var rdf = doc.documentElement;

      if (rdf.nodeName.toLowerCase() !== 'rdf:rdf') { // Wrapped in <xmpmeta>
        rdf = rdf.firstChild;
        while (rdf && rdf.nodeName.toLowerCase() !== 'rdf:rdf') {
          rdf = rdf.nextSibling;
        }
      }

      var nodeName = (rdf) ? rdf.nodeName.toLowerCase() : null;
      if (!rdf || nodeName !== 'rdf:rdf' || !rdf.hasChildNodes()) {
        return;
      }

      var children = rdf.childNodes, desc, entry, name, i, ii, length, iLength;
      for (i = 0, length = children.length; i < length; i++) {
        desc = children[i];
        if (desc.nodeName.toLowerCase() !== 'rdf:description') {
          continue;
        }

        for (ii = 0, iLength = desc.childNodes.length; ii < iLength; ii++) {
          if (desc.childNodes[ii].nodeName.toLowerCase() !== '#text') {
            entry = desc.childNodes[ii];
            name = entry.nodeName.toLowerCase();
            this.metadata[name] = entry.textContent.trim();
          }
        }
      }
    },

    get: function Metadata_get(name) {
      return this.metadata[name] || null;
    },

    has: function Metadata_has(name) {
      return typeof this.metadata[name] !== 'undefined';
    }
  };

exports.Metadata = Metadata;
}));


(function (root, factory) {
  {
    factory((root.pdfjsDisplaySVG = {}), root.pdfjsSharedUtil);
  }
}(this, function (exports, sharedUtil) {
var FONT_IDENTITY_MATRIX = sharedUtil.FONT_IDENTITY_MATRIX;
var IDENTITY_MATRIX = sharedUtil.IDENTITY_MATRIX;
var ImageKind = sharedUtil.ImageKind;
var OPS = sharedUtil.OPS;
var Util = sharedUtil.Util;
var isNum = sharedUtil.isNum;
var isArray = sharedUtil.isArray;
var warn = sharedUtil.warn;
var createObjectURL = sharedUtil.createObjectURL;

var SVG_DEFAULTS = {
  fontStyle: 'normal',
  fontWeight: 'normal',
  fillColor: '#000000'
};

var convertImgDataToPng = (function convertImgDataToPngClosure() {
  var PNG_HEADER =
    new Uint8Array([0x89, 0x50, 0x4e, 0x47, 0x0d, 0x0a, 0x1a, 0x0a]);

  var CHUNK_WRAPPER_SIZE = 12;

  var crcTable = new Int32Array(256);
  for (var i = 0; i < 256; i++) {
    var c = i;
    for (var h = 0; h < 8; h++) {
      if (c & 1) {
        c = 0xedB88320 ^ ((c >> 1) & 0x7fffffff);
      } else {
        c = (c >> 1) & 0x7fffffff;
      }
    }
    crcTable[i] = c;
  }

  function crc32(data, start, end) {
    var crc = -1;
    for (var i = start; i < end; i++) {
      var a = (crc ^ data[i]) & 0xff;
      var b = crcTable[a];
      crc = (crc >>> 8) ^ b;
    }
    return crc ^ -1;
  }

  function writePngChunk(type, body, data, offset) {
    var p = offset;
    var len = body.length;

    data[p] = len >> 24 & 0xff;
    data[p + 1] = len >> 16 & 0xff;
    data[p + 2] = len >> 8 & 0xff;
    data[p + 3] = len & 0xff;
    p += 4;

    data[p] = type.charCodeAt(0) & 0xff;
    data[p + 1] = type.charCodeAt(1) & 0xff;
    data[p + 2] = type.charCodeAt(2) & 0xff;
    data[p + 3] = type.charCodeAt(3) & 0xff;
    p += 4;

    data.set(body, p);
    p += body.length;

    var crc = crc32(data, offset + 4, p);

    data[p] = crc >> 24 & 0xff;
    data[p + 1] = crc >> 16 & 0xff;
    data[p + 2] = crc >> 8 & 0xff;
    data[p + 3] = crc & 0xff;
  }

  function adler32(data, start, end) {
    var a = 1;
    var b = 0;
    for (var i = start; i < end; ++i) {
      a = (a + (data[i] & 0xff)) % 65521;
      b = (b + a) % 65521;
    }
    return (b << 16) | a;
  }

  function encode(imgData, kind, forceDataSchema) {
    var width = imgData.width;
    var height = imgData.height;
    var bitDepth, colorType, lineSize;
    var bytes = imgData.data;

    switch (kind) {
      case ImageKind.GRAYSCALE_1BPP:
        colorType = 0;
        bitDepth = 1;
        lineSize = (width + 7) >> 3;
        break;
      case ImageKind.RGB_24BPP:
        colorType = 2;
        bitDepth = 8;
        lineSize = width * 3;
        break;
      case ImageKind.RGBA_32BPP:
        colorType = 6;
        bitDepth = 8;
        lineSize = width * 4;
        break;
      default:
        throw new Error('invalid format');
    }

    // prefix every row with predictor 0
    var literals = new Uint8Array((1 + lineSize) * height);
    var offsetLiterals = 0, offsetBytes = 0;
    var y, i;
    for (y = 0; y < height; ++y) {
      literals[offsetLiterals++] = 0; // no prediction
      literals.set(bytes.subarray(offsetBytes, offsetBytes + lineSize),
                   offsetLiterals);
      offsetBytes += lineSize;
      offsetLiterals += lineSize;
    }

    if (kind === ImageKind.GRAYSCALE_1BPP) {
      // inverting for B/W
      offsetLiterals = 0;
      for (y = 0; y < height; y++) {
        offsetLiterals++; // skipping predictor
        for (i = 0; i < lineSize; i++) {
          literals[offsetLiterals++] ^= 0xFF;
        }
      }
    }

    var ihdr = new Uint8Array([
      width >> 24 & 0xff,
      width >> 16 & 0xff,
      width >> 8 & 0xff,
      width & 0xff,
      height >> 24 & 0xff,
      height >> 16 & 0xff,
      height >> 8 & 0xff,
      height & 0xff,
      bitDepth, // bit depth
      colorType, // color type
      0x00, // compression method
      0x00, // filter method
      0x00 // interlace method
    ]);

    var len = literals.length;
    var maxBlockLength = 0xFFFF;

    var deflateBlocks = Math.ceil(len / maxBlockLength);
    var idat = new Uint8Array(2 + len + deflateBlocks * 5 + 4);
    var pi = 0;
    idat[pi++] = 0x78; // compression method and flags
    idat[pi++] = 0x9c; // flags

    var pos = 0;
    while (len > maxBlockLength) {
      // writing non-final DEFLATE blocks type 0 and length of 65535
      idat[pi++] = 0x00;
      idat[pi++] = 0xff;
      idat[pi++] = 0xff;
      idat[pi++] = 0x00;
      idat[pi++] = 0x00;
      idat.set(literals.subarray(pos, pos + maxBlockLength), pi);
      pi += maxBlockLength;
      pos += maxBlockLength;
      len -= maxBlockLength;
    }

    // writing non-final DEFLATE blocks type 0
    idat[pi++] = 0x01;
    idat[pi++] = len & 0xff;
    idat[pi++] = len >> 8 & 0xff;
    idat[pi++] = (~len & 0xffff) & 0xff;
    idat[pi++] = (~len & 0xffff) >> 8 & 0xff;
    idat.set(literals.subarray(pos), pi);
    pi += literals.length - pos;

    var adler = adler32(literals, 0, literals.length); // checksum
    idat[pi++] = adler >> 24 & 0xff;
    idat[pi++] = adler >> 16 & 0xff;
    idat[pi++] = adler >> 8 & 0xff;
    idat[pi++] = adler & 0xff;

    // PNG will consists: header, IHDR+data, IDAT+data, and IEND.
    var pngLength = PNG_HEADER.length + (CHUNK_WRAPPER_SIZE * 3) +
                    ihdr.length + idat.length;
    var data = new Uint8Array(pngLength);
    var offset = 0;
    data.set(PNG_HEADER, offset);
    offset += PNG_HEADER.length;
    writePngChunk('IHDR', ihdr, data, offset);
    offset += CHUNK_WRAPPER_SIZE + ihdr.length;
    writePngChunk('IDATA', idat, data, offset);
    offset += CHUNK_WRAPPER_SIZE + idat.length;
    writePngChunk('IEND', new Uint8Array(0), data, offset);

    return createObjectURL(data, 'image/png', forceDataSchema);
  }

  return function convertImgDataToPng(imgData, forceDataSchema) {
    var kind = (imgData.kind === undefined ?
                ImageKind.GRAYSCALE_1BPP : imgData.kind);
    return encode(imgData, kind, forceDataSchema);
  };
})();

var SVGExtraState = (function SVGExtraStateClosure() {
  function SVGExtraState() {
    this.fontSizeScale = 1;
    this.fontWeight = SVG_DEFAULTS.fontWeight;
    this.fontSize = 0;

    this.textMatrix = IDENTITY_MATRIX;
    this.fontMatrix = FONT_IDENTITY_MATRIX;
    this.leading = 0;

    // Current point (in user coordinates)
    this.x = 0;
    this.y = 0;

    // Start of text line (in text coordinates)
    this.lineX = 0;
    this.lineY = 0;

    // Character and word spacing
    this.charSpacing = 0;
    this.wordSpacing = 0;
    this.textHScale = 1;
    this.textRise = 0;

    // Default foreground and background colors
    this.fillColor = SVG_DEFAULTS.fillColor;
    this.strokeColor = '#000000';

    this.fillAlpha = 1;
    this.strokeAlpha = 1;
    this.lineWidth = 1;
    this.lineJoin = '';
    this.lineCap = '';
    this.miterLimit = 0;

    this.dashArray = [];
    this.dashPhase = 0;

    this.dependencies = [];

    // Clipping
    this.clipId = '';
    this.pendingClip = false;

    this.maskId = '';
  }

  SVGExtraState.prototype = {
    clone: function SVGExtraState_clone() {
      return Object.create(this);
    },
    setCurrentPoint: function SVGExtraState_setCurrentPoint(x, y) {
      this.x = x;
      this.y = y;
    }
  };
  return SVGExtraState;
})();

var SVGGraphics = (function SVGGraphicsClosure() {
  function createScratchSVG(width, height) {
    var NS = 'http://www.w3.org/2000/svg';
    var svg = document.createElementNS(NS, 'svg:svg');
    svg.setAttributeNS(null, 'version', '1.1');
    svg.setAttributeNS(null, 'width', width + 'px');
    svg.setAttributeNS(null, 'height', height + 'px');
    svg.setAttributeNS(null, 'viewBox', '0 0 ' + width + ' ' + height);
    return svg;
  }

  function opListToTree(opList) {
    var opTree = [];
    var tmp = [];
    var opListLen = opList.length;

    for (var x = 0; x < opListLen; x++) {
      if (opList[x].fn === 'save') {
        opTree.push({'fnId': 92, 'fn': 'group', 'items': []});
        tmp.push(opTree);
        opTree = opTree[opTree.length - 1].items;
        continue;
      }

      if(opList[x].fn === 'restore') {
        opTree = tmp.pop();
      } else {
        opTree.push(opList[x]);
      }
    }
    return opTree;
  }

  /**
   * Formats float number.
   * @param value {number} number to format.
   * @returns {string}
   */
  function pf(value) {
    if (value === (value | 0)) { // integer number
      return value.toString();
    }
    var s = value.toFixed(10);
    var i = s.length - 1;
    if (s[i] !== '0') {
      return s;
    }
    // removing trailing zeros
    do {
      i--;
    } while (s[i] === '0');
    return s.substr(0, s[i] === '.' ? i : i + 1);
  }

  /**
   * Formats transform matrix. The standard rotation, scale and translate
   * matrices are replaced by their shorter forms, and for identity matrix
   * returns empty string to save the memory.
   * @param m {Array} matrix to format.
   * @returns {string}
   */
  function pm(m) {
    if (m[4] === 0 && m[5] === 0) {
      if (m[1] === 0 && m[2] === 0) {
        if (m[0] === 1 && m[3] === 1) {
          return '';
        }
        return 'scale(' + pf(m[0]) + ' ' + pf(m[3]) + ')';
      }
      if (m[0] === m[3] && m[1] === -m[2]) {
        var a = Math.acos(m[0]) * 180 / Math.PI;
        return 'rotate(' + pf(a) + ')';
      }
    } else {
      if (m[0] === 1 && m[1] === 0 && m[2] === 0 && m[3] === 1) {
        return 'translate(' + pf(m[4]) + ' ' + pf(m[5]) + ')';
      }
    }
    return 'matrix(' + pf(m[0]) + ' ' + pf(m[1]) + ' ' + pf(m[2]) + ' ' +
      pf(m[3]) + ' ' + pf(m[4]) + ' ' + pf(m[5]) + ')';
  }

  function SVGGraphics(commonObjs, objs, forceDataSchema) {
    this.current = new SVGExtraState();
    this.transformMatrix = IDENTITY_MATRIX; // Graphics state matrix
    this.transformStack = [];
    this.extraStack = [];
    this.commonObjs = commonObjs;
    this.objs = objs;
    this.pendingEOFill = false;

    this.embedFonts = false;
    this.embeddedFonts = Object.create(null);
    this.cssStyle = null;
    this.forceDataSchema = !!forceDataSchema;
  }

  var NS = 'http://www.w3.org/2000/svg';
  var XML_NS = 'http://www.w3.org/XML/1998/namespace';
  var XLINK_NS = 'http://www.w3.org/1999/xlink';
  var LINE_CAP_STYLES = ['butt', 'round', 'square'];
  var LINE_JOIN_STYLES = ['miter', 'round', 'bevel'];
  var clipCount = 0;
  var maskCount = 0;

  SVGGraphics.prototype = {
    save: function SVGGraphics_save() {
      this.transformStack.push(this.transformMatrix);
      var old = this.current;
      this.extraStack.push(old);
      this.current = old.clone();
    },

    restore: function SVGGraphics_restore() {
      this.transformMatrix = this.transformStack.pop();
      this.current = this.extraStack.pop();

      this.tgrp = document.createElementNS(NS, 'svg:g');
      this.tgrp.setAttributeNS(null, 'transform', pm(this.transformMatrix));
      this.pgrp.appendChild(this.tgrp);
    },

    group: function SVGGraphics_group(items) {
      this.save();
      this.executeOpTree(items);
      this.restore();
    },

    loadDependencies: function SVGGraphics_loadDependencies(operatorList) {
      var fnArray = operatorList.fnArray;
      var fnArrayLen = fnArray.length;
      var argsArray = operatorList.argsArray;

      var self = this;
      for (var i = 0; i < fnArrayLen; i++) {
        if (OPS.dependency === fnArray[i]) {
          var deps = argsArray[i];
          for (var n = 0, nn = deps.length; n < nn; n++) {
            var obj = deps[n];
            var common = obj.substring(0, 2) === 'g_';
            var promise;
            if (common) {
              promise = new Promise(function(resolve) {
                self.commonObjs.get(obj, resolve);
              });
            } else {
              promise = new Promise(function(resolve) {
                self.objs.get(obj, resolve);
              });
            }
            this.current.dependencies.push(promise);
          }
        }
      }
      return Promise.all(this.current.dependencies);
    },

    transform: function SVGGraphics_transform(a, b, c, d, e, f) {
      var transformMatrix = [a, b, c, d, e, f];
      this.transformMatrix = Util.transform(this.transformMatrix,
                                            transformMatrix);

      this.tgrp = document.createElementNS(NS, 'svg:g');
      this.tgrp.setAttributeNS(null, 'transform', pm(this.transformMatrix));
    },

    getSVG: function SVGGraphics_getSVG(operatorList, viewport) {
      this.svg = createScratchSVG(viewport.width, viewport.height);
      this.viewport = viewport;

      return this.loadDependencies(operatorList).then(function () {
        this.transformMatrix = IDENTITY_MATRIX;
        this.pgrp = document.createElementNS(NS, 'svg:g'); // Parent group
        this.pgrp.setAttributeNS(null, 'transform', pm(viewport.transform));
        this.tgrp = document.createElementNS(NS, 'svg:g'); // Transform group
        this.tgrp.setAttributeNS(null, 'transform', pm(this.transformMatrix));
        this.defs = document.createElementNS(NS, 'svg:defs');
        this.pgrp.appendChild(this.defs);
        this.pgrp.appendChild(this.tgrp);
        this.svg.appendChild(this.pgrp);
        var opTree = this.convertOpList(operatorList);
        this.executeOpTree(opTree);
        return this.svg;
      }.bind(this));
    },

    convertOpList: function SVGGraphics_convertOpList(operatorList) {
      var argsArray = operatorList.argsArray;
      var fnArray = operatorList.fnArray;
      var fnArrayLen  = fnArray.length;
      var REVOPS = [];
      var opList = [];

      for (var op in OPS) {
        REVOPS[OPS[op]] = op;
      }

      for (var x = 0; x < fnArrayLen; x++) {
        var fnId = fnArray[x];
        opList.push({'fnId' : fnId, 'fn': REVOPS[fnId], 'args': argsArray[x]});
      }
      return opListToTree(opList);
    },

    executeOpTree: function SVGGraphics_executeOpTree(opTree) {
      var opTreeLen = opTree.length;
      for(var x = 0; x < opTreeLen; x++) {
        var fn = opTree[x].fn;
        var fnId = opTree[x].fnId;
        var args = opTree[x].args;

        switch (fnId | 0) {
          case OPS.beginText:
            this.beginText();
            break;
          case OPS.setLeading:
            this.setLeading(args);
            break;
          case OPS.setLeadingMoveText:
            this.setLeadingMoveText(args[0], args[1]);
            break;
          case OPS.setFont:
            this.setFont(args);
            break;
          case OPS.showText:
            this.showText(args[0]);
            break;
          case OPS.showSpacedText:
            this.showText(args[0]);
            break;
          case OPS.endText:
            this.endText();
            break;
          case OPS.moveText:
            this.moveText(args[0], args[1]);
            break;
          case OPS.setCharSpacing:
            this.setCharSpacing(args[0]);
            break;
          case OPS.setWordSpacing:
            this.setWordSpacing(args[0]);
            break;
          case OPS.setHScale:
            this.setHScale(args[0]);
            break;
          case OPS.setTextMatrix:
            this.setTextMatrix(args[0], args[1], args[2],
                               args[3], args[4], args[5]);
            break;
          case OPS.setLineWidth:
            this.setLineWidth(args[0]);
            break;
          case OPS.setLineJoin:
            this.setLineJoin(args[0]);
            break;
          case OPS.setLineCap:
            this.setLineCap(args[0]);
            break;
          case OPS.setMiterLimit:
            this.setMiterLimit(args[0]);
            break;
          case OPS.setFillRGBColor:
            this.setFillRGBColor(args[0], args[1], args[2]);
            break;
          case OPS.setStrokeRGBColor:
            this.setStrokeRGBColor(args[0], args[1], args[2]);
            break;
          case OPS.setDash:
            this.setDash(args[0], args[1]);
            break;
          case OPS.setGState:
            this.setGState(args[0]);
            break;
          case OPS.fill:
            this.fill();
            break;
          case OPS.eoFill:
            this.eoFill();
            break;
          case OPS.stroke:
            this.stroke();
            break;
          case OPS.fillStroke:
            this.fillStroke();
            break;
          case OPS.eoFillStroke:
            this.eoFillStroke();
            break;
          case OPS.clip:
            this.clip('nonzero');
            break;
          case OPS.eoClip:
            this.clip('evenodd');
            break;
          case OPS.paintSolidColorImageMask:
            this.paintSolidColorImageMask();
            break;
          case OPS.paintJpegXObject:
            this.paintJpegXObject(args[0], args[1], args[2]);
            break;
          case OPS.paintImageXObject:
            this.paintImageXObject(args[0]);
            break;
          case OPS.paintInlineImageXObject:
            this.paintInlineImageXObject(args[0]);
            break;
          case OPS.paintImageMaskXObject:
            this.paintImageMaskXObject(args[0]);
            break;
          case OPS.paintFormXObjectBegin:
            this.paintFormXObjectBegin(args[0], args[1]);
            break;
          case OPS.paintFormXObjectEnd:
            this.paintFormXObjectEnd();
            break;
          case OPS.closePath:
            this.closePath();
            break;
          case OPS.closeStroke:
            this.closeStroke();
            break;
          case OPS.closeFillStroke:
            this.closeFillStroke();
            break;
          case OPS.nextLine:
            this.nextLine();
            break;
          case OPS.transform:
            this.transform(args[0], args[1], args[2], args[3],
                           args[4], args[5]);
            break;
          case OPS.constructPath:
            this.constructPath(args[0], args[1]);
            break;
          case OPS.endPath:
            this.endPath();
            break;
          case 92:
            this.group(opTree[x].items);
            break;
          default:
            warn('Unimplemented method '+ fn);
            break;
        }
      }
    },

    setWordSpacing: function SVGGraphics_setWordSpacing(wordSpacing) {
      this.current.wordSpacing = wordSpacing;
    },

    setCharSpacing: function SVGGraphics_setCharSpacing(charSpacing) {
      this.current.charSpacing = charSpacing;
    },

    nextLine: function SVGGraphics_nextLine() {
      this.moveText(0, this.current.leading);
    },

    setTextMatrix: function SVGGraphics_setTextMatrix(a, b, c, d, e, f) {
      var current = this.current;
      this.current.textMatrix = this.current.lineMatrix = [a, b, c, d, e, f];

      this.current.x = this.current.lineX = 0;
      this.current.y = this.current.lineY = 0;

      current.xcoords = [];
      current.tspan = document.createElementNS(NS, 'svg:tspan');
      current.tspan.setAttributeNS(null, 'font-family', current.fontFamily);
      current.tspan.setAttributeNS(null, 'font-size',
                                   pf(current.fontSize) + 'px');
      current.tspan.setAttributeNS(null, 'y', pf(-current.y));

      current.txtElement = document.createElementNS(NS, 'svg:text');
      current.txtElement.appendChild(current.tspan);
    },

    beginText: function SVGGraphics_beginText() {
      this.current.x = this.current.lineX = 0;
      this.current.y = this.current.lineY = 0;
      this.current.textMatrix = IDENTITY_MATRIX;
      this.current.lineMatrix = IDENTITY_MATRIX;
      this.current.tspan = document.createElementNS(NS, 'svg:tspan');
      this.current.txtElement = document.createElementNS(NS, 'svg:text');
      this.current.txtgrp = document.createElementNS(NS, 'svg:g');
      this.current.xcoords = [];
    },

    moveText: function SVGGraphics_moveText(x, y) {
      var current = this.current;
      this.current.x = this.current.lineX += x;
      this.current.y = this.current.lineY += y;

      current.xcoords = [];
      current.tspan = document.createElementNS(NS, 'svg:tspan');
      current.tspan.setAttributeNS(null, 'font-family', current.fontFamily);
      current.tspan.setAttributeNS(null, 'font-size',
                                   pf(current.fontSize) + 'px');
      current.tspan.setAttributeNS(null, 'y', pf(-current.y));
    },

    showText: function SVGGraphics_showText(glyphs) {
      var current = this.current;
      var font = current.font;
      var fontSize = current.fontSize;

      if (fontSize === 0) {
        return;
      }

      var charSpacing = current.charSpacing;
      var wordSpacing = current.wordSpacing;
      var fontDirection = current.fontDirection;
      var textHScale = current.textHScale * fontDirection;
      var glyphsLength = glyphs.length;
      var vertical = font.vertical;
      var widthAdvanceScale = fontSize * current.fontMatrix[0];

      var x = 0, i;
      for (i = 0; i < glyphsLength; ++i) {
        var glyph = glyphs[i];
        if (glyph === null) {
          // word break
          x += fontDirection * wordSpacing;
          continue;
        } else if (isNum(glyph)) {
          x += -glyph * fontSize * 0.001;
          continue;
        }
        current.xcoords.push(current.x + x * textHScale);

        var width = glyph.width;
        var character = glyph.fontChar;
        var charWidth = width * widthAdvanceScale + charSpacing * fontDirection;
        x += charWidth;

        current.tspan.textContent += character;
      }
      if (vertical) {
        current.y -= x * textHScale;
      } else {
        current.x += x * textHScale;
      }

      current.tspan.setAttributeNS(null, 'x',
                                   current.xcoords.map(pf).join(' '));
      current.tspan.setAttributeNS(null, 'y', pf(-current.y));
      current.tspan.setAttributeNS(null, 'font-family', current.fontFamily);
      current.tspan.setAttributeNS(null, 'font-size',
                                   pf(current.fontSize) + 'px');
      if (current.fontStyle !== SVG_DEFAULTS.fontStyle) {
        current.tspan.setAttributeNS(null, 'font-style', current.fontStyle);
      }
      if (current.fontWeight !== SVG_DEFAULTS.fontWeight) {
        current.tspan.setAttributeNS(null, 'font-weight', current.fontWeight);
      }
      if (current.fillColor !== SVG_DEFAULTS.fillColor) {
        current.tspan.setAttributeNS(null, 'fill', current.fillColor);
      }

      current.txtElement.setAttributeNS(null, 'transform',
                                        pm(current.textMatrix) +
                                        ' scale(1, -1)' );
      current.txtElement.setAttributeNS(XML_NS, 'xml:space', 'preserve');
      current.txtElement.appendChild(current.tspan);
      current.txtgrp.appendChild(current.txtElement);

      this.tgrp.appendChild(current.txtElement);

    },

    setLeadingMoveText: function SVGGraphics_setLeadingMoveText(x, y) {
      this.setLeading(-y);
      this.moveText(x, y);
    },

    addFontStyle: function SVGGraphics_addFontStyle(fontObj) {
      if (!this.cssStyle) {
        this.cssStyle = document.createElementNS(NS, 'svg:style');
        this.cssStyle.setAttributeNS(null, 'type', 'text/css');
        this.defs.appendChild(this.cssStyle);
      }

      var url = createObjectURL(fontObj.data, fontObj.mimetype,
                                this.forceDataSchema);
      this.cssStyle.textContent +=
        '@font-face { font-family: "' + fontObj.loadedName + '";' +
        ' src: url(' + url + '); }\n';
    },

    setFont: function SVGGraphics_setFont(details) {
      var current = this.current;
      var fontObj = this.commonObjs.get(details[0]);
      var size = details[1];
      this.current.font = fontObj;

      if (this.embedFonts && fontObj.data &&
          !this.embeddedFonts[fontObj.loadedName]) {
        this.addFontStyle(fontObj);
        this.embeddedFonts[fontObj.loadedName] = fontObj;
      }

      current.fontMatrix = (fontObj.fontMatrix ?
                            fontObj.fontMatrix : FONT_IDENTITY_MATRIX);

      var bold = fontObj.black ? (fontObj.bold ? 'bolder' : 'bold') :
                                 (fontObj.bold ? 'bold' : 'normal');
      var italic = fontObj.italic ? 'italic' : 'normal';

      if (size < 0) {
        size = -size;
        current.fontDirection = -1;
      } else {
        current.fontDirection = 1;
      }
      current.fontSize = size;
      current.fontFamily = fontObj.loadedName;
      current.fontWeight = bold;
      current.fontStyle = italic;

      current.tspan = document.createElementNS(NS, 'svg:tspan');
      current.tspan.setAttributeNS(null, 'y', pf(-current.y));
      current.xcoords = [];
    },

    endText: function SVGGraphics_endText() {
      if (this.current.pendingClip) {
        this.cgrp.appendChild(this.tgrp);
        this.pgrp.appendChild(this.cgrp);
      } else {
        this.pgrp.appendChild(this.tgrp);
      }
      this.tgrp = document.createElementNS(NS, 'svg:g');
      this.tgrp.setAttributeNS(null, 'transform', pm(this.transformMatrix));
    },

    // Path properties
    setLineWidth: function SVGGraphics_setLineWidth(width) {
      this.current.lineWidth = width;
    },
    setLineCap: function SVGGraphics_setLineCap(style) {
      this.current.lineCap = LINE_CAP_STYLES[style];
    },
    setLineJoin: function SVGGraphics_setLineJoin(style) {
      this.current.lineJoin = LINE_JOIN_STYLES[style];
    },
    setMiterLimit: function SVGGraphics_setMiterLimit(limit) {
      this.current.miterLimit = limit;
    },
    setStrokeRGBColor: function SVGGraphics_setStrokeRGBColor(r, g, b) {
      var color = Util.makeCssRgb(r, g, b);
      this.current.strokeColor = color;
    },
    setFillRGBColor: function SVGGraphics_setFillRGBColor(r, g, b) {
      var color = Util.makeCssRgb(r, g, b);
      this.current.fillColor = color;
      this.current.tspan = document.createElementNS(NS, 'svg:tspan');
      this.current.xcoords = [];
    },
    setDash: function SVGGraphics_setDash(dashArray, dashPhase) {
      this.current.dashArray = dashArray;
      this.current.dashPhase = dashPhase;
    },

    constructPath: function SVGGraphics_constructPath(ops, args) {
      var current = this.current;
      var x = current.x, y = current.y;
      current.path = document.createElementNS(NS, 'svg:path');
      var d = [];
      var opLength = ops.length;

      for (var i = 0, j = 0; i < opLength; i++) {
        switch (ops[i] | 0) {
          case OPS.rectangle:
            x = args[j++];
            y = args[j++];
            var width = args[j++];
            var height = args[j++];
            var xw = x + width;
            var yh = y + height;
            d.push('M', pf(x), pf(y), 'L', pf(xw) , pf(y), 'L', pf(xw), pf(yh),
                   'L', pf(x), pf(yh), 'Z');
            break;
          case OPS.moveTo:
            x = args[j++];
            y = args[j++];
            d.push('M', pf(x), pf(y));
            break;
          case OPS.lineTo:
            x = args[j++];
            y = args[j++];
            d.push('L', pf(x) , pf(y));
            break;
          case OPS.curveTo:
            x = args[j + 4];
            y = args[j + 5];
            d.push('C', pf(args[j]), pf(args[j + 1]), pf(args[j + 2]),
                   pf(args[j + 3]), pf(x), pf(y));
            j += 6;
            break;
          case OPS.curveTo2:
            x = args[j + 2];
            y = args[j + 3];
            d.push('C', pf(x), pf(y), pf(args[j]), pf(args[j + 1]),
                   pf(args[j + 2]), pf(args[j + 3]));
            j += 4;
            break;
          case OPS.curveTo3:
            x = args[j + 2];
            y = args[j + 3];
            d.push('C', pf(args[j]), pf(args[j + 1]), pf(x), pf(y),
                   pf(x), pf(y));
            j += 4;
            break;
          case OPS.closePath:
            d.push('Z');
            break;
        }
      }
      current.path.setAttributeNS(null, 'd', d.join(' '));
      current.path.setAttributeNS(null, 'stroke-miterlimit',
                                  pf(current.miterLimit));
      current.path.setAttributeNS(null, 'stroke-linecap', current.lineCap);
      current.path.setAttributeNS(null, 'stroke-linejoin', current.lineJoin);
      current.path.setAttributeNS(null, 'stroke-width',
                                  pf(current.lineWidth) + 'px');
      current.path.setAttributeNS(null, 'stroke-dasharray',
                                  current.dashArray.map(pf).join(' '));
      current.path.setAttributeNS(null, 'stroke-dashoffset',
                                  pf(current.dashPhase) + 'px');
      current.path.setAttributeNS(null, 'fill', 'none');

      this.tgrp.appendChild(current.path);
      if (current.pendingClip) {
        this.cgrp.appendChild(this.tgrp);
        this.pgrp.appendChild(this.cgrp);
      } else {
        this.pgrp.appendChild(this.tgrp);
      }
      // Saving a reference in current.element so that it can be addressed
      // in 'fill' and 'stroke'
      current.element = current.path;
      current.setCurrentPoint(x, y);
    },

    endPath: function SVGGraphics_endPath() {
      var current = this.current;
      if (current.pendingClip) {
        this.cgrp.appendChild(this.tgrp);
        this.pgrp.appendChild(this.cgrp);
      } else {
        this.pgrp.appendChild(this.tgrp);
      }
      this.tgrp = document.createElementNS(NS, 'svg:g');
      this.tgrp.setAttributeNS(null, 'transform', pm(this.transformMatrix));
    },

    clip: function SVGGraphics_clip(type) {
      var current = this.current;
      // Add current path to clipping path
      current.clipId = 'clippath' + clipCount;
      clipCount++;
      this.clippath = document.createElementNS(NS, 'svg:clipPath');
      this.clippath.setAttributeNS(null, 'id', current.clipId);
      var clipElement = current.element.cloneNode();
      if (type === 'evenodd') {
        clipElement.setAttributeNS(null, 'clip-rule', 'evenodd');
      } else {
        clipElement.setAttributeNS(null, 'clip-rule', 'nonzero');
      }
      this.clippath.setAttributeNS(null, 'transform', pm(this.transformMatrix));
      this.clippath.appendChild(clipElement);
      this.defs.appendChild(this.clippath);

      // Create a new group with that attribute
      current.pendingClip = true;
      this.cgrp = document.createElementNS(NS, 'svg:g');
      this.cgrp.setAttributeNS(null, 'clip-path',
                               'url(#' + current.clipId + ')');
      this.pgrp.appendChild(this.cgrp);
    },

    closePath: function SVGGraphics_closePath() {
      var current = this.current;
      var d = current.path.getAttributeNS(null, 'd');
      d += 'Z';
      current.path.setAttributeNS(null, 'd', d);
    },

    setLeading: function SVGGraphics_setLeading(leading) {
      this.current.leading = -leading;
    },

    setTextRise: function SVGGraphics_setTextRise(textRise) {
      this.current.textRise = textRise;
    },

    setHScale: function SVGGraphics_setHScale(scale) {
      this.current.textHScale = scale / 100;
    },

    setGState: function SVGGraphics_setGState(states) {
      for (var i = 0, ii = states.length; i < ii; i++) {
        var state = states[i];
        var key = state[0];
        var value = state[1];

        switch (key) {
          case 'LW':
            this.setLineWidth(value);
            break;
          case 'LC':
            this.setLineCap(value);
            break;
          case 'LJ':
            this.setLineJoin(value);
            break;
          case 'ML':
            this.setMiterLimit(value);
            break;
          case 'D':
            this.setDash(value[0], value[1]);
            break;
          case 'RI':
            break;
          case 'FL':
            break;
          case 'Font':
            this.setFont(value);
            break;
          case 'CA':
            break;
          case 'ca':
            break;
          case 'BM':
            break;
          case 'SMask':
            break;
        }
      }
    },

    fill: function SVGGraphics_fill() {
      var current = this.current;
      current.element.setAttributeNS(null, 'fill', current.fillColor);
    },

    stroke: function SVGGraphics_stroke() {
      var current = this.current;
      current.element.setAttributeNS(null, 'stroke', current.strokeColor);
      current.element.setAttributeNS(null, 'fill', 'none');
    },

    eoFill: function SVGGraphics_eoFill() {
      var current = this.current;
      current.element.setAttributeNS(null, 'fill', current.fillColor);
      current.element.setAttributeNS(null, 'fill-rule', 'evenodd');
    },

    fillStroke: function SVGGraphics_fillStroke() {
      // Order is important since stroke wants fill to be none.
      // First stroke, then if fill needed, it will be overwritten.
      this.stroke();
      this.fill();
    },

    eoFillStroke: function SVGGraphics_eoFillStroke() {
      this.current.element.setAttributeNS(null, 'fill-rule', 'evenodd');
      this.fillStroke();
    },

    closeStroke: function SVGGraphics_closeStroke() {
      this.closePath();
      this.stroke();
    },

    closeFillStroke: function SVGGraphics_closeFillStroke() {
      this.closePath();
      this.fillStroke();
    },

    paintSolidColorImageMask:
        function SVGGraphics_paintSolidColorImageMask() {
      var current = this.current;
      var rect = document.createElementNS(NS, 'svg:rect');
      rect.setAttributeNS(null, 'x', '0');
      rect.setAttributeNS(null, 'y', '0');
      rect.setAttributeNS(null, 'width', '1px');
      rect.setAttributeNS(null, 'height', '1px');
      rect.setAttributeNS(null, 'fill', current.fillColor);
      this.tgrp.appendChild(rect);
    },

    paintJpegXObject: function SVGGraphics_paintJpegXObject(objId, w, h) {
      var current = this.current;
      var imgObj = this.objs.get(objId);
      var imgEl = document.createElementNS(NS, 'svg:image');
      imgEl.setAttributeNS(XLINK_NS, 'xlink:href', imgObj.src);
      imgEl.setAttributeNS(null, 'width', imgObj.width + 'px');
      imgEl.setAttributeNS(null, 'height', imgObj.height + 'px');
      imgEl.setAttributeNS(null, 'x', '0');
      imgEl.setAttributeNS(null, 'y', pf(-h));
      imgEl.setAttributeNS(null, 'transform',
                           'scale(' + pf(1 / w) + ' ' + pf(-1 / h) + ')');

      this.tgrp.appendChild(imgEl);
      if (current.pendingClip) {
        this.cgrp.appendChild(this.tgrp);
        this.pgrp.appendChild(this.cgrp);
      } else {
        this.pgrp.appendChild(this.tgrp);
      }
    },

    paintImageXObject: function SVGGraphics_paintImageXObject(objId) {
      var imgData = this.objs.get(objId);
      if (!imgData) {
        warn('Dependent image isn\'t ready yet');
        return;
      }
      this.paintInlineImageXObject(imgData);
    },

    paintInlineImageXObject:
        function SVGGraphics_paintInlineImageXObject(imgData, mask) {
      var current = this.current;
      var width = imgData.width;
      var height = imgData.height;

      var imgSrc = convertImgDataToPng(imgData, this.forceDataSchema);
      var cliprect = document.createElementNS(NS, 'svg:rect');
      cliprect.setAttributeNS(null, 'x', '0');
      cliprect.setAttributeNS(null, 'y', '0');
      cliprect.setAttributeNS(null, 'width', pf(width));
      cliprect.setAttributeNS(null, 'height', pf(height));
      current.element = cliprect;
      this.clip('nonzero');
      var imgEl = document.createElementNS(NS, 'svg:image');
      imgEl.setAttributeNS(XLINK_NS, 'xlink:href', imgSrc);
      imgEl.setAttributeNS(null, 'x', '0');
      imgEl.setAttributeNS(null, 'y', pf(-height));
      imgEl.setAttributeNS(null, 'width', pf(width) + 'px');
      imgEl.setAttributeNS(null, 'height', pf(height) + 'px');
      imgEl.setAttributeNS(null, 'transform',
                           'scale(' + pf(1 / width) + ' ' +
                           pf(-1 / height) + ')');
      if (mask) {
        mask.appendChild(imgEl);
      } else {
        this.tgrp.appendChild(imgEl);
      }
      if (current.pendingClip) {
        this.cgrp.appendChild(this.tgrp);
        this.pgrp.appendChild(this.cgrp);
      } else {
        this.pgrp.appendChild(this.tgrp);
      }
    },

    paintImageMaskXObject:
        function SVGGraphics_paintImageMaskXObject(imgData) {
      var current = this.current;
      var width = imgData.width;
      var height = imgData.height;
      var fillColor = current.fillColor;

      current.maskId = 'mask' + maskCount++;
      var mask = document.createElementNS(NS, 'svg:mask');
      mask.setAttributeNS(null, 'id', current.maskId);

      var rect = document.createElementNS(NS, 'svg:rect');
      rect.setAttributeNS(null, 'x', '0');
      rect.setAttributeNS(null, 'y', '0');
      rect.setAttributeNS(null, 'width', pf(width));
      rect.setAttributeNS(null, 'height', pf(height));
      rect.setAttributeNS(null, 'fill', fillColor);
      rect.setAttributeNS(null, 'mask', 'url(#' + current.maskId +')');
      this.defs.appendChild(mask);
      this.tgrp.appendChild(rect);

      this.paintInlineImageXObject(imgData, mask);
    },

    paintFormXObjectBegin:
        function SVGGraphics_paintFormXObjectBegin(matrix, bbox) {
      this.save();

      if (isArray(matrix) && matrix.length === 6) {
        this.transform(matrix[0], matrix[1], matrix[2],
                       matrix[3], matrix[4], matrix[5]);
      }

      if (isArray(bbox) && bbox.length === 4) {
        var width = bbox[2] - bbox[0];
        var height = bbox[3] - bbox[1];

        var cliprect = document.createElementNS(NS, 'svg:rect');
        cliprect.setAttributeNS(null, 'x', bbox[0]);
        cliprect.setAttributeNS(null, 'y', bbox[1]);
        cliprect.setAttributeNS(null, 'width', pf(width));
        cliprect.setAttributeNS(null, 'height', pf(height));
        this.current.element = cliprect;
        this.clip('nonzero');
        this.endPath();
      }
    },

    paintFormXObjectEnd:
        function SVGGraphics_paintFormXObjectEnd() {
      this.restore();
    }
  };
  return SVGGraphics;
})();

exports.SVGGraphics = SVGGraphics;
}));


(function (root, factory) {
  {
    factory((root.pdfjsDisplayAnnotationLayer = {}), root.pdfjsSharedUtil,
      root.pdfjsDisplayDOMUtils);
  }
}(this, function (exports, sharedUtil, displayDOMUtils) {

var AnnotationBorderStyleType = sharedUtil.AnnotationBorderStyleType;
var AnnotationType = sharedUtil.AnnotationType;
var Util = sharedUtil.Util;
var addLinkAttributes = displayDOMUtils.addLinkAttributes;
var LinkTarget = displayDOMUtils.LinkTarget;
var getFilenameFromUrl = displayDOMUtils.getFilenameFromUrl;
var warn = sharedUtil.warn;
var CustomStyle = displayDOMUtils.CustomStyle;
var getDefaultSetting = displayDOMUtils.getDefaultSetting;

/**
 * @typedef {Object} AnnotationElementParameters
 * @property {Object} data
 * @property {HTMLDivElement} layer
 * @property {PDFPage} page
 * @property {PageViewport} viewport
 * @property {IPDFLinkService} linkService
 * @property {DownloadManager} downloadManager
 * @property {string} imageResourcesPath
 * @property {boolean} renderInteractiveForms
 */

/**
 * @class
 * @alias AnnotationElementFactory
 */
function AnnotationElementFactory() {}
AnnotationElementFactory.prototype =
    /** @lends AnnotationElementFactory.prototype */ {
  /**
   * @param {AnnotationElementParameters} parameters
   * @returns {AnnotationElement}
   */
  create: function AnnotationElementFactory_create(parameters) {
    var subtype = parameters.data.annotationType;

    switch (subtype) {
      case AnnotationType.LINK:
        return new LinkAnnotationElement(parameters);

      case AnnotationType.TEXT:
        return new TextAnnotationElement(parameters);

      case AnnotationType.WIDGET:
        var fieldType = parameters.data.fieldType;

        switch (fieldType) {
          case 'Tx':
            return new TextWidgetAnnotationElement(parameters);
        }
        return new WidgetAnnotationElement(parameters);

      case AnnotationType.POPUP:
        return new PopupAnnotationElement(parameters);

      case AnnotationType.HIGHLIGHT:
        return new HighlightAnnotationElement(parameters);

      case AnnotationType.UNDERLINE:
        return new UnderlineAnnotationElement(parameters);

      case AnnotationType.SQUIGGLY:
        return new SquigglyAnnotationElement(parameters);

      case AnnotationType.STRIKEOUT:
        return new StrikeOutAnnotationElement(parameters);

      case AnnotationType.FILEATTACHMENT:
        return new FileAttachmentAnnotationElement(parameters);

      default:
        return new AnnotationElement(parameters);
    }
  }
};

/**
 * @class
 * @alias AnnotationElement
 */
var AnnotationElement = (function AnnotationElementClosure() {
  function AnnotationElement(parameters, isRenderable) {
    this.isRenderable = isRenderable || false;
    this.data = parameters.data;
    this.layer = parameters.layer;
    this.page = parameters.page;
    this.viewport = parameters.viewport;
    this.linkService = parameters.linkService;
    this.downloadManager = parameters.downloadManager;
    this.imageResourcesPath = parameters.imageResourcesPath;
    this.renderInteractiveForms = parameters.renderInteractiveForms;

    if (isRenderable) {
      this.container = this._createContainer();
    }
  }

  AnnotationElement.prototype = /** @lends AnnotationElement.prototype */ {
    /**
     * Create an empty container for the annotation's HTML element.
     *
     * @private
     * @memberof AnnotationElement
     * @returns {HTMLSectionElement}
     */
    _createContainer: function AnnotationElement_createContainer() {
      var data = this.data, page = this.page, viewport = this.viewport;
      var container = document.createElement('section');
      var width = data.rect[2] - data.rect[0];
      var height = data.rect[3] - data.rect[1];

      container.setAttribute('data-annotation-id', data.id);

      // Do *not* modify `data.rect`, since that will corrupt the annotation
      // position on subsequent calls to `_createContainer` (see issue 6804).
      var rect = Util.normalizeRect([
        data.rect[0],
        page.view[3] - data.rect[1] + page.view[1],
        data.rect[2],
        page.view[3] - data.rect[3] + page.view[1]
      ]);

      CustomStyle.setProp('transform', container,
                          'matrix(' + viewport.transform.join(',') + ')');
      CustomStyle.setProp('transformOrigin', container,
                          -rect[0] + 'px ' + -rect[1] + 'px');

      if (data.borderStyle.width > 0) {
        container.style.borderWidth = data.borderStyle.width + 'px';
        if (data.borderStyle.style !== AnnotationBorderStyleType.UNDERLINE) {
          // Underline styles only have a bottom border, so we do not need
          // to adjust for all borders. This yields a similar result as
          // Adobe Acrobat/Reader.
          width = width - 2 * data.borderStyle.width;
          height = height - 2 * data.borderStyle.width;
        }

        var horizontalRadius = data.borderStyle.horizontalCornerRadius;
        var verticalRadius = data.borderStyle.verticalCornerRadius;
        if (horizontalRadius > 0 || verticalRadius > 0) {
          var radius = horizontalRadius + 'px / ' + verticalRadius + 'px';
          CustomStyle.setProp('borderRadius', container, radius);
        }

        switch (data.borderStyle.style) {
          case AnnotationBorderStyleType.SOLID:
            container.style.borderStyle = 'solid';
            break;

          case AnnotationBorderStyleType.DASHED:
            container.style.borderStyle = 'dashed';
            break;

          case AnnotationBorderStyleType.BEVELED:
            warn('Unimplemented border style: beveled');
            break;

          case AnnotationBorderStyleType.INSET:
            warn('Unimplemented border style: inset');
            break;

          case AnnotationBorderStyleType.UNDERLINE:
            container.style.borderBottomStyle = 'solid';
            break;

          default:
            break;
        }

        if (data.color) {
          container.style.borderColor =
            Util.makeCssRgb(data.color[0] | 0,
                            data.color[1] | 0,
                            data.color[2] | 0);
        } else {
          // Transparent (invisible) border, so do not draw it at all.
          container.style.borderWidth = 0;
        }
      }

      container.style.left = rect[0] + 'px';
      container.style.top = rect[1] + 'px';

      container.style.width = width + 'px';
      container.style.height = height + 'px';

      return container;
    },

    /**
     * Create a popup for the annotation's HTML element. This is used for
     * annotations that do not have a Popup entry in the dictionary, but
     * are of a type that works with popups (such as Highlight annotations).
     *
     * @private
     * @param {HTMLSectionElement} container
     * @param {HTMLDivElement|HTMLImageElement|null} trigger
     * @param {Object} data
     * @memberof AnnotationElement
     */
    _createPopup:
        function AnnotationElement_createPopup(container, trigger, data) {
      // If no trigger element is specified, create it.
      if (!trigger) {
        trigger = document.createElement('div');
        trigger.style.height = container.style.height;
        trigger.style.width = container.style.width;
        container.appendChild(trigger);
      }

      var popupElement = new PopupElement({
        container: container,
        trigger: trigger,
        color: data.color,
        title: data.title,
        contents: data.contents,
        hideWrapper: true
      });
      var popup = popupElement.render();

      // Position the popup next to the annotation's container.
      popup.style.left = container.style.width;

      container.appendChild(popup);
    },

    /**
     * Render the annotation's HTML element in the empty container.
     *
     * @public
     * @memberof AnnotationElement
     */
    render: function AnnotationElement_render() {
      throw new Error('Abstract method AnnotationElement.render called');
    }
  };

  return AnnotationElement;
})();

/**
 * @class
 * @alias LinkAnnotationElement
 */
var LinkAnnotationElement = (function LinkAnnotationElementClosure() {
  function LinkAnnotationElement(parameters) {
    AnnotationElement.call(this, parameters, true);
  }

  Util.inherit(LinkAnnotationElement, AnnotationElement, {
    /**
     * Render the link annotation's HTML element in the empty container.
     *
     * @public
     * @memberof LinkAnnotationElement
     * @returns {HTMLSectionElement}
     */
    render: function LinkAnnotationElement_render() {
      this.container.className = 'linkAnnotation';

      var link = document.createElement('a');
      addLinkAttributes(link, {
        url: this.data.url,
        target: (this.data.newWindow ? LinkTarget.BLANK : undefined),
      });

      if (!this.data.url) {
        if (this.data.action) {
          this._bindNamedAction(link, this.data.action);
        } else {
          this._bindLink(link, (this.data.dest || null));
        }
      }

      this.container.appendChild(link);
      return this.container;
    },

    /**
     * Bind internal links to the link element.
     *
     * @private
     * @param {Object} link
     * @param {Object} destination
     * @memberof LinkAnnotationElement
     */
    _bindLink: function LinkAnnotationElement_bindLink(link, destination) {
      var self = this;

      link.href = this.linkService.getDestinationHash(destination);
      link.onclick = function() {
        if (destination) {
          self.linkService.navigateTo(destination);
        }
        return false;
      };
      if (destination) {
        link.className = 'internalLink';
      }
    },

    /**
     * Bind named actions to the link element.
     *
     * @private
     * @param {Object} link
     * @param {Object} action
     * @memberof LinkAnnotationElement
     */
    _bindNamedAction:
        function LinkAnnotationElement_bindNamedAction(link, action) {
      var self = this;

      link.href = this.linkService.getAnchorUrl('');
      link.onclick = function() {
        self.linkService.executeNamedAction(action);
        return false;
      };
      link.className = 'internalLink';
    }
  });

  return LinkAnnotationElement;
})();

/**
 * @class
 * @alias TextAnnotationElement
 */
var TextAnnotationElement = (function TextAnnotationElementClosure() {
  function TextAnnotationElement(parameters) {
    var isRenderable = !!(parameters.data.hasPopup ||
                          parameters.data.title || parameters.data.contents);
    AnnotationElement.call(this, parameters, isRenderable);
  }

  Util.inherit(TextAnnotationElement, AnnotationElement, {
    /**
     * Render the text annotation's HTML element in the empty container.
     *
     * @public
     * @memberof TextAnnotationElement
     * @returns {HTMLSectionElement}
     */
    render: function TextAnnotationElement_render() {
      this.container.className = 'textAnnotation';

      var image = document.createElement('img');
      image.style.height = this.container.style.height;
      image.style.width = this.container.style.width;
      image.src = this.imageResourcesPath + 'annotation-' +
        this.data.name.toLowerCase() + '.svg';
      image.alt = '[{{type}} Annotation]';
      image.dataset.l10nId = 'text_annotation_type';
      image.dataset.l10nArgs = JSON.stringify({type: this.data.name});

      if (!this.data.hasPopup) {
        this._createPopup(this.container, image, this.data);
      }

      this.container.appendChild(image);
      return this.container;
    }
  });

  return TextAnnotationElement;
})();

/**
 * @class
 * @alias WidgetAnnotationElement
 */
var WidgetAnnotationElement = (function WidgetAnnotationElementClosure() {
  function WidgetAnnotationElement(parameters) {
    var isRenderable = parameters.renderInteractiveForms ||
      (!parameters.data.hasAppearance && !!parameters.data.fieldValue);
    AnnotationElement.call(this, parameters, isRenderable);
  }

  Util.inherit(WidgetAnnotationElement, AnnotationElement, {
    /**
     * Render the widget annotation's HTML element in the empty container.
     *
     * @public
     * @memberof WidgetAnnotationElement
     * @returns {HTMLSectionElement}
     */
    render: function WidgetAnnotationElement_render() {
      // Show only the container for unsupported field types.
      return this.container;
    }
  });

  return WidgetAnnotationElement;
})();

/**
 * @class
 * @alias TextWidgetAnnotationElement
 */
var TextWidgetAnnotationElement = (
    function TextWidgetAnnotationElementClosure() {
  var TEXT_ALIGNMENT = ['left', 'center', 'right'];

  function TextWidgetAnnotationElement(parameters) {
    WidgetAnnotationElement.call(this, parameters);
  }

  Util.inherit(TextWidgetAnnotationElement, WidgetAnnotationElement, {
    /**
     * Render the text widget annotation's HTML element in the empty container.
     *
     * @public
     * @memberof TextWidgetAnnotationElement
     * @returns {HTMLSectionElement}
     */
    render: function TextWidgetAnnotationElement_render() {
      this.container.className = 'textWidgetAnnotation';

      var element = null;
      if (this.renderInteractiveForms) {
        // NOTE: We cannot set the values using `element.value` below, since it
        //       prevents the AnnotationLayer rasterizer in `test/driver.js`
        //       from parsing the elements correctly for the reference tests.
        if (this.data.multiLine) {
          element = document.createElement('textarea');
          element.textContent = this.data.fieldValue;
        } else {
          element = document.createElement('input');
          element.type = 'text';
          element.setAttribute('value', this.data.fieldValue);
        }

        element.disabled = this.data.readOnly;

        if (this.data.maxLen !== null) {
          element.maxLength = this.data.maxLen;
        }

        if (this.data.comb) {
          var fieldWidth = this.data.rect[2] - this.data.rect[0];
          var combWidth = fieldWidth / this.data.maxLen;

          element.classList.add('comb');
          element.style.letterSpacing = 'calc(' + combWidth + 'px - 1ch)';
        }
      } else {
        element = document.createElement('div');
        element.textContent = this.data.fieldValue;
        element.style.verticalAlign = 'middle';
        element.style.display = 'table-cell';

        var font = null;
        if (this.data.fontRefName) {
          font = this.page.commonObjs.getData(this.data.fontRefName);
        }
        this._setTextStyle(element, font);
      }

      if (this.data.textAlignment !== null) {
        element.style.textAlign = TEXT_ALIGNMENT[this.data.textAlignment];
      }

      this.container.appendChild(element);
      return this.container;
    },

    /**
     * Apply text styles to the text in the element.
     *
     * @private
     * @param {HTMLDivElement} element
     * @param {Object} font
     * @memberof TextWidgetAnnotationElement
     */
    _setTextStyle:
        function TextWidgetAnnotationElement_setTextStyle(element, font) {
      // TODO: This duplicates some of the logic in CanvasGraphics.setFont().
      var style = element.style;
      style.fontSize = this.data.fontSize + 'px';
      style.direction = (this.data.fontDirection < 0 ? 'rtl': 'ltr');

      if (!font) {
        return;
      }

      style.fontWeight = (font.black ?
        (font.bold ? '900' : 'bold') :
        (font.bold ? 'bold' : 'normal'));
      style.fontStyle = (font.italic ? 'italic' : 'normal');

      // Use a reasonable default font if the font doesn't specify a fallback.
      var fontFamily = font.loadedName ? '"' + font.loadedName + '", ' : '';
      var fallbackName = font.fallbackName || 'Helvetica, sans-serif';
      style.fontFamily = fontFamily + fallbackName;
    }
  });

  return TextWidgetAnnotationElement;
})();

/**
 * @class
 * @alias PopupAnnotationElement
 */
var PopupAnnotationElement = (function PopupAnnotationElementClosure() {
  function PopupAnnotationElement(parameters) {
    var isRenderable = !!(parameters.data.title || parameters.data.contents);
    AnnotationElement.call(this, parameters, isRenderable);
  }

  Util.inherit(PopupAnnotationElement, AnnotationElement, {
    /**
     * Render the popup annotation's HTML element in the empty container.
     *
     * @public
     * @memberof PopupAnnotationElement
     * @returns {HTMLSectionElement}
     */
    render: function PopupAnnotationElement_render() {
      this.container.className = 'popupAnnotation';

      var selector = '[data-annotation-id="' + this.data.parentId + '"]';
      var parentElement = this.layer.querySelector(selector);
      if (!parentElement) {
        return this.container;
      }

      var popup = new PopupElement({
        container: this.container,
        trigger: parentElement,
        color: this.data.color,
        title: this.data.title,
        contents: this.data.contents
      });

      // Position the popup next to the parent annotation's container.
      // PDF viewers ignore a popup annotation's rectangle.
      var parentLeft = parseFloat(parentElement.style.left);
      var parentWidth = parseFloat(parentElement.style.width);
      CustomStyle.setProp('transformOrigin', this.container,
                          -(parentLeft + parentWidth) + 'px -' +
                          parentElement.style.top);
      this.container.style.left = (parentLeft + parentWidth) + 'px';

      this.container.appendChild(popup.render());
      return this.container;
    }
  });

  return PopupAnnotationElement;
})();

/**
 * @class
 * @alias PopupElement
 */
var PopupElement = (function PopupElementClosure() {
  var BACKGROUND_ENLIGHT = 0.7;

  function PopupElement(parameters) {
    this.container = parameters.container;
    this.trigger = parameters.trigger;
    this.color = parameters.color;
    this.title = parameters.title;
    this.contents = parameters.contents;
    this.hideWrapper = parameters.hideWrapper || false;

    this.pinned = false;
  }

  PopupElement.prototype = /** @lends PopupElement.prototype */ {
    /**
     * Render the popup's HTML element.
     *
     * @public
     * @memberof PopupElement
     * @returns {HTMLSectionElement}
     */
    render: function PopupElement_render() {
      var wrapper = document.createElement('div');
      wrapper.className = 'popupWrapper';

      // For Popup annotations we hide the entire section because it contains
      // only the popup. However, for Text annotations without a separate Popup
      // annotation, we cannot hide the entire container as the image would
      // disappear too. In that special case, hiding the wrapper suffices.
      this.hideElement = (this.hideWrapper ? wrapper : this.container);
      this.hideElement.setAttribute('hidden', true);

      var popup = document.createElement('div');
      popup.className = 'popup';

      var color = this.color;
      if (color) {
        // Enlighten the color.
        var r = BACKGROUND_ENLIGHT * (255 - color[0]) + color[0];
        var g = BACKGROUND_ENLIGHT * (255 - color[1]) + color[1];
        var b = BACKGROUND_ENLIGHT * (255 - color[2]) + color[2];
        popup.style.backgroundColor = Util.makeCssRgb(r | 0, g | 0, b | 0);
      }

      var contents = this._formatContents(this.contents);
      var title = document.createElement('h1');
      title.textContent = this.title;

      // Attach the event listeners to the trigger element.
      this.trigger.addEventListener('click', this._toggle.bind(this));
      this.trigger.addEventListener('mouseover', this._show.bind(this, false));
      this.trigger.addEventListener('mouseout', this._hide.bind(this, false));
      popup.addEventListener('click', this._hide.bind(this, true));

      popup.appendChild(title);
      popup.appendChild(contents);
      wrapper.appendChild(popup);
      return wrapper;
    },

    /**
     * Format the contents of the popup by adding newlines where necessary.
     *
     * @private
     * @param {string} contents
     * @memberof PopupElement
     * @returns {HTMLParagraphElement}
     */
    _formatContents: function PopupElement_formatContents(contents) {
      var p = document.createElement('p');
      var lines = contents.split(/(?:\r\n?|\n)/);
      for (var i = 0, ii = lines.length; i < ii; ++i) {
        var line = lines[i];
        p.appendChild(document.createTextNode(line));
        if (i < (ii - 1)) {
          p.appendChild(document.createElement('br'));
        }
      }
      return p;
    },

    /**
     * Toggle the visibility of the popup.
     *
     * @private
     * @memberof PopupElement
     */
    _toggle: function PopupElement_toggle() {
      if (this.pinned) {
        this._hide(true);
      } else {
        this._show(true);
      }
    },

    /**
     * Show the popup.
     *
     * @private
     * @param {boolean} pin
     * @memberof PopupElement
     */
    _show: function PopupElement_show(pin) {
      if (pin) {
        this.pinned = true;
      }
      if (this.hideElement.hasAttribute('hidden')) {
        this.hideElement.removeAttribute('hidden');
        this.container.style.zIndex += 1;
      }
    },

    /**
     * Hide the popup.
     *
     * @private
     * @param {boolean} unpin
     * @memberof PopupElement
     */
    _hide: function PopupElement_hide(unpin) {
      if (unpin) {
        this.pinned = false;
      }
      if (!this.hideElement.hasAttribute('hidden') && !this.pinned) {
        this.hideElement.setAttribute('hidden', true);
        this.container.style.zIndex -= 1;
      }
    }
  };

  return PopupElement;
})();

/**
 * @class
 * @alias HighlightAnnotationElement
 */
var HighlightAnnotationElement = (
    function HighlightAnnotationElementClosure() {
  function HighlightAnnotationElement(parameters) {
    var isRenderable = !!(parameters.data.hasPopup ||
                          parameters.data.title || parameters.data.contents);
    AnnotationElement.call(this, parameters, isRenderable);
  }

  Util.inherit(HighlightAnnotationElement, AnnotationElement, {
    /**
     * Render the highlight annotation's HTML element in the empty container.
     *
     * @public
     * @memberof HighlightAnnotationElement
     * @returns {HTMLSectionElement}
     */
    render: function HighlightAnnotationElement_render() {
      this.container.className = 'highlightAnnotation';

      if (!this.data.hasPopup) {
        this._createPopup(this.container, null, this.data);
      }

      return this.container;
    }
  });

  return HighlightAnnotationElement;
})();

/**
 * @class
 * @alias UnderlineAnnotationElement
 */
var UnderlineAnnotationElement = (
    function UnderlineAnnotationElementClosure() {
  function UnderlineAnnotationElement(parameters) {
    var isRenderable = !!(parameters.data.hasPopup ||
                          parameters.data.title || parameters.data.contents);
    AnnotationElement.call(this, parameters, isRenderable);
  }

  Util.inherit(UnderlineAnnotationElement, AnnotationElement, {
    /**
     * Render the underline annotation's HTML element in the empty container.
     *
     * @public
     * @memberof UnderlineAnnotationElement
     * @returns {HTMLSectionElement}
     */
    render: function UnderlineAnnotationElement_render() {
      this.container.className = 'underlineAnnotation';

      if (!this.data.hasPopup) {
        this._createPopup(this.container, null, this.data);
      }

      return this.container;
    }
  });

  return UnderlineAnnotationElement;
})();

/**
 * @class
 * @alias SquigglyAnnotationElement
 */
var SquigglyAnnotationElement = (function SquigglyAnnotationElementClosure() {
  function SquigglyAnnotationElement(parameters) {
    var isRenderable = !!(parameters.data.hasPopup ||
                          parameters.data.title || parameters.data.contents);
    AnnotationElement.call(this, parameters, isRenderable);
  }

  Util.inherit(SquigglyAnnotationElement, AnnotationElement, {
    /**
     * Render the squiggly annotation's HTML element in the empty container.
     *
     * @public
     * @memberof SquigglyAnnotationElement
     * @returns {HTMLSectionElement}
     */
    render: function SquigglyAnnotationElement_render() {
      this.container.className = 'squigglyAnnotation';

      if (!this.data.hasPopup) {
        this._createPopup(this.container, null, this.data);
      }

      return this.container;
    }
  });

  return SquigglyAnnotationElement;
})();

/**
 * @class
 * @alias StrikeOutAnnotationElement
 */
var StrikeOutAnnotationElement = (
    function StrikeOutAnnotationElementClosure() {
  function StrikeOutAnnotationElement(parameters) {
    var isRenderable = !!(parameters.data.hasPopup ||
                          parameters.data.title || parameters.data.contents);
    AnnotationElement.call(this, parameters, isRenderable);
  }

  Util.inherit(StrikeOutAnnotationElement, AnnotationElement, {
    /**
     * Render the strikeout annotation's HTML element in the empty container.
     *
     * @public
     * @memberof StrikeOutAnnotationElement
     * @returns {HTMLSectionElement}
     */
    render: function StrikeOutAnnotationElement_render() {
      this.container.className = 'strikeoutAnnotation';

      if (!this.data.hasPopup) {
        this._createPopup(this.container, null, this.data);
      }

      return this.container;
    }
  });

  return StrikeOutAnnotationElement;
})();

/**
 * @class
 * @alias FileAttachmentAnnotationElement
 */
var FileAttachmentAnnotationElement = (
    function FileAttachmentAnnotationElementClosure() {
  function FileAttachmentAnnotationElement(parameters) {
    AnnotationElement.call(this, parameters, true);

    this.filename = getFilenameFromUrl(parameters.data.file.filename);
    this.content = parameters.data.file.content;
  }

  Util.inherit(FileAttachmentAnnotationElement, AnnotationElement, {
    /**
     * Render the file attachment annotation's HTML element in the empty
     * container.
     *
     * @public
     * @memberof FileAttachmentAnnotationElement
     * @returns {HTMLSectionElement}
     */
    render: function FileAttachmentAnnotationElement_render() {
      this.container.className = 'fileAttachmentAnnotation';

      var trigger = document.createElement('div');
      trigger.style.height = this.container.style.height;
      trigger.style.width = this.container.style.width;
      trigger.addEventListener('dblclick', this._download.bind(this));

      if (!this.data.hasPopup && (this.data.title || this.data.contents)) {
        this._createPopup(this.container, trigger, this.data);
      }

      this.container.appendChild(trigger);
      return this.container;
    },

    /**
     * Download the file attachment associated with this annotation.
     *
     * @private
     * @memberof FileAttachmentAnnotationElement
     */
    _download: function FileAttachmentAnnotationElement_download() {
      if (!this.downloadManager) {
        warn('Download cannot be started due to unavailable download manager');
        return;
      }
      this.downloadManager.downloadData(this.content, this.filename, '');
    }
  });

  return FileAttachmentAnnotationElement;
})();

/**
 * @typedef {Object} AnnotationLayerParameters
 * @property {PageViewport} viewport
 * @property {HTMLDivElement} div
 * @property {Array} annotations
 * @property {PDFPage} page
 * @property {IPDFLinkService} linkService
 * @property {string} imageResourcesPath
 * @property {boolean} renderInteractiveForms
 */

/**
 * @class
 * @alias AnnotationLayer
 */
var AnnotationLayer = (function AnnotationLayerClosure() {
  return {
    /**
     * Render a new annotation layer with all annotation elements.
     *
     * @public
     * @param {AnnotationLayerParameters} parameters
     * @memberof AnnotationLayer
     */
    render: function AnnotationLayer_render(parameters) {
      var annotationElementFactory = new AnnotationElementFactory();

      for (var i = 0, ii = parameters.annotations.length; i < ii; i++) {
        var data = parameters.annotations[i];
        if (!data) {
          continue;
        }

        var properties = {
          data: data,
          layer: parameters.div,
          page: parameters.page,
          viewport: parameters.viewport,
          linkService: parameters.linkService,
          downloadManager: parameters.downloadManager,
          imageResourcesPath: parameters.imageResourcesPath ||
                              getDefaultSetting('imageResourcesPath'),
          renderInteractiveForms: parameters.renderInteractiveForms || false,
        };
        var element = annotationElementFactory.create(properties);
        if (element.isRenderable) {
          parameters.div.appendChild(element.render());
        }
      }
    },

    /**
     * Update the annotation elements on existing annotation layer.
     *
     * @public
     * @param {AnnotationLayerParameters} parameters
     * @memberof AnnotationLayer
     */
    update: function AnnotationLayer_update(parameters) {
      for (var i = 0, ii = parameters.annotations.length; i < ii; i++) {
        var data = parameters.annotations[i];
        var element = parameters.div.querySelector(
          '[data-annotation-id="' + data.id + '"]');
        if (element) {
          CustomStyle.setProp('transform', element,
            'matrix(' + parameters.viewport.transform.join(',') + ')');
        }
      }
      parameters.div.removeAttribute('hidden');
    }
  };
})();

exports.AnnotationLayer = AnnotationLayer;
}));


(function (root, factory) {
  {
    factory((root.pdfjsDisplayTextLayer = {}), root.pdfjsSharedUtil,
      root.pdfjsDisplayDOMUtils);
  }
}(this, function (exports, sharedUtil, displayDOMUtils) {

var Util = sharedUtil.Util;
var createPromiseCapability = sharedUtil.createPromiseCapability;
var CustomStyle = displayDOMUtils.CustomStyle;
var getDefaultSetting = displayDOMUtils.getDefaultSetting;

/**
 * Text layer render parameters.
 *
 * @typedef {Object} TextLayerRenderParameters
 * @property {TextContent} textContent - Text content to render (the object is
 *   returned by the page's getTextContent() method).
 * @property {HTMLElement} container - HTML element that will contain text runs.
 * @property {PageViewport} viewport - The target viewport to properly
 *   layout the text runs.
 * @property {Array} textDivs - (optional) HTML elements that are correspond
 *   the text items of the textContent input. This is output and shall be
 *   initially be set to empty array.
 * @property {number} timeout - (optional) Delay in milliseconds before
 *   rendering of the text  runs occurs.
 * @property {boolean} enhanceTextSelection - (optional) Whether to turn on the
 *   text selection enhancement.
 */
var renderTextLayer = (function renderTextLayerClosure() {
  var MAX_TEXT_DIVS_TO_RENDER = 100000;

  var NonWhitespaceRegexp = /\S/;

  function isAllWhitespace(str) {
    return !NonWhitespaceRegexp.test(str);
  }

  // Text layers may contain many thousand div's, and using `styleBuf` avoids
  // creating many intermediate strings when building their 'style' properties.
  var styleBuf = ['left: ', 0, 'px; top: ', 0, 'px; font-size: ', 0,
                  'px; font-family: ', '', ';'];

  function appendText(task, geom, styles) {
    // Initialize all used properties to keep the caches monomorphic.
    var textDiv = document.createElement('div');
    var textDivProperties = {
      style: null,
      angle: 0,
      canvasWidth: 0,
      isWhitespace: false,
      originalTransform: null,
      paddingBottom: 0,
      paddingLeft: 0,
      paddingRight: 0,
      paddingTop: 0,
      scale: 1,
    };

    task._textDivs.push(textDiv);
    if (isAllWhitespace(geom.str)) {
      textDivProperties.isWhitespace = true;
      task._textDivProperties.set(textDiv, textDivProperties);
      return;
    }

    var tx = Util.transform(task._viewport.transform, geom.transform);
    var angle = Math.atan2(tx[1], tx[0]);
    var style = styles[geom.fontName];
    if (style.vertical) {
      angle += Math.PI / 2;
    }
    var fontHeight = Math.sqrt((tx[2] * tx[2]) + (tx[3] * tx[3]));
    var fontAscent = fontHeight;
    if (style.ascent) {
      fontAscent = style.ascent * fontAscent;
    } else if (style.descent) {
      fontAscent = (1 + style.descent) * fontAscent;
    }

    var left;
    var top;
    if (angle === 0) {
      left = tx[4];
      top = tx[5] - fontAscent;
    } else {
      left = tx[4] + (fontAscent * Math.sin(angle));
      top = tx[5] - (fontAscent * Math.cos(angle));
    }
    styleBuf[1] = left;
    styleBuf[3] = top;
    styleBuf[5] = fontHeight;
    styleBuf[7] = style.fontFamily;
    textDivProperties.style = styleBuf.join('');
    textDiv.setAttribute('style', textDivProperties.style);

    textDiv.textContent = geom.str;
    // |fontName| is only used by the Font Inspector. This test will succeed
    // when e.g. the Font Inspector is off but the Stepper is on, but it's
    // not worth the effort to do a more accurate test. We only use `dataset`
    // here to make the font name available for the debugger.
    if (getDefaultSetting('pdfBug')) {
      textDiv.dataset.fontName = geom.fontName;
    }
    if (angle !== 0) {
      textDivProperties.angle = angle * (180 / Math.PI);
    }
    // We don't bother scaling single-char text divs, because it has very
    // little effect on text highlighting. This makes scrolling on docs with
    // lots of such divs a lot faster.
    if (geom.str.length > 1) {
      if (style.vertical) {
        textDivProperties.canvasWidth = geom.height * task._viewport.scale;
      } else {
        textDivProperties.canvasWidth = geom.width * task._viewport.scale;
      }
    }
    task._textDivProperties.set(textDiv, textDivProperties);

    if (task._enhanceTextSelection) {
      var angleCos = 1, angleSin = 0;
      if (angle !== 0) {
        angleCos = Math.cos(angle);
        angleSin = Math.sin(angle);
      }
      var divWidth = (style.vertical ? geom.height : geom.width) *
                     task._viewport.scale;
      var divHeight = fontHeight;

      var m, b;
      if (angle !== 0) {
        m = [angleCos, angleSin, -angleSin, angleCos, left, top];
        b = Util.getAxialAlignedBoundingBox([0, 0, divWidth, divHeight], m);
      } else {
        b = [left, top, left + divWidth, top + divHeight];
      }

      task._bounds.push({
        left: b[0],
        top: b[1],
        right: b[2],
        bottom: b[3],
        div: textDiv,
        size: [divWidth, divHeight],
        m: m
      });
    }
  }

  function render(task) {
    if (task._canceled) {
      return;
    }
    var textLayerFrag = task._container;
    var textDivs = task._textDivs;
    var capability = task._capability;
    var textDivsLength = textDivs.length;

    // No point in rendering many divs as it would make the browser
    // unusable even after the divs are rendered.
    if (textDivsLength > MAX_TEXT_DIVS_TO_RENDER) {
      task._renderingDone = true;
      capability.resolve();
      return;
    }

    var canvas = document.createElement('canvas');
    canvas.mozOpaque = true;
    var ctx = canvas.getContext('2d', {alpha: false});

    var lastFontSize;
    var lastFontFamily;
    for (var i = 0; i < textDivsLength; i++) {
      var textDiv = textDivs[i];
      var textDivProperties = task._textDivProperties.get(textDiv);
      if (textDivProperties.isWhitespace) {
        continue;
      }

      var fontSize = textDiv.style.fontSize;
      var fontFamily = textDiv.style.fontFamily;

      // Only build font string and set to context if different from last.
      if (fontSize !== lastFontSize || fontFamily !== lastFontFamily) {
        ctx.font = fontSize + ' ' + fontFamily;
        lastFontSize = fontSize;
        lastFontFamily = fontFamily;
      }

      var width = ctx.measureText(textDiv.textContent).width;
      textLayerFrag.appendChild(textDiv);

      var transform = '';
      if (textDivProperties.canvasWidth !== 0 && width > 0) {
        textDivProperties.scale = textDivProperties.canvasWidth / width;
        transform = 'scaleX(' + textDivProperties.scale + ')';
      }
      if (textDivProperties.angle !== 0) {
        transform = 'rotate(' + textDivProperties.angle + 'deg) ' + transform;
      }
      if (transform !== '') {
        textDivProperties.originalTransform = transform;
        CustomStyle.setProp('transform', textDiv, transform);
      }
      task._textDivProperties.set(textDiv, textDivProperties);
    }
    task._renderingDone = true;
    capability.resolve();
  }

  function expand(task) {
    var bounds = task._bounds;
    var viewport = task._viewport;

    var expanded = expandBounds(viewport.width, viewport.height, bounds);
    for (var i = 0; i < expanded.length; i++) {
      var div = bounds[i].div;
      var divProperties = task._textDivProperties.get(div);
      if (divProperties.angle === 0) {
        divProperties.paddingLeft = bounds[i].left - expanded[i].left;
        divProperties.paddingTop = bounds[i].top - expanded[i].top;
        divProperties.paddingRight = expanded[i].right - bounds[i].right;
        divProperties.paddingBottom = expanded[i].bottom - bounds[i].bottom;
        task._textDivProperties.set(div, divProperties);
        continue;
      }
      // Box is rotated -- trying to find padding so rotated div will not
      // exceed its expanded bounds.
      var e = expanded[i], b = bounds[i];
      var m = b.m, c = m[0], s = m[1];
      // Finding intersections with expanded box.
      var points = [[0, 0], [0, b.size[1]], [b.size[0], 0], b.size];
      var ts = new Float64Array(64);
      points.forEach(function (p, i) {
        var t = Util.applyTransform(p, m);
        ts[i + 0] = c && (e.left - t[0]) / c;
        ts[i + 4] = s && (e.top - t[1]) / s;
        ts[i + 8] = c && (e.right - t[0]) / c;
        ts[i + 12] = s && (e.bottom - t[1]) / s;

        ts[i + 16] = s && (e.left - t[0]) / -s;
        ts[i + 20] = c && (e.top - t[1]) / c;
        ts[i + 24] = s && (e.right - t[0]) / -s;
        ts[i + 28] = c && (e.bottom - t[1]) / c;

        ts[i + 32] = c && (e.left - t[0]) / -c;
        ts[i + 36] = s && (e.top - t[1]) / -s;
        ts[i + 40] = c && (e.right - t[0]) / -c;
        ts[i + 44] = s && (e.bottom - t[1]) / -s;

        ts[i + 48] = s && (e.left - t[0]) / s;
        ts[i + 52] = c && (e.top - t[1]) / -c;
        ts[i + 56] = s && (e.right - t[0]) / s;
        ts[i + 60] = c && (e.bottom - t[1]) / -c;
      });
      var findPositiveMin = function (ts, offset, count) {
        var result = 0;
        for (var i = 0; i < count; i++) {
          var t = ts[offset++];
          if (t > 0) {
            result = result ? Math.min(t, result) : t;
          }
        }
        return result;
      };
      // Not based on math, but to simplify calculations, using cos and sin
      // absolute values to not exceed the box (it can but insignificantly).
      var boxScale = 1 + Math.min(Math.abs(c), Math.abs(s));
      divProperties.paddingLeft = findPositiveMin(ts, 32, 16) / boxScale;
      divProperties.paddingTop = findPositiveMin(ts, 48, 16) / boxScale;
      divProperties.paddingRight = findPositiveMin(ts, 0, 16) / boxScale;
      divProperties.paddingBottom = findPositiveMin(ts, 16, 16) / boxScale;
      task._textDivProperties.set(div, divProperties);
    }
  }

  function expandBounds(width, height, boxes) {
    var bounds = boxes.map(function (box, i) {
      return {
        x1: box.left,
        y1: box.top,
        x2: box.right,
        y2: box.bottom,
        index: i,
        x1New: undefined,
        x2New: undefined
      };
    });
    expandBoundsLTR(width, bounds);
    var expanded = new Array(boxes.length);
    bounds.forEach(function (b) {
      var i = b.index;
      expanded[i] = {
        left: b.x1New,
        top: 0,
        right: b.x2New,
        bottom: 0
      };
    });

    // Rotating on 90 degrees and extending extended boxes. Reusing the bounds
    // array and objects.
    boxes.map(function (box, i) {
      var e = expanded[i], b = bounds[i];
      b.x1 = box.top;
      b.y1 = width - e.right;
      b.x2 = box.bottom;
      b.y2 = width - e.left;
      b.index = i;
      b.x1New = undefined;
      b.x2New = undefined;
    });
    expandBoundsLTR(height, bounds);

    bounds.forEach(function (b) {
      var i = b.index;
      expanded[i].top = b.x1New;
      expanded[i].bottom = b.x2New;
    });
    return expanded;
  }

  function expandBoundsLTR(width, bounds) {
    // Sorting by x1 coordinate and walk by the bounds in the same order.
    bounds.sort(function (a, b) { return a.x1 - b.x1 || a.index - b.index; });

    // First we see on the horizon is a fake boundary.
    var fakeBoundary = {
      x1: -Infinity,
      y1: -Infinity,
      x2: 0,
      y2: Infinity,
      index: -1,
      x1New: 0,
      x2New: 0
    };
    var horizon = [{
      start: -Infinity,
      end: Infinity,
      boundary: fakeBoundary
    }];

    bounds.forEach(function (boundary) {
      // Searching for the affected part of horizon.
      // TODO red-black tree or simple binary search
      var i = 0;
      while (i < horizon.length && horizon[i].end <= boundary.y1) {
        i++;
      }
      var j = horizon.length - 1;
      while(j >= 0 && horizon[j].start >= boundary.y2) {
        j--;
      }

      var horizonPart, affectedBoundary;
      var q, k, maxXNew = -Infinity;
      for (q = i; q <= j; q++) {
        horizonPart = horizon[q];
        affectedBoundary = horizonPart.boundary;
        var xNew;
        if (affectedBoundary.x2 > boundary.x1) {
          // In the middle of the previous element, new x shall be at the
          // boundary start. Extending if further if the affected bondary
          // placed on top of the current one.
          xNew = affectedBoundary.index > boundary.index ?
            affectedBoundary.x1New : boundary.x1;
        } else if (affectedBoundary.x2New === undefined) {
          // We have some space in between, new x in middle will be a fair
          // choice.
          xNew = (affectedBoundary.x2 + boundary.x1) / 2;
        } else {
          // Affected boundary has x2new set, using it as new x.
          xNew = affectedBoundary.x2New;
        }
        if (xNew > maxXNew) {
          maxXNew = xNew;
        }
      }

      // Set new x1 for current boundary.
      boundary.x1New = maxXNew;

      // Adjusts new x2 for the affected boundaries.
      for (q = i; q <= j; q++) {
        horizonPart = horizon[q];
        affectedBoundary = horizonPart.boundary;
        if (affectedBoundary.x2New === undefined) {
          // Was not set yet, choosing new x if possible.
          if (affectedBoundary.x2 > boundary.x1) {
            // Current and affected boundaries intersect. If affected boundary
            // is placed on top of the current, shrinking the affected.
            if (affectedBoundary.index > boundary.index) {
              affectedBoundary.x2New = affectedBoundary.x2;
            }
          } else {
            affectedBoundary.x2New = maxXNew;
          }
        } else if (affectedBoundary.x2New > maxXNew) {
          // Affected boundary is touching new x, pushing it back.
          affectedBoundary.x2New = Math.max(maxXNew, affectedBoundary.x2);
        }
      }

      // Fixing the horizon.
      var changedHorizon = [], lastBoundary = null;
      for (q = i; q <= j; q++) {
        horizonPart = horizon[q];
        affectedBoundary = horizonPart.boundary;
        // Checking which boundary will be visible.
        var useBoundary = affectedBoundary.x2 > boundary.x2 ?
          affectedBoundary : boundary;
        if (lastBoundary === useBoundary) {
          // Merging with previous.
          changedHorizon[changedHorizon.length - 1].end = horizonPart.end;
        } else {
          changedHorizon.push({
            start: horizonPart.start,
            end: horizonPart.end,
            boundary: useBoundary
          });
          lastBoundary = useBoundary;
        }
      }
      if (horizon[i].start < boundary.y1) {
        changedHorizon[0].start = boundary.y1;
        changedHorizon.unshift({
          start: horizon[i].start,
          end: boundary.y1,
          boundary: horizon[i].boundary
        });
      }
      if (boundary.y2 < horizon[j].end) {
        changedHorizon[changedHorizon.length - 1].end = boundary.y2;
        changedHorizon.push({
          start: boundary.y2,
          end: horizon[j].end,
          boundary: horizon[j].boundary
        });
      }

      // Set x2 new of boundary that is no longer visible (see overlapping case
      // above).
      // TODO more efficient, e.g. via reference counting.
      for (q = i; q <= j; q++) {
        horizonPart = horizon[q];
        affectedBoundary = horizonPart.boundary;
        if (affectedBoundary.x2New !== undefined) {
          continue;
        }
        var used = false;
        for (k = i - 1; !used && k >= 0 &&
        horizon[k].start >= affectedBoundary.y1; k--) {
          used = horizon[k].boundary === affectedBoundary;
        }
        for (k = j + 1; !used && k < horizon.length &&
        horizon[k].end <= affectedBoundary.y2; k++) {
          used = horizon[k].boundary === affectedBoundary;
        }
        for (k = 0; !used && k < changedHorizon.length; k++) {
          used = changedHorizon[k].boundary === affectedBoundary;
        }
        if (!used) {
          affectedBoundary.x2New = maxXNew;
        }
      }

      Array.prototype.splice.apply(horizon,
        [i, j - i + 1].concat(changedHorizon));
    });

    // Set new x2 for all unset boundaries.
    horizon.forEach(function (horizonPart) {
      var affectedBoundary = horizonPart.boundary;
      if (affectedBoundary.x2New === undefined) {
        affectedBoundary.x2New = Math.max(width, affectedBoundary.x2);
      }
    });
  }

  /**
   * Text layer rendering task.
   *
   * @param {TextContent} textContent
   * @param {HTMLElement} container
   * @param {PageViewport} viewport
   * @param {Array} textDivs
   * @param {boolean} enhanceTextSelection
   * @private
   */
  function TextLayerRenderTask(textContent, container, viewport, textDivs,
                               enhanceTextSelection) {
    this._textContent = textContent;
    this._container = container;
    this._viewport = viewport;
    this._textDivs = textDivs || [];
    this._textDivProperties = new WeakMap();
    this._renderingDone = false;
    this._canceled = false;
    this._capability = createPromiseCapability();
    this._renderTimer = null;
    this._bounds = [];
    this._enhanceTextSelection = !!enhanceTextSelection;
  }
  TextLayerRenderTask.prototype = {
    get promise() {
      return this._capability.promise;
    },

    cancel: function TextLayer_cancel() {
      this._canceled = true;
      if (this._renderTimer !== null) {
        clearTimeout(this._renderTimer);
        this._renderTimer = null;
      }
      this._capability.reject('canceled');
    },

    _render: function TextLayer_render(timeout) {
      var textItems = this._textContent.items;
      var textStyles = this._textContent.styles;
      for (var i = 0, len = textItems.length; i < len; i++) {
        appendText(this, textItems[i], textStyles);
      }

      if (!timeout) { // Render right away
        render(this);
      } else { // Schedule
        var self = this;
        this._renderTimer = setTimeout(function() {
          render(self);
          self._renderTimer = null;
        }, timeout);
      }
    },

    expandTextDivs: function TextLayer_expandTextDivs(expandDivs) {
      if (!this._enhanceTextSelection || !this._renderingDone) {
        return;
      }
      if (this._bounds !== null) {
        expand(this);
        this._bounds = null;
      }

      for (var i = 0, ii = this._textDivs.length; i < ii; i++) {
        var div = this._textDivs[i];
        var divProperties = this._textDivProperties.get(div);

        if (divProperties.isWhitespace) {
          continue;
        }
        if (expandDivs) {
          var transform = '', padding = '';

          if (divProperties.scale !== 1) {
            transform = 'scaleX(' + divProperties.scale + ')';
          }
          if (divProperties.angle !== 0) {
            transform = 'rotate(' + divProperties.angle + 'deg) ' + transform;
          }
          if (divProperties.paddingLeft !== 0) {
            padding += ' padding-left: ' +
              (divProperties.paddingLeft / divProperties.scale) + 'px;';
            transform += ' translateX(' +
              (-divProperties.paddingLeft / divProperties.scale) + 'px)';
          }
          if (divProperties.paddingTop !== 0) {
            padding += ' padding-top: ' + divProperties.paddingTop + 'px;';
            transform += ' translateY(' + (-divProperties.paddingTop) + 'px)';
          }
          if (divProperties.paddingRight !== 0) {
            padding += ' padding-right: ' +
              (divProperties.paddingRight / divProperties.scale) + 'px;';
          }
          if (divProperties.paddingBottom !== 0) {
            padding += ' padding-bottom: ' +
              divProperties.paddingBottom + 'px;';
          }

          if (padding !== '') {
            div.setAttribute('style', divProperties.style + padding);
          }
          if (transform !== '') {
            CustomStyle.setProp('transform', div, transform);
          }
        } else {
          div.style.padding = 0;
          CustomStyle.setProp('transform', div,
                              divProperties.originalTransform || '');
        }
      }
    },
  };

  /**
   * Starts rendering of the text layer.
   *
   * @param {TextLayerRenderParameters} renderParameters
   * @returns {TextLayerRenderTask}
   */
  function renderTextLayer(renderParameters) {
    var task = new TextLayerRenderTask(renderParameters.textContent,
                                       renderParameters.container,
                                       renderParameters.viewport,
                                       renderParameters.textDivs,
                                       renderParameters.enhanceTextSelection);
    task._render(renderParameters.timeout);
    return task;
  }

  return renderTextLayer;
})();

exports.renderTextLayer = renderTextLayer;
}));


(function (root, factory) {
  {
    factory((root.pdfjsDisplayWebGL = {}), root.pdfjsSharedUtil,
      root.pdfjsDisplayDOMUtils);
  }
}(this, function (exports, sharedUtil, displayDOMUtils) {

var shadow = sharedUtil.shadow;
var getDefaultSetting = displayDOMUtils.getDefaultSetting;

var WebGLUtils = (function WebGLUtilsClosure() {
  function loadShader(gl, code, shaderType) {
    var shader = gl.createShader(shaderType);
    gl.shaderSource(shader, code);
    gl.compileShader(shader);
    var compiled = gl.getShaderParameter(shader, gl.COMPILE_STATUS);
    if (!compiled) {
      var errorMsg = gl.getShaderInfoLog(shader);
      throw new Error('Error during shader compilation: ' + errorMsg);
    }
    return shader;
  }
  function createVertexShader(gl, code) {
    return loadShader(gl, code, gl.VERTEX_SHADER);
  }
  function createFragmentShader(gl, code) {
    return loadShader(gl, code, gl.FRAGMENT_SHADER);
  }
  function createProgram(gl, shaders) {
    var program = gl.createProgram();
    for (var i = 0, ii = shaders.length; i < ii; ++i) {
      gl.attachShader(program, shaders[i]);
    }
    gl.linkProgram(program);
    var linked = gl.getProgramParameter(program, gl.LINK_STATUS);
    if (!linked) {
      var errorMsg = gl.getProgramInfoLog(program);
      throw new Error('Error during program linking: ' + errorMsg);
    }
    return program;
  }
  function createTexture(gl, image, textureId) {
    gl.activeTexture(textureId);
    var texture = gl.createTexture();
    gl.bindTexture(gl.TEXTURE_2D, texture);

    // Set the parameters so we can render any size image.
    gl.texParameteri(gl.TEXTURE_2D, gl.TEXTURE_WRAP_S, gl.CLAMP_TO_EDGE);
    gl.texParameteri(gl.TEXTURE_2D, gl.TEXTURE_WRAP_T, gl.CLAMP_TO_EDGE);
    gl.texParameteri(gl.TEXTURE_2D, gl.TEXTURE_MIN_FILTER, gl.NEAREST);
    gl.texParameteri(gl.TEXTURE_2D, gl.TEXTURE_MAG_FILTER, gl.NEAREST);

    // Upload the image into the texture.
    gl.texImage2D(gl.TEXTURE_2D, 0, gl.RGBA, gl.RGBA, gl.UNSIGNED_BYTE, image);
    return texture;
  }

  var currentGL, currentCanvas;
  function generateGL() {
    if (currentGL) {
      return;
    }
    currentCanvas = document.createElement('canvas');
    currentGL = currentCanvas.getContext('webgl',
      { premultipliedalpha: false });
  }

  var smaskVertexShaderCode = '\
  attribute vec2 a_position;                                    \
  attribute vec2 a_texCoord;                                    \
                                                                \
  uniform vec2 u_resolution;                                    \
                                                                \
  varying vec2 v_texCoord;                                      \
                                                                \
  void main() {                                                 \
    vec2 clipSpace = (a_position / u_resolution) * 2.0 - 1.0;   \
    gl_Position = vec4(clipSpace * vec2(1, -1), 0, 1);          \
                                                                \
    v_texCoord = a_texCoord;                                    \
  }                                                             ';

  var smaskFragmentShaderCode = '\
  precision mediump float;                                      \
                                                                \
  uniform vec4 u_backdrop;                                      \
  uniform int u_subtype;                                        \
  uniform sampler2D u_image;                                    \
  uniform sampler2D u_mask;                                     \
                                                                \
  varying vec2 v_texCoord;                                      \
                                                                \
  void main() {                                                 \
    vec4 imageColor = texture2D(u_image, v_texCoord);           \
    vec4 maskColor = texture2D(u_mask, v_texCoord);             \
    if (u_backdrop.a > 0.0) {                                   \
      maskColor.rgb = maskColor.rgb * maskColor.a +             \
                      u_backdrop.rgb * (1.0 - maskColor.a);     \
    }                                                           \
    float lum;                                                  \
    if (u_subtype == 0) {                                       \
      lum = maskColor.a;                                        \
    } else {                                                    \
      lum = maskColor.r * 0.3 + maskColor.g * 0.59 +            \
            maskColor.b * 0.11;                                 \
    }                                                           \
    imageColor.a *= lum;                                        \
    imageColor.rgb *= imageColor.a;                             \
    gl_FragColor = imageColor;                                  \
  }                                                             ';

  var smaskCache = null;

  function initSmaskGL() {
    var canvas, gl;

    generateGL();
    canvas = currentCanvas;
    currentCanvas = null;
    gl = currentGL;
    currentGL = null;

    // setup a GLSL program
    var vertexShader = createVertexShader(gl, smaskVertexShaderCode);
    var fragmentShader = createFragmentShader(gl, smaskFragmentShaderCode);
    var program = createProgram(gl, [vertexShader, fragmentShader]);
    gl.useProgram(program);

    var cache = {};
    cache.gl = gl;
    cache.canvas = canvas;
    cache.resolutionLocation = gl.getUniformLocation(program, 'u_resolution');
    cache.positionLocation = gl.getAttribLocation(program, 'a_position');
    cache.backdropLocation = gl.getUniformLocation(program, 'u_backdrop');
    cache.subtypeLocation = gl.getUniformLocation(program, 'u_subtype');

    var texCoordLocation = gl.getAttribLocation(program, 'a_texCoord');
    var texLayerLocation = gl.getUniformLocation(program, 'u_image');
    var texMaskLocation = gl.getUniformLocation(program, 'u_mask');

    // provide texture coordinates for the rectangle.
    var texCoordBuffer = gl.createBuffer();
    gl.bindBuffer(gl.ARRAY_BUFFER, texCoordBuffer);
    gl.bufferData(gl.ARRAY_BUFFER, new Float32Array([
      0.0,  0.0,
      1.0,  0.0,
      0.0,  1.0,
      0.0,  1.0,
      1.0,  0.0,
      1.0,  1.0]), gl.STATIC_DRAW);
    gl.enableVertexAttribArray(texCoordLocation);
    gl.vertexAttribPointer(texCoordLocation, 2, gl.FLOAT, false, 0, 0);

    gl.uniform1i(texLayerLocation, 0);
    gl.uniform1i(texMaskLocation, 1);

    smaskCache = cache;
  }

  function composeSMask(layer, mask, properties) {
    var width = layer.width, height = layer.height;

    if (!smaskCache) {
      initSmaskGL();
    }
    var cache = smaskCache,canvas = cache.canvas, gl = cache.gl;
    canvas.width = width;
    canvas.height = height;
    gl.viewport(0, 0, gl.drawingBufferWidth, gl.drawingBufferHeight);
    gl.uniform2f(cache.resolutionLocation, width, height);

    if (properties.backdrop) {
      gl.uniform4f(cache.resolutionLocation, properties.backdrop[0],
                   properties.backdrop[1], properties.backdrop[2], 1);
    } else {
      gl.uniform4f(cache.resolutionLocation, 0, 0, 0, 0);
    }
    gl.uniform1i(cache.subtypeLocation,
                 properties.subtype === 'Luminosity' ? 1 : 0);

    // Create a textures
    var texture = createTexture(gl, layer, gl.TEXTURE0);
    var maskTexture = createTexture(gl, mask, gl.TEXTURE1);


    // Create a buffer and put a single clipspace rectangle in
    // it (2 triangles)
    var buffer = gl.createBuffer();
    gl.bindBuffer(gl.ARRAY_BUFFER, buffer);
    gl.bufferData(gl.ARRAY_BUFFER, new Float32Array([
      0, 0,
      width, 0,
      0, height,
      0, height,
      width, 0,
      width, height]), gl.STATIC_DRAW);
    gl.enableVertexAttribArray(cache.positionLocation);
    gl.vertexAttribPointer(cache.positionLocation, 2, gl.FLOAT, false, 0, 0);

    // draw
    gl.clearColor(0, 0, 0, 0);
    gl.enable(gl.BLEND);
    gl.blendFunc(gl.ONE, gl.ONE_MINUS_SRC_ALPHA);
    gl.clear(gl.COLOR_BUFFER_BIT);

    gl.drawArrays(gl.TRIANGLES, 0, 6);

    gl.flush();

    gl.deleteTexture(texture);
    gl.deleteTexture(maskTexture);
    gl.deleteBuffer(buffer);

    return canvas;
  }

  var figuresVertexShaderCode = '\
  attribute vec2 a_position;                                    \
  attribute vec3 a_color;                                       \
                                                                \
  uniform vec2 u_resolution;                                    \
  uniform vec2 u_scale;                                         \
  uniform vec2 u_offset;                                        \
                                                                \
  varying vec4 v_color;                                         \
                                                                \
  void main() {                                                 \
    vec2 position = (a_position + u_offset) * u_scale;          \
    vec2 clipSpace = (position / u_resolution) * 2.0 - 1.0;     \
    gl_Position = vec4(clipSpace * vec2(1, -1), 0, 1);          \
                                                                \
    v_color = vec4(a_color / 255.0, 1.0);                       \
  }                                                             ';

  var figuresFragmentShaderCode = '\
  precision mediump float;                                      \
                                                                \
  varying vec4 v_color;                                         \
                                                                \
  void main() {                                                 \
    gl_FragColor = v_color;                                     \
  }                                                             ';

  var figuresCache = null;

  function initFiguresGL() {
    var canvas, gl;

    generateGL();
    canvas = currentCanvas;
    currentCanvas = null;
    gl = currentGL;
    currentGL = null;

    // setup a GLSL program
    var vertexShader = createVertexShader(gl, figuresVertexShaderCode);
    var fragmentShader = createFragmentShader(gl, figuresFragmentShaderCode);
    var program = createProgram(gl, [vertexShader, fragmentShader]);
    gl.useProgram(program);

    var cache = {};
    cache.gl = gl;
    cache.canvas = canvas;
    cache.resolutionLocation = gl.getUniformLocation(program, 'u_resolution');
    cache.scaleLocation = gl.getUniformLocation(program, 'u_scale');
    cache.offsetLocation = gl.getUniformLocation(program, 'u_offset');
    cache.positionLocation = gl.getAttribLocation(program, 'a_position');
    cache.colorLocation = gl.getAttribLocation(program, 'a_color');

    figuresCache = cache;
  }

  function drawFigures(width, height, backgroundColor, figures, context) {
    if (!figuresCache) {
      initFiguresGL();
    }
    var cache = figuresCache, canvas = cache.canvas, gl = cache.gl;

    canvas.width = width;
    canvas.height = height;
    gl.viewport(0, 0, gl.drawingBufferWidth, gl.drawingBufferHeight);
    gl.uniform2f(cache.resolutionLocation, width, height);

    // count triangle points
    var count = 0;
    var i, ii, rows;
    for (i = 0, ii = figures.length; i < ii; i++) {
      switch (figures[i].type) {
        case 'lattice':
          rows = (figures[i].coords.length / figures[i].verticesPerRow) | 0;
          count += (rows - 1) * (figures[i].verticesPerRow - 1) * 6;
          break;
        case 'triangles':
          count += figures[i].coords.length;
          break;
      }
    }
    // transfer data
    var coords = new Float32Array(count * 2);
    var colors = new Uint8Array(count * 3);
    var coordsMap = context.coords, colorsMap = context.colors;
    var pIndex = 0, cIndex = 0;
    for (i = 0, ii = figures.length; i < ii; i++) {
      var figure = figures[i], ps = figure.coords, cs = figure.colors;
      switch (figure.type) {
        case 'lattice':
          var cols = figure.verticesPerRow;
          rows = (ps.length / cols) | 0;
          for (var row = 1; row < rows; row++) {
            var offset = row * cols + 1;
            for (var col = 1; col < cols; col++, offset++) {
              coords[pIndex] = coordsMap[ps[offset - cols - 1]];
              coords[pIndex + 1] = coordsMap[ps[offset - cols - 1] + 1];
              coords[pIndex + 2] = coordsMap[ps[offset - cols]];
              coords[pIndex + 3] = coordsMap[ps[offset - cols] + 1];
              coords[pIndex + 4] = coordsMap[ps[offset - 1]];
              coords[pIndex + 5] = coordsMap[ps[offset - 1] + 1];
              colors[cIndex] = colorsMap[cs[offset - cols - 1]];
              colors[cIndex + 1] = colorsMap[cs[offset - cols - 1] + 1];
              colors[cIndex + 2] = colorsMap[cs[offset - cols - 1] + 2];
              colors[cIndex + 3] = colorsMap[cs[offset - cols]];
              colors[cIndex + 4] = colorsMap[cs[offset - cols] + 1];
              colors[cIndex + 5] = colorsMap[cs[offset - cols] + 2];
              colors[cIndex + 6] = colorsMap[cs[offset - 1]];
              colors[cIndex + 7] = colorsMap[cs[offset - 1] + 1];
              colors[cIndex + 8] = colorsMap[cs[offset - 1] + 2];

              coords[pIndex + 6] = coords[pIndex + 2];
              coords[pIndex + 7] = coords[pIndex + 3];
              coords[pIndex + 8] = coords[pIndex + 4];
              coords[pIndex + 9] = coords[pIndex + 5];
              coords[pIndex + 10] = coordsMap[ps[offset]];
              coords[pIndex + 11] = coordsMap[ps[offset] + 1];
              colors[cIndex + 9] = colors[cIndex + 3];
              colors[cIndex + 10] = colors[cIndex + 4];
              colors[cIndex + 11] = colors[cIndex + 5];
              colors[cIndex + 12] = colors[cIndex + 6];
              colors[cIndex + 13] = colors[cIndex + 7];
              colors[cIndex + 14] = colors[cIndex + 8];
              colors[cIndex + 15] = colorsMap[cs[offset]];
              colors[cIndex + 16] = colorsMap[cs[offset] + 1];
              colors[cIndex + 17] = colorsMap[cs[offset] + 2];
              pIndex += 12;
              cIndex += 18;
            }
          }
          break;
        case 'triangles':
          for (var j = 0, jj = ps.length; j < jj; j++) {
            coords[pIndex] = coordsMap[ps[j]];
            coords[pIndex + 1] = coordsMap[ps[j] + 1];
            colors[cIndex] = colorsMap[cs[j]];
            colors[cIndex + 1] = colorsMap[cs[j] + 1];
            colors[cIndex + 2] = colorsMap[cs[j] + 2];
            pIndex += 2;
            cIndex += 3;
          }
          break;
      }
    }

    // draw
    if (backgroundColor) {
      gl.clearColor(backgroundColor[0] / 255, backgroundColor[1] / 255,
                    backgroundColor[2] / 255, 1.0);
    } else {
      gl.clearColor(0, 0, 0, 0);
    }
    gl.clear(gl.COLOR_BUFFER_BIT);

    var coordsBuffer = gl.createBuffer();
    gl.bindBuffer(gl.ARRAY_BUFFER, coordsBuffer);
    gl.bufferData(gl.ARRAY_BUFFER, coords, gl.STATIC_DRAW);
    gl.enableVertexAttribArray(cache.positionLocation);
    gl.vertexAttribPointer(cache.positionLocation, 2, gl.FLOAT, false, 0, 0);

    var colorsBuffer = gl.createBuffer();
    gl.bindBuffer(gl.ARRAY_BUFFER, colorsBuffer);
    gl.bufferData(gl.ARRAY_BUFFER, colors, gl.STATIC_DRAW);
    gl.enableVertexAttribArray(cache.colorLocation);
    gl.vertexAttribPointer(cache.colorLocation, 3, gl.UNSIGNED_BYTE, false,
                           0, 0);

    gl.uniform2f(cache.scaleLocation, context.scaleX, context.scaleY);
    gl.uniform2f(cache.offsetLocation, context.offsetX, context.offsetY);

    gl.drawArrays(gl.TRIANGLES, 0, count);

    gl.flush();

    gl.deleteBuffer(coordsBuffer);
    gl.deleteBuffer(colorsBuffer);

    return canvas;
  }

  function cleanup() {
    if (smaskCache && smaskCache.canvas) {
      smaskCache.canvas.width = 0;
      smaskCache.canvas.height = 0;
    }
    if (figuresCache && figuresCache.canvas) {
      figuresCache.canvas.width = 0;
      figuresCache.canvas.height = 0;
    }
    smaskCache = null;
    figuresCache = null;
  }

  return {
    get isEnabled() {
      if (getDefaultSetting('disableWebGL')) {
        return false;
      }
      var enabled = false;
      try {
        generateGL();
        enabled = !!currentGL;
      } catch (e) { }
      return shadow(this, 'isEnabled', enabled);
    },
    composeSMask: composeSMask,
    drawFigures: drawFigures,
    clear: cleanup
  };
})();

exports.WebGLUtils = WebGLUtils;
}));


(function (root, factory) {
  {
    factory((root.pdfjsDisplayPatternHelper = {}), root.pdfjsSharedUtil,
      root.pdfjsDisplayWebGL);
  }
}(this, function (exports, sharedUtil, displayWebGL) {

var Util = sharedUtil.Util;
var info = sharedUtil.info;
var isArray = sharedUtil.isArray;
var error = sharedUtil.error;
var WebGLUtils = displayWebGL.WebGLUtils;

var ShadingIRs = {};

ShadingIRs.RadialAxial = {
  fromIR: function RadialAxial_fromIR(raw) {
    var type = raw[1];
    var colorStops = raw[2];
    var p0 = raw[3];
    var p1 = raw[4];
    var r0 = raw[5];
    var r1 = raw[6];
    return {
      type: 'Pattern',
      getPattern: function RadialAxial_getPattern(ctx) {
        var grad;
        if (type === 'axial') {
          grad = ctx.createLinearGradient(p0[0], p0[1], p1[0], p1[1]);
        } else if (type === 'radial') {
          grad = ctx.createRadialGradient(p0[0], p0[1], r0, p1[0], p1[1], r1);
        }

        for (var i = 0, ii = colorStops.length; i < ii; ++i) {
          var c = colorStops[i];
          grad.addColorStop(c[0], c[1]);
        }
        return grad;
      }
    };
  }
};

var createMeshCanvas = (function createMeshCanvasClosure() {
  function drawTriangle(data, context, p1, p2, p3, c1, c2, c3) {
    // Very basic Gouraud-shaded triangle rasterization algorithm.
    var coords = context.coords, colors = context.colors;
    var bytes = data.data, rowSize = data.width * 4;
    var tmp;
    if (coords[p1 + 1] > coords[p2 + 1]) {
      tmp = p1; p1 = p2; p2 = tmp; tmp = c1; c1 = c2; c2 = tmp;
    }
    if (coords[p2 + 1] > coords[p3 + 1]) {
      tmp = p2; p2 = p3; p3 = tmp; tmp = c2; c2 = c3; c3 = tmp;
    }
    if (coords[p1 + 1] > coords[p2 + 1]) {
      tmp = p1; p1 = p2; p2 = tmp; tmp = c1; c1 = c2; c2 = tmp;
    }
    var x1 = (coords[p1] + context.offsetX) * context.scaleX;
    var y1 = (coords[p1 + 1] + context.offsetY) * context.scaleY;
    var x2 = (coords[p2] + context.offsetX) * context.scaleX;
    var y2 = (coords[p2 + 1] + context.offsetY) * context.scaleY;
    var x3 = (coords[p3] + context.offsetX) * context.scaleX;
    var y3 = (coords[p3 + 1] + context.offsetY) * context.scaleY;
    if (y1 >= y3) {
      return;
    }
    var c1r = colors[c1], c1g = colors[c1 + 1], c1b = colors[c1 + 2];
    var c2r = colors[c2], c2g = colors[c2 + 1], c2b = colors[c2 + 2];
    var c3r = colors[c3], c3g = colors[c3 + 1], c3b = colors[c3 + 2];

    var minY = Math.round(y1), maxY = Math.round(y3);
    var xa, car, cag, cab;
    var xb, cbr, cbg, cbb;
    var k;
    for (var y = minY; y <= maxY; y++) {
      if (y < y2) {
        k = y < y1 ? 0 : y1 === y2 ? 1 : (y1 - y) / (y1 - y2);
        xa = x1 - (x1 - x2) * k;
        car = c1r - (c1r - c2r) * k;
        cag = c1g - (c1g - c2g) * k;
        cab = c1b - (c1b - c2b) * k;
      } else {
        k = y > y3 ? 1 : y2 === y3 ? 0 : (y2 - y) / (y2 - y3);
        xa = x2 - (x2 - x3) * k;
        car = c2r - (c2r - c3r) * k;
        cag = c2g - (c2g - c3g) * k;
        cab = c2b - (c2b - c3b) * k;
      }
      k = y < y1 ? 0 : y > y3 ? 1 : (y1 - y) / (y1 - y3);
      xb = x1 - (x1 - x3) * k;
      cbr = c1r - (c1r - c3r) * k;
      cbg = c1g - (c1g - c3g) * k;
      cbb = c1b - (c1b - c3b) * k;
      var x1_ = Math.round(Math.min(xa, xb));
      var x2_ = Math.round(Math.max(xa, xb));
      var j = rowSize * y + x1_ * 4;
      for (var x = x1_; x <= x2_; x++) {
        k = (xa - x) / (xa - xb);
        k = k < 0 ? 0 : k > 1 ? 1 : k;
        bytes[j++] = (car - (car - cbr) * k) | 0;
        bytes[j++] = (cag - (cag - cbg) * k) | 0;
        bytes[j++] = (cab - (cab - cbb) * k) | 0;
        bytes[j++] = 255;
      }
    }
  }

  function drawFigure(data, figure, context) {
    var ps = figure.coords;
    var cs = figure.colors;
    var i, ii;
    switch (figure.type) {
      case 'lattice':
        var verticesPerRow = figure.verticesPerRow;
        var rows = Math.floor(ps.length / verticesPerRow) - 1;
        var cols = verticesPerRow - 1;
        for (i = 0; i < rows; i++) {
          var q = i * verticesPerRow;
          for (var j = 0; j < cols; j++, q++) {
            drawTriangle(data, context,
              ps[q], ps[q + 1], ps[q + verticesPerRow],
              cs[q], cs[q + 1], cs[q + verticesPerRow]);
            drawTriangle(data, context,
              ps[q + verticesPerRow + 1], ps[q + 1], ps[q + verticesPerRow],
              cs[q + verticesPerRow + 1], cs[q + 1], cs[q + verticesPerRow]);
          }
        }
        break;
      case 'triangles':
        for (i = 0, ii = ps.length; i < ii; i += 3) {
          drawTriangle(data, context,
            ps[i], ps[i + 1], ps[i + 2],
            cs[i], cs[i + 1], cs[i + 2]);
        }
        break;
      default:
        error('illigal figure');
        break;
    }
  }

  function createMeshCanvas(bounds, combinesScale, coords, colors, figures,
                            backgroundColor, cachedCanvases) {
    // we will increase scale on some weird factor to let antialiasing take
    // care of "rough" edges
    var EXPECTED_SCALE = 1.1;
    // MAX_PATTERN_SIZE is used to avoid OOM situation.
    var MAX_PATTERN_SIZE = 3000; // 10in @ 300dpi shall be enough
    // We need to keep transparent border around our pattern for fill():
    // createPattern with 'no-repeat' will bleed edges across entire area.
    var BORDER_SIZE = 2;

    var offsetX = Math.floor(bounds[0]);
    var offsetY = Math.floor(bounds[1]);
    var boundsWidth = Math.ceil(bounds[2]) - offsetX;
    var boundsHeight = Math.ceil(bounds[3]) - offsetY;

    var width = Math.min(Math.ceil(Math.abs(boundsWidth * combinesScale[0] *
      EXPECTED_SCALE)), MAX_PATTERN_SIZE);
    var height = Math.min(Math.ceil(Math.abs(boundsHeight * combinesScale[1] *
      EXPECTED_SCALE)), MAX_PATTERN_SIZE);
    var scaleX = boundsWidth / width;
    var scaleY = boundsHeight / height;

    var context = {
      coords: coords,
      colors: colors,
      offsetX: -offsetX,
      offsetY: -offsetY,
      scaleX: 1 / scaleX,
      scaleY: 1 / scaleY
    };

    var paddedWidth = width + BORDER_SIZE * 2;
    var paddedHeight = height + BORDER_SIZE * 2;

    var canvas, tmpCanvas, i, ii;
    if (WebGLUtils.isEnabled) {
      canvas = WebGLUtils.drawFigures(width, height, backgroundColor,
                                      figures, context);

      // https://bugzilla.mozilla.org/show_bug.cgi?id=972126
      tmpCanvas = cachedCanvases.getCanvas('mesh', paddedWidth, paddedHeight,
                                           false);
      tmpCanvas.context.drawImage(canvas, BORDER_SIZE, BORDER_SIZE);
      canvas = tmpCanvas.canvas;
    } else {
      tmpCanvas = cachedCanvases.getCanvas('mesh', paddedWidth, paddedHeight,
                                           false);
      var tmpCtx = tmpCanvas.context;

      var data = tmpCtx.createImageData(width, height);
      if (backgroundColor) {
        var bytes = data.data;
        for (i = 0, ii = bytes.length; i < ii; i += 4) {
          bytes[i] = backgroundColor[0];
          bytes[i + 1] = backgroundColor[1];
          bytes[i + 2] = backgroundColor[2];
          bytes[i + 3] = 255;
        }
      }
      for (i = 0; i < figures.length; i++) {
        drawFigure(data, figures[i], context);
      }
      tmpCtx.putImageData(data, BORDER_SIZE, BORDER_SIZE);
      canvas = tmpCanvas.canvas;
    }

    return {canvas: canvas,
            offsetX: offsetX - BORDER_SIZE * scaleX,
            offsetY: offsetY - BORDER_SIZE * scaleY,
            scaleX: scaleX, scaleY: scaleY};
  }
  return createMeshCanvas;
})();

ShadingIRs.Mesh = {
  fromIR: function Mesh_fromIR(raw) {
    //var type = raw[1];
    var coords = raw[2];
    var colors = raw[3];
    var figures = raw[4];
    var bounds = raw[5];
    var matrix = raw[6];
    //var bbox = raw[7];
    var background = raw[8];
    return {
      type: 'Pattern',
      getPattern: function Mesh_getPattern(ctx, owner, shadingFill) {
        var scale;
        if (shadingFill) {
          scale = Util.singularValueDecompose2dScale(ctx.mozCurrentTransform);
        } else {
          // Obtain scale from matrix and current transformation matrix.
          scale = Util.singularValueDecompose2dScale(owner.baseTransform);
          if (matrix) {
            var matrixScale = Util.singularValueDecompose2dScale(matrix);
            scale = [scale[0] * matrixScale[0],
                     scale[1] * matrixScale[1]];
          }
        }


        // Rasterizing on the main thread since sending/queue large canvases
        // might cause OOM.
        var temporaryPatternCanvas = createMeshCanvas(bounds, scale, coords,
          colors, figures, shadingFill ? null : background,
          owner.cachedCanvases);

        if (!shadingFill) {
          ctx.setTransform.apply(ctx, owner.baseTransform);
          if (matrix) {
            ctx.transform.apply(ctx, matrix);
          }
        }

        ctx.translate(temporaryPatternCanvas.offsetX,
                      temporaryPatternCanvas.offsetY);
        ctx.scale(temporaryPatternCanvas.scaleX,
                  temporaryPatternCanvas.scaleY);

        return ctx.createPattern(temporaryPatternCanvas.canvas, 'no-repeat');
      }
    };
  }
};

ShadingIRs.Dummy = {
  fromIR: function Dummy_fromIR() {
    return {
      type: 'Pattern',
      getPattern: function Dummy_fromIR_getPattern() {
        return 'hotpink';
      }
    };
  }
};

function getShadingPatternFromIR(raw) {
  var shadingIR = ShadingIRs[raw[0]];
  if (!shadingIR) {
    error('Unknown IR type: ' + raw[0]);
  }
  return shadingIR.fromIR(raw);
}

var TilingPattern = (function TilingPatternClosure() {
  var PaintType = {
    COLORED: 1,
    UNCOLORED: 2
  };

  var MAX_PATTERN_SIZE = 3000; // 10in @ 300dpi shall be enough

  function TilingPattern(IR, color, ctx, canvasGraphicsFactory, baseTransform) {
    this.operatorList = IR[2];
    this.matrix = IR[3] || [1, 0, 0, 1, 0, 0];
    this.bbox = IR[4];
    this.xstep = IR[5];
    this.ystep = IR[6];
    this.paintType = IR[7];
    this.tilingType = IR[8];
    this.color = color;
    this.canvasGraphicsFactory = canvasGraphicsFactory;
    this.baseTransform = baseTransform;
    this.type = 'Pattern';
    this.ctx = ctx;
  }

  TilingPattern.prototype = {
    createPatternCanvas: function TilinPattern_createPatternCanvas(owner) {
      var operatorList = this.operatorList;
      var bbox = this.bbox;
      var xstep = this.xstep;
      var ystep = this.ystep;
      var paintType = this.paintType;
      var tilingType = this.tilingType;
      var color = this.color;
      var canvasGraphicsFactory = this.canvasGraphicsFactory;

      info('TilingType: ' + tilingType);

      var x0 = bbox[0], y0 = bbox[1], x1 = bbox[2], y1 = bbox[3];

      var topLeft = [x0, y0];
      // we want the canvas to be as large as the step size
      var botRight = [x0 + xstep, y0 + ystep];

      var width = botRight[0] - topLeft[0];
      var height = botRight[1] - topLeft[1];

      // Obtain scale from matrix and current transformation matrix.
      var matrixScale = Util.singularValueDecompose2dScale(this.matrix);
      var curMatrixScale = Util.singularValueDecompose2dScale(
        this.baseTransform);
      var combinedScale = [matrixScale[0] * curMatrixScale[0],
        matrixScale[1] * curMatrixScale[1]];

      // MAX_PATTERN_SIZE is used to avoid OOM situation.
      // Use width and height values that are as close as possible to the end
      // result when the pattern is used. Too low value makes the pattern look
      // blurry. Too large value makes it look too crispy.
      width = Math.min(Math.ceil(Math.abs(width * combinedScale[0])),
        MAX_PATTERN_SIZE);

      height = Math.min(Math.ceil(Math.abs(height * combinedScale[1])),
        MAX_PATTERN_SIZE);

      var tmpCanvas = owner.cachedCanvases.getCanvas('pattern',
        width, height, true);
      var tmpCtx = tmpCanvas.context;
      var graphics = canvasGraphicsFactory.createCanvasGraphics(tmpCtx);
      graphics.groupLevel = owner.groupLevel;

      this.setFillAndStrokeStyleToContext(tmpCtx, paintType, color);

      this.setScale(width, height, xstep, ystep);
      this.transformToScale(graphics);

      // transform coordinates to pattern space
      var tmpTranslate = [1, 0, 0, 1, -topLeft[0], -topLeft[1]];
      graphics.transform.apply(graphics, tmpTranslate);

      this.clipBbox(graphics, bbox, x0, y0, x1, y1);

      graphics.executeOperatorList(operatorList);
      return tmpCanvas.canvas;
    },

    setScale: function TilingPattern_setScale(width, height, xstep, ystep) {
      this.scale = [width / xstep, height / ystep];
    },

    transformToScale: function TilingPattern_transformToScale(graphics) {
      var scale = this.scale;
      var tmpScale = [scale[0], 0, 0, scale[1], 0, 0];
      graphics.transform.apply(graphics, tmpScale);
    },

    scaleToContext: function TilingPattern_scaleToContext() {
      var scale = this.scale;
      this.ctx.scale(1 / scale[0], 1 / scale[1]);
    },

    clipBbox: function clipBbox(graphics, bbox, x0, y0, x1, y1) {
      if (bbox && isArray(bbox) && bbox.length === 4) {
        var bboxWidth = x1 - x0;
        var bboxHeight = y1 - y0;
        graphics.ctx.rect(x0, y0, bboxWidth, bboxHeight);
        graphics.clip();
        graphics.endPath();
      }
    },

    setFillAndStrokeStyleToContext:
      function setFillAndStrokeStyleToContext(context, paintType, color) {
        switch (paintType) {
          case PaintType.COLORED:
            var ctx = this.ctx;
            context.fillStyle = ctx.fillStyle;
            context.strokeStyle = ctx.strokeStyle;
            break;
          case PaintType.UNCOLORED:
            var cssColor = Util.makeCssRgb(color[0], color[1], color[2]);
            context.fillStyle = cssColor;
            context.strokeStyle = cssColor;
            break;
          default:
            error('Unsupported paint type: ' + paintType);
        }
      },

    getPattern: function TilingPattern_getPattern(ctx, owner) {
      var temporaryPatternCanvas = this.createPatternCanvas(owner);

      ctx = this.ctx;
      ctx.setTransform.apply(ctx, this.baseTransform);
      ctx.transform.apply(ctx, this.matrix);
      this.scaleToContext();

      return ctx.createPattern(temporaryPatternCanvas, 'repeat');
    }
  };

  return TilingPattern;
})();

exports.getShadingPatternFromIR = getShadingPatternFromIR;
exports.TilingPattern = TilingPattern;
}));


(function (root, factory) {
  {
    factory((root.pdfjsDisplayCanvas = {}), root.pdfjsSharedUtil,
      root.pdfjsDisplayDOMUtils, root.pdfjsDisplayPatternHelper,
      root.pdfjsDisplayWebGL);
  }
}(this, function (exports, sharedUtil, displayDOMUtils, displayPatternHelper,
                  displayWebGL) {

var FONT_IDENTITY_MATRIX = sharedUtil.FONT_IDENTITY_MATRIX;
var IDENTITY_MATRIX = sharedUtil.IDENTITY_MATRIX;
var ImageKind = sharedUtil.ImageKind;
var OPS = sharedUtil.OPS;
var TextRenderingMode = sharedUtil.TextRenderingMode;
var Uint32ArrayView = sharedUtil.Uint32ArrayView;
var Util = sharedUtil.Util;
var assert = sharedUtil.assert;
var info = sharedUtil.info;
var isNum = sharedUtil.isNum;
var isArray = sharedUtil.isArray;
var isLittleEndian = sharedUtil.isLittleEndian;
var error = sharedUtil.error;
var shadow = sharedUtil.shadow;
var warn = sharedUtil.warn;
var TilingPattern = displayPatternHelper.TilingPattern;
var getShadingPatternFromIR = displayPatternHelper.getShadingPatternFromIR;
var WebGLUtils = displayWebGL.WebGLUtils;
var hasCanvasTypedArrays = displayDOMUtils.hasCanvasTypedArrays;

// <canvas> contexts store most of the state we need natively.
// However, PDF needs a bit more state, which we store here.

// Minimal font size that would be used during canvas fillText operations.
var MIN_FONT_SIZE = 16;
// Maximum font size that would be used during canvas fillText operations.
var MAX_FONT_SIZE = 100;
var MAX_GROUP_SIZE = 4096;

// Heuristic value used when enforcing minimum line widths.
var MIN_WIDTH_FACTOR = 0.65;

var COMPILE_TYPE3_GLYPHS = true;
var MAX_SIZE_TO_COMPILE = 1000;

var FULL_CHUNK_HEIGHT = 16;

var HasCanvasTypedArraysCached = {
  get value() {
    return shadow(HasCanvasTypedArraysCached, 'value', hasCanvasTypedArrays());
  }
};

var IsLittleEndianCached = {
  get value() {
    return shadow(IsLittleEndianCached, 'value', isLittleEndian());
  }
};

function createScratchCanvas(width, height) {
  var canvas = document.createElement('canvas');
  canvas.width = width;
  canvas.height = height;
  return canvas;
}

function addContextCurrentTransform(ctx) {
  // If the context doesn't expose a `mozCurrentTransform`, add a JS based one.
  if (!ctx.mozCurrentTransform) {
    ctx._originalSave = ctx.save;
    ctx._originalRestore = ctx.restore;
    ctx._originalRotate = ctx.rotate;
    ctx._originalScale = ctx.scale;
    ctx._originalTranslate = ctx.translate;
    ctx._originalTransform = ctx.transform;
    ctx._originalSetTransform = ctx.setTransform;

    ctx._transformMatrix = ctx._transformMatrix || [1, 0, 0, 1, 0, 0];
    ctx._transformStack = [];

    Object.defineProperty(ctx, 'mozCurrentTransform', {
      get: function getCurrentTransform() {
        return this._transformMatrix;
      }
    });

    Object.defineProperty(ctx, 'mozCurrentTransformInverse', {
      get: function getCurrentTransformInverse() {
        // Calculation done using WolframAlpha:
        // http://www.wolframalpha.com/input/?
        //   i=Inverse+{{a%2C+c%2C+e}%2C+{b%2C+d%2C+f}%2C+{0%2C+0%2C+1}}

        var m = this._transformMatrix;
        var a = m[0], b = m[1], c = m[2], d = m[3], e = m[4], f = m[5];

        var ad_bc = a * d - b * c;
        var bc_ad = b * c - a * d;

        return [
          d / ad_bc,
          b / bc_ad,
          c / bc_ad,
          a / ad_bc,
          (d * e - c * f) / bc_ad,
          (b * e - a * f) / ad_bc
        ];
      }
    });

    ctx.save = function ctxSave() {
      var old = this._transformMatrix;
      this._transformStack.push(old);
      this._transformMatrix = old.slice(0, 6);

      this._originalSave();
    };

    ctx.restore = function ctxRestore() {
      var prev = this._transformStack.pop();
      if (prev) {
        this._transformMatrix = prev;
        this._originalRestore();
      }
    };

    ctx.translate = function ctxTranslate(x, y) {
      var m = this._transformMatrix;
      m[4] = m[0] * x + m[2] * y + m[4];
      m[5] = m[1] * x + m[3] * y + m[5];

      this._originalTranslate(x, y);
    };

    ctx.scale = function ctxScale(x, y) {
      var m = this._transformMatrix;
      m[0] = m[0] * x;
      m[1] = m[1] * x;
      m[2] = m[2] * y;
      m[3] = m[3] * y;

      this._originalScale(x, y);
    };

    ctx.transform = function ctxTransform(a, b, c, d, e, f) {
      var m = this._transformMatrix;
      this._transformMatrix = [
        m[0] * a + m[2] * b,
        m[1] * a + m[3] * b,
        m[0] * c + m[2] * d,
        m[1] * c + m[3] * d,
        m[0] * e + m[2] * f + m[4],
        m[1] * e + m[3] * f + m[5]
      ];

      ctx._originalTransform(a, b, c, d, e, f);
    };

    ctx.setTransform = function ctxSetTransform(a, b, c, d, e, f) {
      this._transformMatrix = [a, b, c, d, e, f];

      ctx._originalSetTransform(a, b, c, d, e, f);
    };

    ctx.rotate = function ctxRotate(angle) {
      var cosValue = Math.cos(angle);
      var sinValue = Math.sin(angle);

      var m = this._transformMatrix;
      this._transformMatrix = [
        m[0] * cosValue + m[2] * sinValue,
        m[1] * cosValue + m[3] * sinValue,
        m[0] * (-sinValue) + m[2] * cosValue,
        m[1] * (-sinValue) + m[3] * cosValue,
        m[4],
        m[5]
      ];

      this._originalRotate(angle);
    };
  }
}

var CachedCanvases = (function CachedCanvasesClosure() {
  function CachedCanvases() {
    this.cache = Object.create(null);
  }
  CachedCanvases.prototype = {
    getCanvas: function CachedCanvases_getCanvas(id, width, height,
                                                 trackTransform) {
      var canvasEntry;
      if (this.cache[id] !== undefined) {
        canvasEntry = this.cache[id];
        canvasEntry.canvas.width = width;
        canvasEntry.canvas.height = height;
        // reset canvas transform for emulated mozCurrentTransform, if needed
        canvasEntry.context.setTransform(1, 0, 0, 1, 0, 0);
      } else {
        var canvas = createScratchCanvas(width, height);
        var ctx = canvas.getContext('2d');
        if (trackTransform) {
          addContextCurrentTransform(ctx);
        }
        this.cache[id] = canvasEntry = {canvas: canvas, context: ctx};
      }
      return canvasEntry;
    },
    clear: function () {
      for (var id in this.cache) {
        var canvasEntry = this.cache[id];
        // Zeroing the width and height causes Firefox to release graphics
        // resources immediately, which can greatly reduce memory consumption.
        canvasEntry.canvas.width = 0;
        canvasEntry.canvas.height = 0;
        delete this.cache[id];
      }
    }
  };
  return CachedCanvases;
})();

function compileType3Glyph(imgData) {
  var POINT_TO_PROCESS_LIMIT = 1000;

  var width = imgData.width, height = imgData.height;
  var i, j, j0, width1 = width + 1;
  var points = new Uint8Array(width1 * (height + 1));
  var POINT_TYPES =
      new Uint8Array([0, 2, 4, 0, 1, 0, 5, 4, 8, 10, 0, 8, 0, 2, 1, 0]);

  // decodes bit-packed mask data
  var lineSize = (width + 7) & ~7, data0 = imgData.data;
  var data = new Uint8Array(lineSize * height), pos = 0, ii;
  for (i = 0, ii = data0.length; i < ii; i++) {
    var mask = 128, elem = data0[i];
    while (mask > 0) {
      data[pos++] = (elem & mask) ? 0 : 255;
      mask >>= 1;
    }
  }

  // finding iteresting points: every point is located between mask pixels,
  // so there will be points of the (width + 1)x(height + 1) grid. Every point
  // will have flags assigned based on neighboring mask pixels:
  //   4 | 8
  //   --P--
  //   2 | 1
  // We are interested only in points with the flags:
  //   - outside corners: 1, 2, 4, 8;
  //   - inside corners: 7, 11, 13, 14;
  //   - and, intersections: 5, 10.
  var count = 0;
  pos = 0;
  if (data[pos] !== 0) {
    points[0] = 1;
    ++count;
  }
  for (j = 1; j < width; j++) {
    if (data[pos] !== data[pos + 1]) {
      points[j] = data[pos] ? 2 : 1;
      ++count;
    }
    pos++;
  }
  if (data[pos] !== 0) {
    points[j] = 2;
    ++count;
  }
  for (i = 1; i < height; i++) {
    pos = i * lineSize;
    j0 = i * width1;
    if (data[pos - lineSize] !== data[pos]) {
      points[j0] = data[pos] ? 1 : 8;
      ++count;
    }
    // 'sum' is the position of the current pixel configuration in the 'TYPES'
    // array (in order 8-1-2-4, so we can use '>>2' to shift the column).
    var sum = (data[pos] ? 4 : 0) + (data[pos - lineSize] ? 8 : 0);
    for (j = 1; j < width; j++) {
      sum = (sum >> 2) + (data[pos + 1] ? 4 : 0) +
            (data[pos - lineSize + 1] ? 8 : 0);
      if (POINT_TYPES[sum]) {
        points[j0 + j] = POINT_TYPES[sum];
        ++count;
      }
      pos++;
    }
    if (data[pos - lineSize] !== data[pos]) {
      points[j0 + j] = data[pos] ? 2 : 4;
      ++count;
    }

    if (count > POINT_TO_PROCESS_LIMIT) {
      return null;
    }
  }

  pos = lineSize * (height - 1);
  j0 = i * width1;
  if (data[pos] !== 0) {
    points[j0] = 8;
    ++count;
  }
  for (j = 1; j < width; j++) {
    if (data[pos] !== data[pos + 1]) {
      points[j0 + j] = data[pos] ? 4 : 8;
      ++count;
    }
    pos++;
  }
  if (data[pos] !== 0) {
    points[j0 + j] = 4;
    ++count;
  }
  if (count > POINT_TO_PROCESS_LIMIT) {
    return null;
  }

  // building outlines
  var steps = new Int32Array([0, width1, -1, 0, -width1, 0, 0, 0, 1]);
  var outlines = [];
  for (i = 0; count && i <= height; i++) {
    var p = i * width1;
    var end = p + width;
    while (p < end && !points[p]) {
      p++;
    }
    if (p === end) {
      continue;
    }
    var coords = [p % width1, i];

    var type = points[p], p0 = p, pp;
    do {
      var step = steps[type];
      do {
        p += step;
      } while (!points[p]);

      pp = points[p];
      if (pp !== 5 && pp !== 10) {
        // set new direction
        type = pp;
        // delete mark
        points[p] = 0;
      } else { // type is 5 or 10, ie, a crossing
        // set new direction
        type = pp & ((0x33 * type) >> 4);
        // set new type for "future hit"
        points[p] &= (type >> 2 | type << 2);
      }

      coords.push(p % width1);
      coords.push((p / width1) | 0);
      --count;
    } while (p0 !== p);
    outlines.push(coords);
    --i;
  }

  var drawOutline = function(c) {
    c.save();
    // the path shall be painted in [0..1]x[0..1] space
    c.scale(1 / width, -1 / height);
    c.translate(0, -height);
    c.beginPath();
    for (var i = 0, ii = outlines.length; i < ii; i++) {
      var o = outlines[i];
      c.moveTo(o[0], o[1]);
      for (var j = 2, jj = o.length; j < jj; j += 2) {
        c.lineTo(o[j], o[j+1]);
      }
    }
    c.fill();
    c.beginPath();
    c.restore();
  };

  return drawOutline;
}

var CanvasExtraState = (function CanvasExtraStateClosure() {
  function CanvasExtraState(old) {
    // Are soft masks and alpha values shapes or opacities?
    this.alphaIsShape = false;
    this.fontSize = 0;
    this.fontSizeScale = 1;
    this.textMatrix = IDENTITY_MATRIX;
    this.textMatrixScale = 1;
    this.fontMatrix = FONT_IDENTITY_MATRIX;
    this.leading = 0;
    // Current point (in user coordinates)
    this.x = 0;
    this.y = 0;
    // Start of text line (in text coordinates)
    this.lineX = 0;
    this.lineY = 0;
    // Character and word spacing
    this.charSpacing = 0;
    this.wordSpacing = 0;
    this.textHScale = 1;
    this.textRenderingMode = TextRenderingMode.FILL;
    this.textRise = 0;
    // Default fore and background colors
    this.fillColor = '#000000';
    this.strokeColor = '#000000';
    this.patternFill = false;
    // Note: fill alpha applies to all non-stroking operations
    this.fillAlpha = 1;
    this.strokeAlpha = 1;
    this.lineWidth = 1;
    this.activeSMask = null;
    this.resumeSMaskCtx = null; // nonclonable field (see the save method below)

    this.old = old;
  }

  CanvasExtraState.prototype = {
    clone: function CanvasExtraState_clone() {
      return Object.create(this);
    },
    setCurrentPoint: function CanvasExtraState_setCurrentPoint(x, y) {
      this.x = x;
      this.y = y;
    }
  };
  return CanvasExtraState;
})();

var CanvasGraphics = (function CanvasGraphicsClosure() {
  // Defines the time the executeOperatorList is going to be executing
  // before it stops and shedules a continue of execution.
  var EXECUTION_TIME = 15;
  // Defines the number of steps before checking the execution time
  var EXECUTION_STEPS = 10;

  function CanvasGraphics(canvasCtx, commonObjs, objs, imageLayer) {
    this.ctx = canvasCtx;
    this.current = new CanvasExtraState();
    this.stateStack = [];
    this.pendingClip = null;
    this.pendingEOFill = false;
    this.res = null;
    this.xobjs = null;
    this.commonObjs = commonObjs;
    this.objs = objs;
    this.imageLayer = imageLayer;
    this.groupStack = [];
    this.processingType3 = null;
    // Patterns are painted relative to the initial page/form transform, see pdf
    // spec 8.7.2 NOTE 1.
    this.baseTransform = null;
    this.baseTransformStack = [];
    this.groupLevel = 0;
    this.smaskStack = [];
    this.smaskCounter = 0;
    this.tempSMask = null;
    this.cachedCanvases = new CachedCanvases();
    if (canvasCtx) {
      // NOTE: if mozCurrentTransform is polyfilled, then the current state of
      // the transformation must already be set in canvasCtx._transformMatrix.
      addContextCurrentTransform(canvasCtx);
    }
    this.cachedGetSinglePixelWidth = null;
  }

  function putBinaryImageData(ctx, imgData) {
    if (typeof ImageData !== 'undefined' && imgData instanceof ImageData) {
      ctx.putImageData(imgData, 0, 0);
      return;
    }

    // Put the image data to the canvas in chunks, rather than putting the
    // whole image at once.  This saves JS memory, because the ImageData object
    // is smaller. It also possibly saves C++ memory within the implementation
    // of putImageData(). (E.g. in Firefox we make two short-lived copies of
    // the data passed to putImageData()). |n| shouldn't be too small, however,
    // because too many putImageData() calls will slow things down.
    //
    // Note: as written, if the last chunk is partial, the putImageData() call
    // will (conceptually) put pixels past the bounds of the canvas.  But
    // that's ok; any such pixels are ignored.

    var height = imgData.height, width = imgData.width;
    var partialChunkHeight = height % FULL_CHUNK_HEIGHT;
    var fullChunks = (height - partialChunkHeight) / FULL_CHUNK_HEIGHT;
    var totalChunks = partialChunkHeight === 0 ? fullChunks : fullChunks + 1;

    var chunkImgData = ctx.createImageData(width, FULL_CHUNK_HEIGHT);
    var srcPos = 0, destPos;
    var src = imgData.data;
    var dest = chunkImgData.data;
    var i, j, thisChunkHeight, elemsInThisChunk;

    // There are multiple forms in which the pixel data can be passed, and
    // imgData.kind tells us which one this is.
    if (imgData.kind === ImageKind.GRAYSCALE_1BPP) {
      // Grayscale, 1 bit per pixel (i.e. black-and-white).
      var srcLength = src.byteLength;
      var dest32 = HasCanvasTypedArraysCached.value ?
        new Uint32Array(dest.buffer) : new Uint32ArrayView(dest);
      var dest32DataLength = dest32.length;
      var fullSrcDiff = (width + 7) >> 3;
      var white = 0xFFFFFFFF;
      var black = (IsLittleEndianCached.value ||
                   !HasCanvasTypedArraysCached.value) ? 0xFF000000 : 0x000000FF;
      for (i = 0; i < totalChunks; i++) {
        thisChunkHeight =
          (i < fullChunks) ? FULL_CHUNK_HEIGHT : partialChunkHeight;
        destPos = 0;
        for (j = 0; j < thisChunkHeight; j++) {
          var srcDiff = srcLength - srcPos;
          var k = 0;
          var kEnd = (srcDiff > fullSrcDiff) ? width : srcDiff * 8 - 7;
          var kEndUnrolled = kEnd & ~7;
          var mask = 0;
          var srcByte = 0;
          for (; k < kEndUnrolled; k += 8) {
            srcByte = src[srcPos++];
            dest32[destPos++] = (srcByte & 128) ? white : black;
            dest32[destPos++] = (srcByte & 64) ? white : black;
            dest32[destPos++] = (srcByte & 32) ? white : black;
            dest32[destPos++] = (srcByte & 16) ? white : black;
            dest32[destPos++] = (srcByte & 8) ? white : black;
            dest32[destPos++] = (srcByte & 4) ? white : black;
            dest32[destPos++] = (srcByte & 2) ? white : black;
            dest32[destPos++] = (srcByte & 1) ? white : black;
          }
          for (; k < kEnd; k++) {
             if (mask === 0) {
               srcByte = src[srcPos++];
               mask = 128;
             }

            dest32[destPos++] = (srcByte & mask) ? white : black;
            mask >>= 1;
          }
        }
        // We ran out of input. Make all remaining pixels transparent.
        while (destPos < dest32DataLength) {
          dest32[destPos++] = 0;
        }

        ctx.putImageData(chunkImgData, 0, i * FULL_CHUNK_HEIGHT);
      }
    } else if (imgData.kind === ImageKind.RGBA_32BPP) {
      // RGBA, 32-bits per pixel.

      j = 0;
      elemsInThisChunk = width * FULL_CHUNK_HEIGHT * 4;
      for (i = 0; i < fullChunks; i++) {
        dest.set(src.subarray(srcPos, srcPos + elemsInThisChunk));
        srcPos += elemsInThisChunk;

        ctx.putImageData(chunkImgData, 0, j);
        j += FULL_CHUNK_HEIGHT;
      }
      if (i < totalChunks) {
        elemsInThisChunk = width * partialChunkHeight * 4;
        dest.set(src.subarray(srcPos, srcPos + elemsInThisChunk));
        ctx.putImageData(chunkImgData, 0, j);
      }

    } else if (imgData.kind === ImageKind.RGB_24BPP) {
      // RGB, 24-bits per pixel.
      thisChunkHeight = FULL_CHUNK_HEIGHT;
      elemsInThisChunk = width * thisChunkHeight;
      for (i = 0; i < totalChunks; i++) {
        if (i >= fullChunks) {
          thisChunkHeight = partialChunkHeight;
          elemsInThisChunk = width * thisChunkHeight;
        }

        destPos = 0;
        for (j = elemsInThisChunk; j--;) {
          dest[destPos++] = src[srcPos++];
          dest[destPos++] = src[srcPos++];
          dest[destPos++] = src[srcPos++];
          dest[destPos++] = 255;
        }
        ctx.putImageData(chunkImgData, 0, i * FULL_CHUNK_HEIGHT);
      }
    } else {
      error('bad image kind: ' + imgData.kind);
    }
  }

  function putBinaryImageMask(ctx, imgData) {
    var height = imgData.height, width = imgData.width;
    var partialChunkHeight = height % FULL_CHUNK_HEIGHT;
    var fullChunks = (height - partialChunkHeight) / FULL_CHUNK_HEIGHT;
    var totalChunks = partialChunkHeight === 0 ? fullChunks : fullChunks + 1;

    var chunkImgData = ctx.createImageData(width, FULL_CHUNK_HEIGHT);
    var srcPos = 0;
    var src = imgData.data;
    var dest = chunkImgData.data;

    for (var i = 0; i < totalChunks; i++) {
      var thisChunkHeight =
        (i < fullChunks) ? FULL_CHUNK_HEIGHT : partialChunkHeight;

      // Expand the mask so it can be used by the canvas.  Any required
      // inversion has already been handled.
      var destPos = 3; // alpha component offset
      for (var j = 0; j < thisChunkHeight; j++) {
        var mask = 0;
        for (var k = 0; k < width; k++) {
          if (!mask) {
            var elem = src[srcPos++];
            mask = 128;
          }
          dest[destPos] = (elem & mask) ? 0 : 255;
          destPos += 4;
          mask >>= 1;
        }
      }
      ctx.putImageData(chunkImgData, 0, i * FULL_CHUNK_HEIGHT);
    }
  }

  function copyCtxState(sourceCtx, destCtx) {
    var properties = ['strokeStyle', 'fillStyle', 'fillRule', 'globalAlpha',
                      'lineWidth', 'lineCap', 'lineJoin', 'miterLimit',
                      'globalCompositeOperation', 'font'];
    for (var i = 0, ii = properties.length; i < ii; i++) {
      var property = properties[i];
      if (sourceCtx[property] !== undefined) {
        destCtx[property] = sourceCtx[property];
      }
    }
    if (sourceCtx.setLineDash !== undefined) {
      destCtx.setLineDash(sourceCtx.getLineDash());
      destCtx.lineDashOffset =  sourceCtx.lineDashOffset;
    }
  }

  function composeSMaskBackdrop(bytes, r0, g0, b0) {
    var length = bytes.length;
    for (var i = 3; i < length; i += 4) {
      var alpha = bytes[i];
      if (alpha === 0) {
        bytes[i - 3] = r0;
        bytes[i - 2] = g0;
        bytes[i - 1] = b0;
      } else if (alpha < 255) {
        var alpha_ = 255 - alpha;
        bytes[i - 3] = (bytes[i - 3] * alpha + r0 * alpha_) >> 8;
        bytes[i - 2] = (bytes[i - 2] * alpha + g0 * alpha_) >> 8;
        bytes[i - 1] = (bytes[i - 1] * alpha + b0 * alpha_) >> 8;
      }
    }
  }

  function composeSMaskAlpha(maskData, layerData, transferMap) {
    var length = maskData.length;
    var scale = 1 / 255;
    for (var i = 3; i < length; i += 4) {
      var alpha = transferMap ? transferMap[maskData[i]] : maskData[i];
      layerData[i] = (layerData[i] * alpha * scale) | 0;
    }
  }

  function composeSMaskLuminosity(maskData, layerData, transferMap) {
    var length = maskData.length;
    for (var i = 3; i < length; i += 4) {
      var y = (maskData[i - 3] * 77) +  // * 0.3 / 255 * 0x10000
              (maskData[i - 2] * 152) + // * 0.59 ....
              (maskData[i - 1] * 28);   // * 0.11 ....
      layerData[i] = transferMap ?
        (layerData[i] * transferMap[y >> 8]) >> 8 :
        (layerData[i] * y) >> 16;
    }
  }

  function genericComposeSMask(maskCtx, layerCtx, width, height,
                               subtype, backdrop, transferMap) {
    var hasBackdrop = !!backdrop;
    var r0 = hasBackdrop ? backdrop[0] : 0;
    var g0 = hasBackdrop ? backdrop[1] : 0;
    var b0 = hasBackdrop ? backdrop[2] : 0;

    var composeFn;
    if (subtype === 'Luminosity') {
      composeFn = composeSMaskLuminosity;
    } else {
      composeFn = composeSMaskAlpha;
    }

    // processing image in chunks to save memory
    var PIXELS_TO_PROCESS = 1048576;
    var chunkSize = Math.min(height, Math.ceil(PIXELS_TO_PROCESS / width));
    for (var row = 0; row < height; row += chunkSize) {
      var chunkHeight = Math.min(chunkSize, height - row);
      var maskData = maskCtx.getImageData(0, row, width, chunkHeight);
      var layerData = layerCtx.getImageData(0, row, width, chunkHeight);

      if (hasBackdrop) {
        composeSMaskBackdrop(maskData.data, r0, g0, b0);
      }
      composeFn(maskData.data, layerData.data, transferMap);

      maskCtx.putImageData(layerData, 0, row);
    }
  }

  function composeSMask(ctx, smask, layerCtx) {
    var mask = smask.canvas;
    var maskCtx = smask.context;

    ctx.setTransform(smask.scaleX, 0, 0, smask.scaleY,
                     smask.offsetX, smask.offsetY);

    var backdrop = smask.backdrop || null;
    if (!smask.transferMap && WebGLUtils.isEnabled) {
      var composed = WebGLUtils.composeSMask(layerCtx.canvas, mask,
        {subtype: smask.subtype, backdrop: backdrop});
      ctx.setTransform(1, 0, 0, 1, 0, 0);
      ctx.drawImage(composed, smask.offsetX, smask.offsetY);
      return;
    }
    genericComposeSMask(maskCtx, layerCtx, mask.width, mask.height,
                        smask.subtype, backdrop, smask.transferMap);
    ctx.drawImage(mask, 0, 0);
  }

  var LINE_CAP_STYLES = ['butt', 'round', 'square'];
  var LINE_JOIN_STYLES = ['miter', 'round', 'bevel'];
  var NORMAL_CLIP = {};
  var EO_CLIP = {};

  CanvasGraphics.prototype = {

    beginDrawing: function CanvasGraphics_beginDrawing(transform, viewport,
                                                       transparency) {
      // For pdfs that use blend modes we have to clear the canvas else certain
      // blend modes can look wrong since we'd be blending with a white
      // backdrop. The problem with a transparent backdrop though is we then
      // don't get sub pixel anti aliasing on text, creating temporary
      // transparent canvas when we have blend modes.
      var width = this.ctx.canvas.width;
      var height = this.ctx.canvas.height;

      this.ctx.save();
      this.ctx.fillStyle = 'rgb(255, 255, 255)';
      this.ctx.fillRect(0, 0, width, height);
      this.ctx.restore();

      if (transparency) {
        var transparentCanvas = this.cachedCanvases.getCanvas(
          'transparent', width, height, true);
        this.compositeCtx = this.ctx;
        this.transparentCanvas = transparentCanvas.canvas;
        this.ctx = transparentCanvas.context;
        this.ctx.save();
        // The transform can be applied before rendering, transferring it to
        // the new canvas.
        this.ctx.transform.apply(this.ctx,
                                 this.compositeCtx.mozCurrentTransform);
      }

      this.ctx.save();
      if (transform) {
        this.ctx.transform.apply(this.ctx, transform);
      }
      this.ctx.transform.apply(this.ctx, viewport.transform);

      this.baseTransform = this.ctx.mozCurrentTransform.slice();

      if (this.imageLayer) {
        this.imageLayer.beginLayout();
      }
    },

    executeOperatorList: function CanvasGraphics_executeOperatorList(
                                    operatorList,
                                    executionStartIdx, continueCallback,
                                    stepper) {
      var argsArray = operatorList.argsArray;
      var fnArray = operatorList.fnArray;
      var i = executionStartIdx || 0;
      var argsArrayLen = argsArray.length;

      // Sometimes the OperatorList to execute is empty.
      if (argsArrayLen === i) {
        return i;
      }

      var chunkOperations = (argsArrayLen - i > EXECUTION_STEPS &&
                             typeof continueCallback === 'function');
      var endTime = chunkOperations ? Date.now() + EXECUTION_TIME : 0;
      var steps = 0;

      var commonObjs = this.commonObjs;
      var objs = this.objs;
      var fnId;

      while (true) {
        if (stepper !== undefined && i === stepper.nextBreakPoint) {
          stepper.breakIt(i, continueCallback);
          return i;
        }

        fnId = fnArray[i];

        if (fnId !== OPS.dependency) {
          this[fnId].apply(this, argsArray[i]);
        } else {
          var deps = argsArray[i];
          for (var n = 0, nn = deps.length; n < nn; n++) {
            var depObjId = deps[n];
            var common = depObjId[0] === 'g' && depObjId[1] === '_';
            var objsPool = common ? commonObjs : objs;

            // If the promise isn't resolved yet, add the continueCallback
            // to the promise and bail out.
            if (!objsPool.isResolved(depObjId)) {
              objsPool.get(depObjId, continueCallback);
              return i;
            }
          }
        }

        i++;

        // If the entire operatorList was executed, stop as were done.
        if (i === argsArrayLen) {
          return i;
        }

        // If the execution took longer then a certain amount of time and
        // `continueCallback` is specified, interrupt the execution.
        if (chunkOperations && ++steps > EXECUTION_STEPS) {
          if (Date.now() > endTime) {
            continueCallback();
            return i;
          }
          steps = 0;
        }

        // If the operatorList isn't executed completely yet OR the execution
        // time was short enough, do another execution round.
      }
    },

    endDrawing: function CanvasGraphics_endDrawing() {
      // Finishing all opened operations such as SMask group painting.
      if (this.current.activeSMask !== null) {
        this.endSMaskGroup();
      }

      this.ctx.restore();

      if (this.transparentCanvas) {
        this.ctx = this.compositeCtx;
        this.ctx.save();
        this.ctx.setTransform(1, 0, 0, 1, 0, 0); // Avoid apply transform twice
        this.ctx.drawImage(this.transparentCanvas, 0, 0);
        this.ctx.restore();
        this.transparentCanvas = null;
      }

      this.cachedCanvases.clear();
      WebGLUtils.clear();

      if (this.imageLayer) {
        this.imageLayer.endLayout();
      }
    },

    // Graphics state
    setLineWidth: function CanvasGraphics_setLineWidth(width) {
      this.current.lineWidth = width;
      this.ctx.lineWidth = width;
    },
    setLineCap: function CanvasGraphics_setLineCap(style) {
      this.ctx.lineCap = LINE_CAP_STYLES[style];
    },
    setLineJoin: function CanvasGraphics_setLineJoin(style) {
      this.ctx.lineJoin = LINE_JOIN_STYLES[style];
    },
    setMiterLimit: function CanvasGraphics_setMiterLimit(limit) {
      this.ctx.miterLimit = limit;
    },
    setDash: function CanvasGraphics_setDash(dashArray, dashPhase) {
      var ctx = this.ctx;
      if (ctx.setLineDash !== undefined) {
        ctx.setLineDash(dashArray);
        ctx.lineDashOffset = dashPhase;
      }
    },
    setRenderingIntent: function CanvasGraphics_setRenderingIntent(intent) {
      // Maybe if we one day fully support color spaces this will be important
      // for now we can ignore.
      // TODO set rendering intent?
    },
    setFlatness: function CanvasGraphics_setFlatness(flatness) {
      // There's no way to control this with canvas, but we can safely ignore.
      // TODO set flatness?
    },
    setGState: function CanvasGraphics_setGState(states) {
      for (var i = 0, ii = states.length; i < ii; i++) {
        var state = states[i];
        var key = state[0];
        var value = state[1];

        switch (key) {
          case 'LW':
            this.setLineWidth(value);
            break;
          case 'LC':
            this.setLineCap(value);
            break;
          case 'LJ':
            this.setLineJoin(value);
            break;
          case 'ML':
            this.setMiterLimit(value);
            break;
          case 'D':
            this.setDash(value[0], value[1]);
            break;
          case 'RI':
            this.setRenderingIntent(value);
            break;
          case 'FL':
            this.setFlatness(value);
            break;
          case 'Font':
            this.setFont(value[0], value[1]);
            break;
          case 'CA':
            this.current.strokeAlpha = state[1];
            break;
          case 'ca':
            this.current.fillAlpha = state[1];
            this.ctx.globalAlpha = state[1];
            break;
          case 'BM':
            if (value && value.name && (value.name !== 'Normal')) {
              var mode = value.name.replace(/([A-Z])/g,
                function(c) {
                  return '-' + c.toLowerCase();
                }
              ).substring(1);
              this.ctx.globalCompositeOperation = mode;
              if (this.ctx.globalCompositeOperation !== mode) {
                warn('globalCompositeOperation "' + mode +
                     '" is not supported');
              }
            } else {
              this.ctx.globalCompositeOperation = 'source-over';
            }
            break;
          case 'SMask':
            if (this.current.activeSMask) {
              // If SMask is currrenly used, it needs to be suspended or
              // finished. Suspend only makes sense when at least one save()
              // was performed and state needs to be reverted on restore().
              if (this.stateStack.length > 0 &&
                  (this.stateStack[this.stateStack.length - 1].activeSMask ===
                   this.current.activeSMask)) {
                this.suspendSMaskGroup();
              } else {
                this.endSMaskGroup();
              }
            }
            this.current.activeSMask = value ? this.tempSMask : null;
            if (this.current.activeSMask) {
              this.beginSMaskGroup();
            }
            this.tempSMask = null;
            break;
        }
      }
    },
    beginSMaskGroup: function CanvasGraphics_beginSMaskGroup() {

      var activeSMask = this.current.activeSMask;
      var drawnWidth = activeSMask.canvas.width;
      var drawnHeight = activeSMask.canvas.height;
      var cacheId = 'smaskGroupAt' + this.groupLevel;
      var scratchCanvas = this.cachedCanvases.getCanvas(
        cacheId, drawnWidth, drawnHeight, true);

      var currentCtx = this.ctx;
      var currentTransform = currentCtx.mozCurrentTransform;
      this.ctx.save();

      var groupCtx = scratchCanvas.context;
      groupCtx.scale(1 / activeSMask.scaleX, 1 / activeSMask.scaleY);
      groupCtx.translate(-activeSMask.offsetX, -activeSMask.offsetY);
      groupCtx.transform.apply(groupCtx, currentTransform);

      activeSMask.startTransformInverse = groupCtx.mozCurrentTransformInverse;

      copyCtxState(currentCtx, groupCtx);
      this.ctx = groupCtx;
      this.setGState([
        ['BM', 'Normal'],
        ['ca', 1],
        ['CA', 1]
      ]);
      this.groupStack.push(currentCtx);
      this.groupLevel++;
    },
    suspendSMaskGroup: function CanvasGraphics_endSMaskGroup() {
      // Similar to endSMaskGroup, the intermediate canvas has to be composed
      // and future ctx state restored.
      var groupCtx = this.ctx;
      this.groupLevel--;
      this.ctx = this.groupStack.pop();

      composeSMask(this.ctx, this.current.activeSMask, groupCtx);
      this.ctx.restore();
      this.ctx.save(); // save is needed since SMask will be resumed.
      copyCtxState(groupCtx, this.ctx);

      // Saving state for resuming.
      this.current.resumeSMaskCtx = groupCtx;
      // Transform was changed in the SMask canvas, reflecting this change on
      // this.ctx.
      var deltaTransform = Util.transform(
        this.current.activeSMask.startTransformInverse,
        groupCtx.mozCurrentTransform);
      this.ctx.transform.apply(this.ctx, deltaTransform);

      // SMask was composed, the results at the groupCtx can be cleared.
      groupCtx.save();
      groupCtx.setTransform(1, 0, 0, 1, 0, 0);
      groupCtx.clearRect(0, 0, groupCtx.canvas.width, groupCtx.canvas.height);
      groupCtx.restore();
    },
    resumeSMaskGroup: function CanvasGraphics_endSMaskGroup() {
      // Resuming state saved by suspendSMaskGroup. We don't need to restore
      // any groupCtx state since restore() command (the only caller) will do
      // that for us. See also beginSMaskGroup.
      var groupCtx = this.current.resumeSMaskCtx;
      var currentCtx = this.ctx;
      this.ctx = groupCtx;
      this.groupStack.push(currentCtx);
      this.groupLevel++;
    },
    endSMaskGroup: function CanvasGraphics_endSMaskGroup() {
      var groupCtx = this.ctx;
      this.groupLevel--;
      this.ctx = this.groupStack.pop();

      composeSMask(this.ctx, this.current.activeSMask, groupCtx);
      this.ctx.restore();
      copyCtxState(groupCtx, this.ctx);
      // Transform was changed in the SMask canvas, reflecting this change on
      // this.ctx.
      var deltaTransform = Util.transform(
        this.current.activeSMask.startTransformInverse,
        groupCtx.mozCurrentTransform);
      this.ctx.transform.apply(this.ctx, deltaTransform);
    },
    save: function CanvasGraphics_save() {
      this.ctx.save();
      var old = this.current;
      this.stateStack.push(old);
      this.current = old.clone();
      this.current.resumeSMaskCtx = null;
    },
    restore: function CanvasGraphics_restore() {
      // SMask was suspended, we just need to resume it.
      if (this.current.resumeSMaskCtx) {
        this.resumeSMaskGroup();
      }
      // SMask has to be finished once there is no states that are using the
      // same SMask.
      if (this.current.activeSMask !== null && (this.stateStack.length === 0 ||
          this.stateStack[this.stateStack.length - 1].activeSMask !==
          this.current.activeSMask)) {
        this.endSMaskGroup();
      }

      if (this.stateStack.length !== 0) {
        this.current = this.stateStack.pop();
        this.ctx.restore();

        // Ensure that the clipping path is reset (fixes issue6413.pdf).
        this.pendingClip = null;

        this.cachedGetSinglePixelWidth = null;
      }
    },
    transform: function CanvasGraphics_transform(a, b, c, d, e, f) {
      this.ctx.transform(a, b, c, d, e, f);

      this.cachedGetSinglePixelWidth = null;
    },

    // Path
    constructPath: function CanvasGraphics_constructPath(ops, args) {
      var ctx = this.ctx;
      var current = this.current;
      var x = current.x, y = current.y;
      for (var i = 0, j = 0, ii = ops.length; i < ii; i++) {
        switch (ops[i] | 0) {
          case OPS.rectangle:
            x = args[j++];
            y = args[j++];
            var width = args[j++];
            var height = args[j++];
            if (width === 0) {
              width = this.getSinglePixelWidth();
            }
            if (height === 0) {
              height = this.getSinglePixelWidth();
            }
            var xw = x + width;
            var yh = y + height;
            this.ctx.moveTo(x, y);
            this.ctx.lineTo(xw, y);
            this.ctx.lineTo(xw, yh);
            this.ctx.lineTo(x, yh);
            this.ctx.lineTo(x, y);
            this.ctx.closePath();
            break;
          case OPS.moveTo:
            x = args[j++];
            y = args[j++];
            ctx.moveTo(x, y);
            break;
          case OPS.lineTo:
            x = args[j++];
            y = args[j++];
            ctx.lineTo(x, y);
            break;
          case OPS.curveTo:
            x = args[j + 4];
            y = args[j + 5];
            ctx.bezierCurveTo(args[j], args[j + 1], args[j + 2], args[j + 3],
                              x, y);
            j += 6;
            break;
          case OPS.curveTo2:
            ctx.bezierCurveTo(x, y, args[j], args[j + 1],
                              args[j + 2], args[j + 3]);
            x = args[j + 2];
            y = args[j + 3];
            j += 4;
            break;
          case OPS.curveTo3:
            x = args[j + 2];
            y = args[j + 3];
            ctx.bezierCurveTo(args[j], args[j + 1], x, y, x, y);
            j += 4;
            break;
          case OPS.closePath:
            ctx.closePath();
            break;
        }
      }
      current.setCurrentPoint(x, y);
    },
    closePath: function CanvasGraphics_closePath() {
      this.ctx.closePath();
    },
    stroke: function CanvasGraphics_stroke(consumePath) {
      consumePath = typeof consumePath !== 'undefined' ? consumePath : true;
      var ctx = this.ctx;
      var strokeColor = this.current.strokeColor;
      // Prevent drawing too thin lines by enforcing a minimum line width.
      ctx.lineWidth = Math.max(this.getSinglePixelWidth() * MIN_WIDTH_FACTOR,
                               this.current.lineWidth);
      // For stroke we want to temporarily change the global alpha to the
      // stroking alpha.
      ctx.globalAlpha = this.current.strokeAlpha;
      if (strokeColor && strokeColor.hasOwnProperty('type') &&
          strokeColor.type === 'Pattern') {
        // for patterns, we transform to pattern space, calculate
        // the pattern, call stroke, and restore to user space
        ctx.save();
        ctx.strokeStyle = strokeColor.getPattern(ctx, this);
        ctx.stroke();
        ctx.restore();
      } else {
        ctx.stroke();
      }
      if (consumePath) {
        this.consumePath();
      }
      // Restore the global alpha to the fill alpha
      ctx.globalAlpha = this.current.fillAlpha;
    },
    closeStroke: function CanvasGraphics_closeStroke() {
      this.closePath();
      this.stroke();
    },
    fill: function CanvasGraphics_fill(consumePath) {
      consumePath = typeof consumePath !== 'undefined' ? consumePath : true;
      var ctx = this.ctx;
      var fillColor = this.current.fillColor;
      var isPatternFill = this.current.patternFill;
      var needRestore = false;

      if (isPatternFill) {
        ctx.save();
        if (this.baseTransform) {
          ctx.setTransform.apply(ctx, this.baseTransform);
        }
        ctx.fillStyle = fillColor.getPattern(ctx, this);
        needRestore = true;
      }

      if (this.pendingEOFill) {
        if (ctx.mozFillRule !== undefined) {
          ctx.mozFillRule = 'evenodd';
          ctx.fill();
          ctx.mozFillRule = 'nonzero';
        } else {
          ctx.fill('evenodd');
        }
        this.pendingEOFill = false;
      } else {
        ctx.fill();
      }

      if (needRestore) {
        ctx.restore();
      }
      if (consumePath) {
        this.consumePath();
      }
    },
    eoFill: function CanvasGraphics_eoFill() {
      this.pendingEOFill = true;
      this.fill();
    },
    fillStroke: function CanvasGraphics_fillStroke() {
      this.fill(false);
      this.stroke(false);

      this.consumePath();
    },
    eoFillStroke: function CanvasGraphics_eoFillStroke() {
      this.pendingEOFill = true;
      this.fillStroke();
    },
    closeFillStroke: function CanvasGraphics_closeFillStroke() {
      this.closePath();
      this.fillStroke();
    },
    closeEOFillStroke: function CanvasGraphics_closeEOFillStroke() {
      this.pendingEOFill = true;
      this.closePath();
      this.fillStroke();
    },
    endPath: function CanvasGraphics_endPath() {
      this.consumePath();
    },

    // Clipping
    clip: function CanvasGraphics_clip() {
      this.pendingClip = NORMAL_CLIP;
    },
    eoClip: function CanvasGraphics_eoClip() {
      this.pendingClip = EO_CLIP;
    },

    // Text
    beginText: function CanvasGraphics_beginText() {
      this.current.textMatrix = IDENTITY_MATRIX;
      this.current.textMatrixScale = 1;
      this.current.x = this.current.lineX = 0;
      this.current.y = this.current.lineY = 0;
    },
    endText: function CanvasGraphics_endText() {
      var paths = this.pendingTextPaths;
      var ctx = this.ctx;
      if (paths === undefined) {
        ctx.beginPath();
        return;
      }

      ctx.save();
      ctx.beginPath();
      for (var i = 0; i < paths.length; i++) {
        var path = paths[i];
        ctx.setTransform.apply(ctx, path.transform);
        ctx.translate(path.x, path.y);
        path.addToPath(ctx, path.fontSize);
      }
      ctx.restore();
      ctx.clip();
      ctx.beginPath();
      delete this.pendingTextPaths;
    },
    setCharSpacing: function CanvasGraphics_setCharSpacing(spacing) {
      this.current.charSpacing = spacing;
    },
    setWordSpacing: function CanvasGraphics_setWordSpacing(spacing) {
      this.current.wordSpacing = spacing;
    },
    setHScale: function CanvasGraphics_setHScale(scale) {
      this.current.textHScale = scale / 100;
    },
    setLeading: function CanvasGraphics_setLeading(leading) {
      this.current.leading = -leading;
    },
    setFont: function CanvasGraphics_setFont(fontRefName, size) {
      var fontObj = this.commonObjs.get(fontRefName);
      var current = this.current;

      if (!fontObj) {
        error('Can\'t find font for ' + fontRefName);
      }

      current.fontMatrix = (fontObj.fontMatrix ?
                            fontObj.fontMatrix : FONT_IDENTITY_MATRIX);

      // A valid matrix needs all main diagonal elements to be non-zero
      // This also ensures we bypass FF bugzilla bug #719844.
      if (current.fontMatrix[0] === 0 ||
          current.fontMatrix[3] === 0) {
        warn('Invalid font matrix for font ' + fontRefName);
      }

      // The spec for Tf (setFont) says that 'size' specifies the font 'scale',
      // and in some docs this can be negative (inverted x-y axes).
      if (size < 0) {
        size = -size;
        current.fontDirection = -1;
      } else {
        current.fontDirection = 1;
      }

      this.current.font = fontObj;
      this.current.fontSize = size;

      if (fontObj.isType3Font) {
        return; // we don't need ctx.font for Type3 fonts
      }

      var name = fontObj.loadedName || 'sans-serif';
      var bold = fontObj.black ? (fontObj.bold ? '900' : 'bold') :
                                 (fontObj.bold ? 'bold' : 'normal');

      var italic = fontObj.italic ? 'italic' : 'normal';
      var typeface = '"' + name + '", ' + fontObj.fallbackName;

      // Some font backends cannot handle fonts below certain size.
      // Keeping the font at minimal size and using the fontSizeScale to change
      // the current transformation matrix before the fillText/strokeText.
      // See https://bugzilla.mozilla.org/show_bug.cgi?id=726227
      var browserFontSize = size < MIN_FONT_SIZE ? MIN_FONT_SIZE :
                            size > MAX_FONT_SIZE ? MAX_FONT_SIZE : size;
      this.current.fontSizeScale = size / browserFontSize;

      var rule = italic + ' ' + bold + ' ' + browserFontSize + 'px ' + typeface;
      this.ctx.font = rule;
    },
    setTextRenderingMode: function CanvasGraphics_setTextRenderingMode(mode) {
      this.current.textRenderingMode = mode;
    },
    setTextRise: function CanvasGraphics_setTextRise(rise) {
      this.current.textRise = rise;
    },
    moveText: function CanvasGraphics_moveText(x, y) {
      this.current.x = this.current.lineX += x;
      this.current.y = this.current.lineY += y;
    },
    setLeadingMoveText: function CanvasGraphics_setLeadingMoveText(x, y) {
      this.setLeading(-y);
      this.moveText(x, y);
    },
    setTextMatrix: function CanvasGraphics_setTextMatrix(a, b, c, d, e, f) {
      this.current.textMatrix = [a, b, c, d, e, f];
      this.current.textMatrixScale = Math.sqrt(a * a + b * b);

      this.current.x = this.current.lineX = 0;
      this.current.y = this.current.lineY = 0;
    },
    nextLine: function CanvasGraphics_nextLine() {
      this.moveText(0, this.current.leading);
    },

    paintChar: function CanvasGraphics_paintChar(character, x, y) {
      var ctx = this.ctx;
      var current = this.current;
      var font = current.font;
      var textRenderingMode = current.textRenderingMode;
      var fontSize = current.fontSize / current.fontSizeScale;
      var fillStrokeMode = textRenderingMode &
        TextRenderingMode.FILL_STROKE_MASK;
      var isAddToPathSet = !!(textRenderingMode &
        TextRenderingMode.ADD_TO_PATH_FLAG);

      var addToPath;
      if (font.disableFontFace || isAddToPathSet) {
        addToPath = font.getPathGenerator(this.commonObjs, character);
      }

      if (font.disableFontFace) {
        ctx.save();
        ctx.translate(x, y);
        ctx.beginPath();
        addToPath(ctx, fontSize);
        if (fillStrokeMode === TextRenderingMode.FILL ||
            fillStrokeMode === TextRenderingMode.FILL_STROKE) {
          ctx.fill();
        }
        if (fillStrokeMode === TextRenderingMode.STROKE ||
            fillStrokeMode === TextRenderingMode.FILL_STROKE) {
          ctx.stroke();
        }
        ctx.restore();
      } else {
        if (fillStrokeMode === TextRenderingMode.FILL ||
            fillStrokeMode === TextRenderingMode.FILL_STROKE) {
          ctx.fillText(character, x, y);
        }
        if (fillStrokeMode === TextRenderingMode.STROKE ||
            fillStrokeMode === TextRenderingMode.FILL_STROKE) {
          ctx.strokeText(character, x, y);
        }
      }

      if (isAddToPathSet) {
        var paths = this.pendingTextPaths || (this.pendingTextPaths = []);
        paths.push({
          transform: ctx.mozCurrentTransform,
          x: x,
          y: y,
          fontSize: fontSize,
          addToPath: addToPath
        });
      }
    },

    get isFontSubpixelAAEnabled() {
      // Checks if anti-aliasing is enabled when scaled text is painted.
      // On Windows GDI scaled fonts looks bad.
      var ctx = document.createElement('canvas').getContext('2d');
      ctx.scale(1.5, 1);
      ctx.fillText('I', 0, 10);
      var data = ctx.getImageData(0, 0, 10, 10).data;
      var enabled = false;
      for (var i = 3; i < data.length; i += 4) {
        if (data[i] > 0 && data[i] < 255) {
          enabled = true;
          break;
        }
      }
      return shadow(this, 'isFontSubpixelAAEnabled', enabled);
    },

    showText: function CanvasGraphics_showText(glyphs) {
      var current = this.current;
      var font = current.font;
      if (font.isType3Font) {
        return this.showType3Text(glyphs);
      }

      var fontSize = current.fontSize;
      if (fontSize === 0) {
        return;
      }

      var ctx = this.ctx;
      var fontSizeScale = current.fontSizeScale;
      var charSpacing = current.charSpacing;
      var wordSpacing = current.wordSpacing;
      var fontDirection = current.fontDirection;
      var textHScale = current.textHScale * fontDirection;
      var glyphsLength = glyphs.length;
      var vertical = font.vertical;
      var spacingDir = vertical ? 1 : -1;
      var defaultVMetrics = font.defaultVMetrics;
      var widthAdvanceScale = fontSize * current.fontMatrix[0];

      var simpleFillText =
        current.textRenderingMode === TextRenderingMode.FILL &&
        !font.disableFontFace;

      ctx.save();
      ctx.transform.apply(ctx, current.textMatrix);
      ctx.translate(current.x, current.y + current.textRise);

      if (current.patternFill) {
        // TODO: Some shading patterns are not applied correctly to text,
        //       e.g. issues 3988 and 5432, and ShowText-ShadingPattern.pdf.
        ctx.fillStyle = current.fillColor.getPattern(ctx, this);
      }

      if (fontDirection > 0) {
        ctx.scale(textHScale, -1);
      } else {
        ctx.scale(textHScale, 1);
      }

      var lineWidth = current.lineWidth;
      var scale = current.textMatrixScale;
      if (scale === 0 || lineWidth === 0) {
        var fillStrokeMode = current.textRenderingMode &
          TextRenderingMode.FILL_STROKE_MASK;
        if (fillStrokeMode === TextRenderingMode.STROKE ||
            fillStrokeMode === TextRenderingMode.FILL_STROKE) {
          this.cachedGetSinglePixelWidth = null;
          lineWidth = this.getSinglePixelWidth() * MIN_WIDTH_FACTOR;
        }
      } else {
        lineWidth /= scale;
      }

      if (fontSizeScale !== 1.0) {
        ctx.scale(fontSizeScale, fontSizeScale);
        lineWidth /= fontSizeScale;
      }

      ctx.lineWidth = lineWidth;

      var x = 0, i;
      for (i = 0; i < glyphsLength; ++i) {
        var glyph = glyphs[i];
        if (isNum(glyph)) {
          x += spacingDir * glyph * fontSize / 1000;
          continue;
        }

        var restoreNeeded = false;
        var spacing = (glyph.isSpace ? wordSpacing : 0) + charSpacing;
        var character = glyph.fontChar;
        var accent = glyph.accent;
        var scaledX, scaledY, scaledAccentX, scaledAccentY;
        var width = glyph.width;
        if (vertical) {
          var vmetric, vx, vy;
          vmetric = glyph.vmetric || defaultVMetrics;
          vx = glyph.vmetric ? vmetric[1] : width * 0.5;
          vx = -vx * widthAdvanceScale;
          vy = vmetric[2] * widthAdvanceScale;

          width = vmetric ? -vmetric[0] : width;
          scaledX = vx / fontSizeScale;
          scaledY = (x + vy) / fontSizeScale;
        } else {
          scaledX = x / fontSizeScale;
          scaledY = 0;
        }

        if (font.remeasure && width > 0) {
          // Some standard fonts may not have the exact width: rescale per
          // character if measured width is greater than expected glyph width
          // and subpixel-aa is enabled, otherwise just center the glyph.
          var measuredWidth = ctx.measureText(character).width * 1000 /
            fontSize * fontSizeScale;
          if (width < measuredWidth && this.isFontSubpixelAAEnabled) {
            var characterScaleX = width / measuredWidth;
            restoreNeeded = true;
            ctx.save();
            ctx.scale(characterScaleX, 1);
            scaledX /= characterScaleX;
          } else if (width !== measuredWidth) {
            scaledX += (width - measuredWidth) / 2000 *
              fontSize / fontSizeScale;
          }
        }

        // Only attempt to draw the glyph if it is actually in the embedded font
        // file or if there isn't a font file so the fallback font is shown.
        if (glyph.isInFont || font.missingFile) {
          if (simpleFillText && !accent) {
            // common case
            ctx.fillText(character, scaledX, scaledY);
          } else {
            this.paintChar(character, scaledX, scaledY);
            if (accent) {
              scaledAccentX = scaledX + accent.offset.x / fontSizeScale;
              scaledAccentY = scaledY - accent.offset.y / fontSizeScale;
              this.paintChar(accent.fontChar, scaledAccentX, scaledAccentY);
            }
          }
        }

        var charWidth = width * widthAdvanceScale + spacing * fontDirection;
        x += charWidth;

        if (restoreNeeded) {
          ctx.restore();
        }
      }
      if (vertical) {
        current.y -= x * textHScale;
      } else {
        current.x += x * textHScale;
      }
      ctx.restore();
    },

    showType3Text: function CanvasGraphics_showType3Text(glyphs) {
      // Type3 fonts - each glyph is a "mini-PDF"
      var ctx = this.ctx;
      var current = this.current;
      var font = current.font;
      var fontSize = current.fontSize;
      var fontDirection = current.fontDirection;
      var spacingDir = font.vertical ? 1 : -1;
      var charSpacing = current.charSpacing;
      var wordSpacing = current.wordSpacing;
      var textHScale = current.textHScale * fontDirection;
      var fontMatrix = current.fontMatrix || FONT_IDENTITY_MATRIX;
      var glyphsLength = glyphs.length;
      var isTextInvisible =
        current.textRenderingMode === TextRenderingMode.INVISIBLE;
      var i, glyph, width, spacingLength;

      if (isTextInvisible || fontSize === 0) {
        return;
      }
      this.cachedGetSinglePixelWidth = null;

      ctx.save();
      ctx.transform.apply(ctx, current.textMatrix);
      ctx.translate(current.x, current.y);

      ctx.scale(textHScale, fontDirection);

      for (i = 0; i < glyphsLength; ++i) {
        glyph = glyphs[i];
        if (isNum(glyph)) {
          spacingLength = spacingDir * glyph * fontSize / 1000;
          this.ctx.translate(spacingLength, 0);
          current.x += spacingLength * textHScale;
          continue;
        }

        var spacing = (glyph.isSpace ? wordSpacing : 0) + charSpacing;
        var operatorList = font.charProcOperatorList[glyph.operatorListId];
        if (!operatorList) {
          warn('Type3 character \"' + glyph.operatorListId +
               '\" is not available');
          continue;
        }
        this.processingType3 = glyph;
        this.save();
        ctx.scale(fontSize, fontSize);
        ctx.transform.apply(ctx, fontMatrix);
        this.executeOperatorList(operatorList);
        this.restore();

        var transformed = Util.applyTransform([glyph.width, 0], fontMatrix);
        width = transformed[0] * fontSize + spacing;

        ctx.translate(width, 0);
        current.x += width * textHScale;
      }
      ctx.restore();
      this.processingType3 = null;
    },

    // Type3 fonts
    setCharWidth: function CanvasGraphics_setCharWidth(xWidth, yWidth) {
      // We can safely ignore this since the width should be the same
      // as the width in the Widths array.
    },
    setCharWidthAndBounds: function CanvasGraphics_setCharWidthAndBounds(xWidth,
                                                                        yWidth,
                                                                        llx,
                                                                        lly,
                                                                        urx,
                                                                        ury) {
      // TODO According to the spec we're also suppose to ignore any operators
      // that set color or include images while processing this type3 font.
      this.ctx.rect(llx, lly, urx - llx, ury - lly);
      this.clip();
      this.endPath();
    },

    // Color
    getColorN_Pattern: function CanvasGraphics_getColorN_Pattern(IR) {
      var pattern;
      if (IR[0] === 'TilingPattern') {
        var color = IR[1];
        var baseTransform = this.baseTransform ||
                            this.ctx.mozCurrentTransform.slice();
        var self = this;
        var canvasGraphicsFactory = {
          createCanvasGraphics: function (ctx) {
            return new CanvasGraphics(ctx, self.commonObjs, self.objs);
          }
        };
        pattern = new TilingPattern(IR, color, this.ctx, canvasGraphicsFactory,
                                    baseTransform);
      } else {
        pattern = getShadingPatternFromIR(IR);
      }
      return pattern;
    },
    setStrokeColorN: function CanvasGraphics_setStrokeColorN(/*...*/) {
      this.current.strokeColor = this.getColorN_Pattern(arguments);
    },
    setFillColorN: function CanvasGraphics_setFillColorN(/*...*/) {
      this.current.fillColor = this.getColorN_Pattern(arguments);
      this.current.patternFill = true;
    },
    setStrokeRGBColor: function CanvasGraphics_setStrokeRGBColor(r, g, b) {
      var color = Util.makeCssRgb(r, g, b);
      this.ctx.strokeStyle = color;
      this.current.strokeColor = color;
    },
    setFillRGBColor: function CanvasGraphics_setFillRGBColor(r, g, b) {
      var color = Util.makeCssRgb(r, g, b);
      this.ctx.fillStyle = color;
      this.current.fillColor = color;
      this.current.patternFill = false;
    },

    shadingFill: function CanvasGraphics_shadingFill(patternIR) {
      var ctx = this.ctx;

      this.save();
      var pattern = getShadingPatternFromIR(patternIR);
      ctx.fillStyle = pattern.getPattern(ctx, this, true);

      var inv = ctx.mozCurrentTransformInverse;
      if (inv) {
        var canvas = ctx.canvas;
        var width = canvas.width;
        var height = canvas.height;

        var bl = Util.applyTransform([0, 0], inv);
        var br = Util.applyTransform([0, height], inv);
        var ul = Util.applyTransform([width, 0], inv);
        var ur = Util.applyTransform([width, height], inv);

        var x0 = Math.min(bl[0], br[0], ul[0], ur[0]);
        var y0 = Math.min(bl[1], br[1], ul[1], ur[1]);
        var x1 = Math.max(bl[0], br[0], ul[0], ur[0]);
        var y1 = Math.max(bl[1], br[1], ul[1], ur[1]);

        this.ctx.fillRect(x0, y0, x1 - x0, y1 - y0);
      } else {
        // HACK to draw the gradient onto an infinite rectangle.
        // PDF gradients are drawn across the entire image while
        // Canvas only allows gradients to be drawn in a rectangle
        // The following bug should allow us to remove this.
        // https://bugzilla.mozilla.org/show_bug.cgi?id=664884

        this.ctx.fillRect(-1e10, -1e10, 2e10, 2e10);
      }

      this.restore();
    },

    // Images
    beginInlineImage: function CanvasGraphics_beginInlineImage() {
      error('Should not call beginInlineImage');
    },
    beginImageData: function CanvasGraphics_beginImageData() {
      error('Should not call beginImageData');
    },

    paintFormXObjectBegin: function CanvasGraphics_paintFormXObjectBegin(matrix,
                                                                        bbox) {
      this.save();
      this.baseTransformStack.push(this.baseTransform);

      if (isArray(matrix) && 6 === matrix.length) {
        this.transform.apply(this, matrix);
      }

      this.baseTransform = this.ctx.mozCurrentTransform;

      if (isArray(bbox) && 4 === bbox.length) {
        var width = bbox[2] - bbox[0];
        var height = bbox[3] - bbox[1];
        this.ctx.rect(bbox[0], bbox[1], width, height);
        this.clip();
        this.endPath();
      }
    },

    paintFormXObjectEnd: function CanvasGraphics_paintFormXObjectEnd() {
      this.restore();
      this.baseTransform = this.baseTransformStack.pop();
    },

    beginGroup: function CanvasGraphics_beginGroup(group) {
      this.save();
      var currentCtx = this.ctx;
      // TODO non-isolated groups - according to Rik at adobe non-isolated
      // group results aren't usually that different and they even have tools
      // that ignore this setting. Notes from Rik on implementing:
      // - When you encounter an transparency group, create a new canvas with
      // the dimensions of the bbox
      // - copy the content from the previous canvas to the new canvas
      // - draw as usual
      // - remove the backdrop alpha:
      // alphaNew = 1 - (1 - alpha)/(1 - alphaBackdrop) with 'alpha' the alpha
      // value of your transparency group and 'alphaBackdrop' the alpha of the
      // backdrop
      // - remove background color:
      // colorNew = color - alphaNew *colorBackdrop /(1 - alphaNew)
      if (!group.isolated) {
        info('TODO: Support non-isolated groups.');
      }

      // TODO knockout - supposedly possible with the clever use of compositing
      // modes.
      if (group.knockout) {
        warn('Knockout groups not supported.');
      }

      var currentTransform = currentCtx.mozCurrentTransform;
      if (group.matrix) {
        currentCtx.transform.apply(currentCtx, group.matrix);
      }
      assert(group.bbox, 'Bounding box is required.');

      // Based on the current transform figure out how big the bounding box
      // will actually be.
      var bounds = Util.getAxialAlignedBoundingBox(
                    group.bbox,
                    currentCtx.mozCurrentTransform);
      // Clip the bounding box to the current canvas.
      var canvasBounds = [0,
                          0,
                          currentCtx.canvas.width,
                          currentCtx.canvas.height];
      bounds = Util.intersect(bounds, canvasBounds) || [0, 0, 0, 0];
      // Use ceil in case we're between sizes so we don't create canvas that is
      // too small and make the canvas at least 1x1 pixels.
      var offsetX = Math.floor(bounds[0]);
      var offsetY = Math.floor(bounds[1]);
      var drawnWidth = Math.max(Math.ceil(bounds[2]) - offsetX, 1);
      var drawnHeight = Math.max(Math.ceil(bounds[3]) - offsetY, 1);
      var scaleX = 1, scaleY = 1;
      if (drawnWidth > MAX_GROUP_SIZE) {
        scaleX = drawnWidth / MAX_GROUP_SIZE;
        drawnWidth = MAX_GROUP_SIZE;
      }
      if (drawnHeight > MAX_GROUP_SIZE) {
        scaleY = drawnHeight / MAX_GROUP_SIZE;
        drawnHeight = MAX_GROUP_SIZE;
      }

      var cacheId = 'groupAt' + this.groupLevel;
      if (group.smask) {
        // Using two cache entries is case if masks are used one after another.
        cacheId +=  '_smask_' + ((this.smaskCounter++) % 2);
      }
      var scratchCanvas = this.cachedCanvases.getCanvas(
        cacheId, drawnWidth, drawnHeight, true);
      var groupCtx = scratchCanvas.context;

      // Since we created a new canvas that is just the size of the bounding box
      // we have to translate the group ctx.
      groupCtx.scale(1 / scaleX, 1 / scaleY);
      groupCtx.translate(-offsetX, -offsetY);
      groupCtx.transform.apply(groupCtx, currentTransform);

      if (group.smask) {
        // Saving state and cached mask to be used in setGState.
        this.smaskStack.push({
          canvas: scratchCanvas.canvas,
          context: groupCtx,
          offsetX: offsetX,
          offsetY: offsetY,
          scaleX: scaleX,
          scaleY: scaleY,
          subtype: group.smask.subtype,
          backdrop: group.smask.backdrop,
          transferMap: group.smask.transferMap || null,
          startTransformInverse: null, // used during suspend operation
        });
      } else {
        // Setup the current ctx so when the group is popped we draw it at the
        // right location.
        currentCtx.setTransform(1, 0, 0, 1, 0, 0);
        currentCtx.translate(offsetX, offsetY);
        currentCtx.scale(scaleX, scaleY);
      }
      // The transparency group inherits all off the current graphics state
      // except the blend mode, soft mask, and alpha constants.
      copyCtxState(currentCtx, groupCtx);
      this.ctx = groupCtx;
      this.setGState([
        ['BM', 'Normal'],
        ['ca', 1],
        ['CA', 1]
      ]);
      this.groupStack.push(currentCtx);
      this.groupLevel++;

      // Reseting mask state, masks will be applied on restore of the group.
      this.current.activeSMask = null;
    },

    endGroup: function CanvasGraphics_endGroup(group) {
      this.groupLevel--;
      var groupCtx = this.ctx;
      this.ctx = this.groupStack.pop();
      // Turn off image smoothing to avoid sub pixel interpolation which can
      // look kind of blurry for some pdfs.
      if (this.ctx.imageSmoothingEnabled !== undefined) {
        this.ctx.imageSmoothingEnabled = false;
      } else {
        this.ctx.mozImageSmoothingEnabled = false;
      }
      if (group.smask) {
        this.tempSMask = this.smaskStack.pop();
      } else {
        this.ctx.drawImage(groupCtx.canvas, 0, 0);
      }
      this.restore();
    },

    beginAnnotations: function CanvasGraphics_beginAnnotations() {
      this.save();
      this.current = new CanvasExtraState();

      if (this.baseTransform) {
        this.ctx.setTransform.apply(this.ctx, this.baseTransform);
      }
    },

    endAnnotations: function CanvasGraphics_endAnnotations() {
      this.restore();
    },

    beginAnnotation: function CanvasGraphics_beginAnnotation(rect, transform,
                                                             matrix) {
      this.save();

      if (isArray(rect) && 4 === rect.length) {
        var width = rect[2] - rect[0];
        var height = rect[3] - rect[1];
        this.ctx.rect(rect[0], rect[1], width, height);
        this.clip();
        this.endPath();
      }

      this.transform.apply(this, transform);
      this.transform.apply(this, matrix);
    },

    endAnnotation: function CanvasGraphics_endAnnotation() {
      this.restore();
    },

    paintJpegXObject: function CanvasGraphics_paintJpegXObject(objId, w, h) {
      var domImage = this.objs.get(objId);
      if (!domImage) {
        warn('Dependent image isn\'t ready yet');
        return;
      }

      this.save();

      var ctx = this.ctx;
      // scale the image to the unit square
      ctx.scale(1 / w, -1 / h);

      ctx.drawImage(domImage, 0, 0, domImage.width, domImage.height,
                    0, -h, w, h);
      if (this.imageLayer) {
        var currentTransform = ctx.mozCurrentTransformInverse;
        var position = this.getCanvasPosition(0, 0);
        this.imageLayer.appendImage({
          objId: objId,
          left: position[0],
          top: position[1],
          width: w / currentTransform[0],
          height: h / currentTransform[3]
        });
      }
      this.restore();
    },

    paintImageMaskXObject: function CanvasGraphics_paintImageMaskXObject(img) {
      var ctx = this.ctx;
      var width = img.width, height = img.height;
      var fillColor = this.current.fillColor;
      var isPatternFill = this.current.patternFill;

      var glyph = this.processingType3;

      if (COMPILE_TYPE3_GLYPHS && glyph && glyph.compiled === undefined) {
        if (width <= MAX_SIZE_TO_COMPILE && height <= MAX_SIZE_TO_COMPILE) {
          glyph.compiled =
            compileType3Glyph({data: img.data, width: width, height: height});
        } else {
          glyph.compiled = null;
        }
      }

      if (glyph && glyph.compiled) {
        glyph.compiled(ctx);
        return;
      }

      var maskCanvas = this.cachedCanvases.getCanvas('maskCanvas',
                                                     width, height);
      var maskCtx = maskCanvas.context;
      maskCtx.save();

      putBinaryImageMask(maskCtx, img);

      maskCtx.globalCompositeOperation = 'source-in';

      maskCtx.fillStyle = isPatternFill ?
                          fillColor.getPattern(maskCtx, this) : fillColor;
      maskCtx.fillRect(0, 0, width, height);

      maskCtx.restore();

      this.paintInlineImageXObject(maskCanvas.canvas);
    },

    paintImageMaskXObjectRepeat:
      function CanvasGraphics_paintImageMaskXObjectRepeat(imgData, scaleX,
                                                          scaleY, positions) {
      var width = imgData.width;
      var height = imgData.height;
      var fillColor = this.current.fillColor;
      var isPatternFill = this.current.patternFill;

      var maskCanvas = this.cachedCanvases.getCanvas('maskCanvas',
                                                     width, height);
      var maskCtx = maskCanvas.context;
      maskCtx.save();

      putBinaryImageMask(maskCtx, imgData);

      maskCtx.globalCompositeOperation = 'source-in';

      maskCtx.fillStyle = isPatternFill ?
                          fillColor.getPattern(maskCtx, this) : fillColor;
      maskCtx.fillRect(0, 0, width, height);

      maskCtx.restore();

      var ctx = this.ctx;
      for (var i = 0, ii = positions.length; i < ii; i += 2) {
        ctx.save();
        ctx.transform(scaleX, 0, 0, scaleY, positions[i], positions[i + 1]);
        ctx.scale(1, -1);
        ctx.drawImage(maskCanvas.canvas, 0, 0, width, height,
          0, -1, 1, 1);
        ctx.restore();
      }
    },

    paintImageMaskXObjectGroup:
      function CanvasGraphics_paintImageMaskXObjectGroup(images) {
      var ctx = this.ctx;

      var fillColor = this.current.fillColor;
      var isPatternFill = this.current.patternFill;
      for (var i = 0, ii = images.length; i < ii; i++) {
        var image = images[i];
        var width = image.width, height = image.height;

        var maskCanvas = this.cachedCanvases.getCanvas('maskCanvas',
                                                       width, height);
        var maskCtx = maskCanvas.context;
        maskCtx.save();

        putBinaryImageMask(maskCtx, image);

        maskCtx.globalCompositeOperation = 'source-in';

        maskCtx.fillStyle = isPatternFill ?
                            fillColor.getPattern(maskCtx, this) : fillColor;
        maskCtx.fillRect(0, 0, width, height);

        maskCtx.restore();

        ctx.save();
        ctx.transform.apply(ctx, image.transform);
        ctx.scale(1, -1);
        ctx.drawImage(maskCanvas.canvas, 0, 0, width, height,
                      0, -1, 1, 1);
        ctx.restore();
      }
    },

    paintImageXObject: function CanvasGraphics_paintImageXObject(objId) {
      var imgData = this.objs.get(objId);
      if (!imgData) {
        warn('Dependent image isn\'t ready yet');
        return;
      }

      this.paintInlineImageXObject(imgData);
    },

    paintImageXObjectRepeat:
      function CanvasGraphics_paintImageXObjectRepeat(objId, scaleX, scaleY,
                                                          positions) {
      var imgData = this.objs.get(objId);
      if (!imgData) {
        warn('Dependent image isn\'t ready yet');
        return;
      }

      var width = imgData.width;
      var height = imgData.height;
      var map = [];
      for (var i = 0, ii = positions.length; i < ii; i += 2) {
        map.push({transform: [scaleX, 0, 0, scaleY, positions[i],
                 positions[i + 1]], x: 0, y: 0, w: width, h: height});
      }
      this.paintInlineImageXObjectGroup(imgData, map);
    },

    paintInlineImageXObject:
      function CanvasGraphics_paintInlineImageXObject(imgData) {
      var width = imgData.width;
      var height = imgData.height;
      var ctx = this.ctx;

      this.save();
      // scale the image to the unit square
      ctx.scale(1 / width, -1 / height);

      var currentTransform = ctx.mozCurrentTransformInverse;
      var a = currentTransform[0], b = currentTransform[1];
      var widthScale = Math.max(Math.sqrt(a * a + b * b), 1);
      var c = currentTransform[2], d = currentTransform[3];
      var heightScale = Math.max(Math.sqrt(c * c + d * d), 1);

      var imgToPaint, tmpCanvas;
      // instanceof HTMLElement does not work in jsdom node.js module
      if (imgData instanceof HTMLElement || !imgData.data) {
        imgToPaint = imgData;
      } else {
        tmpCanvas = this.cachedCanvases.getCanvas('inlineImage',
                                                  width, height);
        var tmpCtx = tmpCanvas.context;
        putBinaryImageData(tmpCtx, imgData);
        imgToPaint = tmpCanvas.canvas;
      }

      var paintWidth = width, paintHeight = height;
      var tmpCanvasId = 'prescale1';
      // Vertial or horizontal scaling shall not be more than 2 to not loose the
      // pixels during drawImage operation, painting on the temporary canvas(es)
      // that are twice smaller in size
      while ((widthScale > 2 && paintWidth > 1) ||
             (heightScale > 2 && paintHeight > 1)) {
        var newWidth = paintWidth, newHeight = paintHeight;
        if (widthScale > 2 && paintWidth > 1) {
          newWidth = Math.ceil(paintWidth / 2);
          widthScale /= paintWidth / newWidth;
        }
        if (heightScale > 2 && paintHeight > 1) {
          newHeight = Math.ceil(paintHeight / 2);
          heightScale /= paintHeight / newHeight;
        }
        tmpCanvas = this.cachedCanvases.getCanvas(tmpCanvasId,
                                                  newWidth, newHeight);
        tmpCtx = tmpCanvas.context;
        tmpCtx.clearRect(0, 0, newWidth, newHeight);
        tmpCtx.drawImage(imgToPaint, 0, 0, paintWidth, paintHeight,
                                     0, 0, newWidth, newHeight);
        imgToPaint = tmpCanvas.canvas;
        paintWidth = newWidth;
        paintHeight = newHeight;
        tmpCanvasId = tmpCanvasId === 'prescale1' ? 'prescale2' : 'prescale1';
      }
      ctx.drawImage(imgToPaint, 0, 0, paintWidth, paintHeight,
                                0, -height, width, height);

      if (this.imageLayer) {
        var position = this.getCanvasPosition(0, -height);
        this.imageLayer.appendImage({
          imgData: imgData,
          left: position[0],
          top: position[1],
          width: width / currentTransform[0],
          height: height / currentTransform[3]
        });
      }
      this.restore();
    },

    paintInlineImageXObjectGroup:
      function CanvasGraphics_paintInlineImageXObjectGroup(imgData, map) {
      var ctx = this.ctx;
      var w = imgData.width;
      var h = imgData.height;

      var tmpCanvas = this.cachedCanvases.getCanvas('inlineImage', w, h);
      var tmpCtx = tmpCanvas.context;
      putBinaryImageData(tmpCtx, imgData);

      for (var i = 0, ii = map.length; i < ii; i++) {
        var entry = map[i];
        ctx.save();
        ctx.transform.apply(ctx, entry.transform);
        ctx.scale(1, -1);
        ctx.drawImage(tmpCanvas.canvas, entry.x, entry.y, entry.w, entry.h,
                      0, -1, 1, 1);
        if (this.imageLayer) {
          var position = this.getCanvasPosition(entry.x, entry.y);
          this.imageLayer.appendImage({
            imgData: imgData,
            left: position[0],
            top: position[1],
            width: w,
            height: h
          });
        }
        ctx.restore();
      }
    },

    paintSolidColorImageMask:
      function CanvasGraphics_paintSolidColorImageMask() {
        this.ctx.fillRect(0, 0, 1, 1);
    },

    paintXObject: function CanvasGraphics_paintXObject() {
      warn('Unsupported \'paintXObject\' command.');
    },

    // Marked content

    markPoint: function CanvasGraphics_markPoint(tag) {
      // TODO Marked content.
    },
    markPointProps: function CanvasGraphics_markPointProps(tag, properties) {
      // TODO Marked content.
    },
    beginMarkedContent: function CanvasGraphics_beginMarkedContent(tag) {
      // TODO Marked content.
    },
    beginMarkedContentProps: function CanvasGraphics_beginMarkedContentProps(
                                        tag, properties) {
      // TODO Marked content.
    },
    endMarkedContent: function CanvasGraphics_endMarkedContent() {
      // TODO Marked content.
    },

    // Compatibility

    beginCompat: function CanvasGraphics_beginCompat() {
      // TODO ignore undefined operators (should we do that anyway?)
    },
    endCompat: function CanvasGraphics_endCompat() {
      // TODO stop ignoring undefined operators
    },

    // Helper functions

    consumePath: function CanvasGraphics_consumePath() {
      var ctx = this.ctx;
      if (this.pendingClip) {
        if (this.pendingClip === EO_CLIP) {
          if (ctx.mozFillRule !== undefined) {
            ctx.mozFillRule = 'evenodd';
            ctx.clip();
            ctx.mozFillRule = 'nonzero';
          } else {
            ctx.clip('evenodd');
          }
        } else {
          ctx.clip();
        }
        this.pendingClip = null;
      }
      ctx.beginPath();
    },
    getSinglePixelWidth: function CanvasGraphics_getSinglePixelWidth(scale) {
      if (this.cachedGetSinglePixelWidth === null) {
        // NOTE: The `save` and `restore` commands used below is a workaround
        // that is necessary in order to prevent `mozCurrentTransformInverse`
        // from intermittently returning incorrect values in Firefox, see:
        // https://github.com/mozilla/pdf.js/issues/7188.
        this.ctx.save();
        var inverse = this.ctx.mozCurrentTransformInverse;
        this.ctx.restore();
        // max of the current horizontal and vertical scale
        this.cachedGetSinglePixelWidth = Math.sqrt(Math.max(
          (inverse[0] * inverse[0] + inverse[1] * inverse[1]),
          (inverse[2] * inverse[2] + inverse[3] * inverse[3])));
      }
      return this.cachedGetSinglePixelWidth;
    },
    getCanvasPosition: function CanvasGraphics_getCanvasPosition(x, y) {
      var transform = this.ctx.mozCurrentTransform;
      return [
        transform[0] * x + transform[2] * y + transform[4],
        transform[1] * x + transform[3] * y + transform[5]
      ];
    }
  };

  for (var op in OPS) {
    CanvasGraphics.prototype[OPS[op]] = CanvasGraphics.prototype[op];
  }

  return CanvasGraphics;
})();

exports.CanvasGraphics = CanvasGraphics;
exports.createScratchCanvas = createScratchCanvas;
}));


(function (root, factory) {
  {
    factory((root.pdfjsDisplayAPI = {}), root.pdfjsSharedUtil,
      root.pdfjsDisplayFontLoader, root.pdfjsDisplayCanvas,
      root.pdfjsDisplayMetadata, root.pdfjsDisplayDOMUtils);
  }
}(this, function (exports, sharedUtil, displayFontLoader, displayCanvas,
                  displayMetadata, displayDOMUtils, amdRequire) {

var InvalidPDFException = sharedUtil.InvalidPDFException;
var MessageHandler = sharedUtil.MessageHandler;
var MissingPDFException = sharedUtil.MissingPDFException;
var PageViewport = sharedUtil.PageViewport;
var PasswordResponses = sharedUtil.PasswordResponses;
var PasswordException = sharedUtil.PasswordException;
var StatTimer = sharedUtil.StatTimer;
var UnexpectedResponseException = sharedUtil.UnexpectedResponseException;
var UnknownErrorException = sharedUtil.UnknownErrorException;
var Util = sharedUtil.Util;
var createPromiseCapability = sharedUtil.createPromiseCapability;
var error = sharedUtil.error;
var deprecated = sharedUtil.deprecated;
var getVerbosityLevel = sharedUtil.getVerbosityLevel;
var info = sharedUtil.info;
var isInt = sharedUtil.isInt;
var isArray = sharedUtil.isArray;
var isArrayBuffer = sharedUtil.isArrayBuffer;
var isSameOrigin = sharedUtil.isSameOrigin;
var loadJpegStream = sharedUtil.loadJpegStream;
var stringToBytes = sharedUtil.stringToBytes;
var globalScope = sharedUtil.globalScope;
var warn = sharedUtil.warn;
var FontFaceObject = displayFontLoader.FontFaceObject;
var FontLoader = displayFontLoader.FontLoader;
var CanvasGraphics = displayCanvas.CanvasGraphics;
var createScratchCanvas = displayCanvas.createScratchCanvas;
var Metadata = displayMetadata.Metadata;
var getDefaultSetting = displayDOMUtils.getDefaultSetting;

var DEFAULT_RANGE_CHUNK_SIZE = 65536; // 2^16 = 65536

var isWorkerDisabled = false;
var workerSrc;
var isPostMessageTransfersDisabled = false;

/* Copyright 2015 Mozilla Foundation
 *
 * Licensed under the Apache License, Version 2.0 (the "License");
 * you may not use this file except in compliance with the License.
 * You may obtain a copy of the License at
 *
 *     http://www.apache.org/licenses/LICENSE-2.0
 *
 * Unless required by applicable law or agreed to in writing, software
 * distributed under the License is distributed on an "AS IS" BASIS,
 * WITHOUT WARRANTIES OR CONDITIONS OF ANY KIND, either express or implied.
 * See the License for the specific language governing permissions and
 * limitations under the License.
 */
/* globals require, module, requirejs,
           workerSrc: true, isWorkerDisabled: true */

// included from api.js for GENERIC build

'use strict';

var useRequireEnsure = false;
if (typeof window === 'undefined') {
  // node.js - disable worker and set require.ensure.
  isWorkerDisabled = true;
  if (typeof require.ensure === 'undefined') {
    require.ensure = require('node-ensure');
  }
  useRequireEnsure = true;
}
if (typeof __webpack_require__ !== 'undefined') {
  useRequireEnsure = true;
}
if (typeof requirejs !== 'undefined' && requirejs.toUrl) {
  workerSrc = requirejs.toUrl('pdfjs-dist/build/pdf.worker.js');
}
var dynamicLoaderSupported = typeof requirejs !== 'undefined' && requirejs.load;
var fakeWorkerFilesLoader = useRequireEnsure ? (function (callback) {
  require.ensure([], function () {
    var worker = require('./pdf.worker.js');
    callback(worker.WorkerMessageHandler);
  });
}) : dynamicLoaderSupported ? (function (callback) {
  requirejs(['pdfjs-dist/build/pdf.worker'], function (worker) {
    callback(worker.WorkerMessageHandler);
  });
}) : null;


/**
 * Document initialization / loading parameters object.
 *
 * @typedef {Object} DocumentInitParameters
 * @property {string}     url   - The URL of the PDF.
 * @property {TypedArray|Array|string} data - Binary PDF data. Use typed arrays
 *   (Uint8Array) to improve the memory usage. If PDF data is BASE64-encoded,
 *   use atob() to convert it to a binary string first.
 * @property {Object}     httpHeaders - Basic authentication headers.
 * @property {boolean}    withCredentials - Indicates whether or not cross-site
 *   Access-Control requests should be made using credentials such as cookies
 *   or authorization headers. The default is false.
 * @property {string}     password - For decrypting password-protected PDFs.
 * @property {TypedArray} initialData - A typed array with the first portion or
 *   all of the pdf data. Used by the extension since some data is already
 *   loaded before the switch to range requests.
 * @property {number}     length - The PDF file length. It's used for progress
 *   reports and range requests operations.
 * @property {PDFDataRangeTransport} range
 * @property {number}     rangeChunkSize - Optional parameter to specify
 *   maximum number of bytes fetched per range request. The default value is
 *   2^16 = 65536.
 * @property {PDFWorker}  worker - The worker that will be used for the loading
 *   and parsing of the PDF data.
 */

/**
 * @typedef {Object} PDFDocumentStats
 * @property {Array} streamTypes - Used stream types in the document (an item
 *   is set to true if specific stream ID was used in the document).
 * @property {Array} fontTypes - Used font type in the document (an item is set
 *   to true if specific font ID was used in the document).
 */

/**
 * This is the main entry point for loading a PDF and interacting with it.
 * NOTE: If a URL is used to fetch the PDF data a standard XMLHttpRequest(XHR)
 * is used, which means it must follow the same origin rules that any XHR does
 * e.g. No cross domain requests without CORS.
 *
 * @param {string|TypedArray|DocumentInitParameters|PDFDataRangeTransport} src
 * Can be a url to where a PDF is located, a typed array (Uint8Array)
 * already populated with data or parameter object.
 *
 * @param {PDFDataRangeTransport} pdfDataRangeTransport (deprecated) It is used
 * if you want to manually serve range requests for data in the PDF.
 *
 * @param {function} passwordCallback (deprecated) It is used to request a
 * password if wrong or no password was provided. The callback receives two
 * parameters: function that needs to be called with new password and reason
 * (see {PasswordResponses}).
 *
 * @param {function} progressCallback (deprecated) It is used to be able to
 * monitor the loading progress of the PDF file (necessary to implement e.g.
 * a loading bar). The callback receives an {Object} with the properties:
 * {number} loaded and {number} total.
 *
 * @return {PDFDocumentLoadingTask}
 */
function getDocument(src, pdfDataRangeTransport,
                     passwordCallback, progressCallback) {
  var task = new PDFDocumentLoadingTask();

  // Support of the obsolete arguments (for compatibility with API v1.0)
  if (arguments.length > 1) {
    deprecated('getDocument is called with pdfDataRangeTransport, ' +
               'passwordCallback or progressCallback argument');
  }
  if (pdfDataRangeTransport) {
    if (!(pdfDataRangeTransport instanceof PDFDataRangeTransport)) {
      // Not a PDFDataRangeTransport instance, trying to add missing properties.
      pdfDataRangeTransport = Object.create(pdfDataRangeTransport);
      pdfDataRangeTransport.length = src.length;
      pdfDataRangeTransport.initialData = src.initialData;
      if (!pdfDataRangeTransport.abort) {
        pdfDataRangeTransport.abort = function () {};
      }
    }
    src = Object.create(src);
    src.range = pdfDataRangeTransport;
  }
  task.onPassword = passwordCallback || null;
  task.onProgress = progressCallback || null;

  var source;
  if (typeof src === 'string') {
    source = { url: src };
  } else if (isArrayBuffer(src)) {
    source = { data: src };
  } else if (src instanceof PDFDataRangeTransport) {
    source = { range: src };
  } else {
    if (typeof src !== 'object') {
      error('Invalid parameter in getDocument, need either Uint8Array, ' +
        'string or a parameter object');
    }
    if (!src.url && !src.data && !src.range) {
      error('Invalid parameter object: need either .data, .range or .url');
    }

    source = src;
  }

  var params = {};
  var rangeTransport = null;
  var worker = null;
  for (var key in source) {
    if (key === 'url' && typeof window !== 'undefined') {
      // The full path is required in the 'url' field.
      params[key] = new URL(source[key], window.location).href;
      continue;
    } else if (key === 'range') {
      rangeTransport = source[key];
      continue;
    } else if (key === 'worker') {
      worker = source[key];
      continue;
    } else if (key === 'data' && !(source[key] instanceof Uint8Array)) {
      // Converting string or array-like data to Uint8Array.
      var pdfBytes = source[key];
      if (typeof pdfBytes === 'string') {
        params[key] = stringToBytes(pdfBytes);
      } else if (typeof pdfBytes === 'object' && pdfBytes !== null &&
                 !isNaN(pdfBytes.length)) {
        params[key] = new Uint8Array(pdfBytes);
      } else if (isArrayBuffer(pdfBytes)) {
        params[key] = new Uint8Array(pdfBytes);
      } else {
        error('Invalid PDF binary data: either typed array, string or ' +
              'array-like object is expected in the data property.');
      }
      continue;
    }
    params[key] = source[key];
  }

  params.rangeChunkSize = params.rangeChunkSize || DEFAULT_RANGE_CHUNK_SIZE;

  if (!worker) {
    // Worker was not provided -- creating and owning our own.
    worker = new PDFWorker();
    task._worker = worker;
  }
  var docId = task.docId;
  worker.promise.then(function () {
    if (task.destroyed) {
      throw new Error('Loading aborted');
    }
    return _fetchDocument(worker, params, rangeTransport, docId).then(
        function (workerId) {
      if (task.destroyed) {
        throw new Error('Loading aborted');
      }
      var messageHandler = new MessageHandler(docId, workerId, worker.port);
      var transport = new WorkerTransport(messageHandler, task, rangeTransport);
      task._transport = transport;
      messageHandler.send('Ready', null);
    });
  }).catch(task._capability.reject);

  return task;
}

/**
 * Starts fetching of specified PDF document/data.
 * @param {PDFWorker} worker
 * @param {Object} source
 * @param {PDFDataRangeTransport} pdfDataRangeTransport
 * @param {string} docId Unique document id, used as MessageHandler id.
 * @returns {Promise} The promise, which is resolved when worker id of
 *                    MessageHandler is known.
 * @private
 */
function _fetchDocument(worker, source, pdfDataRangeTransport, docId) {
  if (worker.destroyed) {
    return Promise.reject(new Error('Worker was destroyed'));
  }

  source.disableAutoFetch = getDefaultSetting('disableAutoFetch');
  source.disableStream = getDefaultSetting('disableStream');
  source.chunkedViewerLoading = !!pdfDataRangeTransport;
  if (pdfDataRangeTransport) {
    source.length = pdfDataRangeTransport.length;
    source.initialData = pdfDataRangeTransport.initialData;
  }
  return worker.messageHandler.sendWithPromise('GetDocRequest', {
    docId: docId,
    source: source,
    disableRange: getDefaultSetting('disableRange'),
    maxImageSize: getDefaultSetting('maxImageSize'),
    cMapUrl: getDefaultSetting('cMapUrl'),
    cMapPacked: getDefaultSetting('cMapPacked'),
    disableFontFace: getDefaultSetting('disableFontFace'),
    disableCreateObjectURL: getDefaultSetting('disableCreateObjectURL'),
    postMessageTransfers: getDefaultSetting('postMessageTransfers') &&
                          !isPostMessageTransfersDisabled,
  }).then(function (workerId) {
    if (worker.destroyed) {
      throw new Error('Worker was destroyed');
    }
    return workerId;
  });
}

/**
 * PDF document loading operation.
 * @class
 * @alias PDFDocumentLoadingTask
 */
var PDFDocumentLoadingTask = (function PDFDocumentLoadingTaskClosure() {
  var nextDocumentId = 0;

  /** @constructs PDFDocumentLoadingTask */
  function PDFDocumentLoadingTask() {
    this._capability = createPromiseCapability();
    this._transport = null;
    this._worker = null;

    /**
     * Unique document loading task id -- used in MessageHandlers.
     * @type {string}
     */
    this.docId = 'd' + (nextDocumentId++);

    /**
     * Shows if loading task is destroyed.
     * @type {boolean}
     */
    this.destroyed = false;

    /**
     * Callback to request a password if wrong or no password was provided.
     * The callback receives two parameters: function that needs to be called
     * with new password and reason (see {PasswordResponses}).
     */
    this.onPassword = null;

    /**
     * Callback to be able to monitor the loading progress of the PDF file
     * (necessary to implement e.g. a loading bar). The callback receives
     * an {Object} with the properties: {number} loaded and {number} total.
     */
    this.onProgress = null;

    /**
     * Callback to when unsupported feature is used. The callback receives
     * an {UNSUPPORTED_FEATURES} argument.
     */
    this.onUnsupportedFeature = null;
  }

  PDFDocumentLoadingTask.prototype =
      /** @lends PDFDocumentLoadingTask.prototype */ {
    /**
     * @return {Promise}
     */
    get promise() {
      return this._capability.promise;
    },

    /**
     * Aborts all network requests and destroys worker.
     * @return {Promise} A promise that is resolved after destruction activity
     *                   is completed.
     */
    destroy: function () {
      this.destroyed = true;

      var transportDestroyed = !this._transport ? Promise.resolve() :
        this._transport.destroy();
      return transportDestroyed.then(function () {
        this._transport = null;
        if (this._worker) {
          this._worker.destroy();
          this._worker = null;
        }
      }.bind(this));
    },

    /**
     * Registers callbacks to indicate the document loading completion.
     *
     * @param {function} onFulfilled The callback for the loading completion.
     * @param {function} onRejected The callback for the loading failure.
     * @return {Promise} A promise that is resolved after the onFulfilled or
     *                   onRejected callback.
     */
    then: function PDFDocumentLoadingTask_then(onFulfilled, onRejected) {
      return this.promise.then.apply(this.promise, arguments);
    }
  };

  return PDFDocumentLoadingTask;
})();

/**
 * Abstract class to support range requests file loading.
 * @class
 * @alias PDFDataRangeTransport
 * @param {number} length
 * @param {Uint8Array} initialData
 */
var PDFDataRangeTransport = (function pdfDataRangeTransportClosure() {
  function PDFDataRangeTransport(length, initialData) {
    this.length = length;
    this.initialData = initialData;

    this._rangeListeners = [];
    this._progressListeners = [];
    this._progressiveReadListeners = [];
    this._readyCapability = createPromiseCapability();
  }
  PDFDataRangeTransport.prototype =
      /** @lends PDFDataRangeTransport.prototype */ {
    addRangeListener:
        function PDFDataRangeTransport_addRangeListener(listener) {
      this._rangeListeners.push(listener);
    },

    addProgressListener:
        function PDFDataRangeTransport_addProgressListener(listener) {
      this._progressListeners.push(listener);
    },

    addProgressiveReadListener:
        function PDFDataRangeTransport_addProgressiveReadListener(listener) {
      this._progressiveReadListeners.push(listener);
    },

    onDataRange: function PDFDataRangeTransport_onDataRange(begin, chunk) {
      var listeners = this._rangeListeners;
      for (var i = 0, n = listeners.length; i < n; ++i) {
        listeners[i](begin, chunk);
      }
    },

    onDataProgress: function PDFDataRangeTransport_onDataProgress(loaded) {
      this._readyCapability.promise.then(function () {
        var listeners = this._progressListeners;
        for (var i = 0, n = listeners.length; i < n; ++i) {
          listeners[i](loaded);
        }
      }.bind(this));
    },

    onDataProgressiveRead:
        function PDFDataRangeTransport_onDataProgress(chunk) {
      this._readyCapability.promise.then(function () {
        var listeners = this._progressiveReadListeners;
        for (var i = 0, n = listeners.length; i < n; ++i) {
          listeners[i](chunk);
        }
      }.bind(this));
    },

    transportReady: function PDFDataRangeTransport_transportReady() {
      this._readyCapability.resolve();
    },

    requestDataRange:
        function PDFDataRangeTransport_requestDataRange(begin, end) {
      throw new Error('Abstract method PDFDataRangeTransport.requestDataRange');
    },

    abort: function PDFDataRangeTransport_abort() {
    }
  };
  return PDFDataRangeTransport;
})();

/**
 * Proxy to a PDFDocument in the worker thread. Also, contains commonly used
 * properties that can be read synchronously.
 * @class
 * @alias PDFDocumentProxy
 */
var PDFDocumentProxy = (function PDFDocumentProxyClosure() {
  function PDFDocumentProxy(pdfInfo, transport, loadingTask) {
    this.pdfInfo = pdfInfo;
    this.transport = transport;
    this.loadingTask = loadingTask;
  }
  PDFDocumentProxy.prototype = /** @lends PDFDocumentProxy.prototype */ {
    /**
     * @return {number} Total number of pages the PDF contains.
     */
    get numPages() {
      return this.pdfInfo.numPages;
    },
    /**
     * @return {string} A unique ID to identify a PDF. Not guaranteed to be
     * unique.
     */
    get fingerprint() {
      return this.pdfInfo.fingerprint;
    },
    /**
     * @param {number} pageNumber The page number to get. The first page is 1.
     * @return {Promise} A promise that is resolved with a {@link PDFPageProxy}
     * object.
     */
    getPage: function PDFDocumentProxy_getPage(pageNumber) {
      return this.transport.getPage(pageNumber);
    },
    /**
     * @param {{num: number, gen: number}} ref The page reference. Must have
     *   the 'num' and 'gen' properties.
     * @return {Promise} A promise that is resolved with the page index that is
     * associated with the reference.
     */
    getPageIndex: function PDFDocumentProxy_getPageIndex(ref) {
      return this.transport.getPageIndex(ref);
    },
    /**
     * @return {Promise} A promise that is resolved with a lookup table for
     * mapping named destinations to reference numbers.
     *
     * This can be slow for large documents: use getDestination instead
     */
    getDestinations: function PDFDocumentProxy_getDestinations() {
      return this.transport.getDestinations();
    },
    /**
     * @param {string} id The named destination to get.
     * @return {Promise} A promise that is resolved with all information
     * of the given named destination.
     */
    getDestination: function PDFDocumentProxy_getDestination(id) {
      return this.transport.getDestination(id);
    },
    /**
     * @return {Promise} A promise that is resolved with:
     *   an Array containing the pageLabels that correspond to the pageIndexes,
     *   or `null` when no pageLabels are present in the PDF file.
     */
    getPageLabels: function PDFDocumentProxy_getPageLabels() {
      return this.transport.getPageLabels();
    },
    /**
     * @return {Promise} A promise that is resolved with a lookup table for
     * mapping named attachments to their content.
     */
    getAttachments: function PDFDocumentProxy_getAttachments() {
      return this.transport.getAttachments();
    },
    /**
     * @return {Promise} A promise that is resolved with an array of all the
     * JavaScript strings in the name tree.
     */
    getJavaScript: function PDFDocumentProxy_getJavaScript() {
      return this.transport.getJavaScript();
    },
    /**
     * @return {Promise} A promise that is resolved with an {Array} that is a
     * tree outline (if it has one) of the PDF. The tree is in the format of:
     * [
     *  {
     *   title: string,
     *   bold: boolean,
     *   italic: boolean,
     *   color: rgb Uint8Array,
     *   dest: dest obj,
     *   url: string,
     *   items: array of more items like this
     *  },
     *  ...
     * ].
     */
    getOutline: function PDFDocumentProxy_getOutline() {
      return this.transport.getOutline();
    },
    /**
     * @return {Promise} A promise that is resolved with an {Object} that has
     * info and metadata properties.  Info is an {Object} filled with anything
     * available in the information dictionary and similarly metadata is a
     * {Metadata} object with information from the metadata section of the PDF.
     */
    getMetadata: function PDFDocumentProxy_getMetadata() {
      return this.transport.getMetadata();
    },
    /**
     * @return {Promise} A promise that is resolved with a TypedArray that has
     * the raw data from the PDF.
     */
    getData: function PDFDocumentProxy_getData() {
      return this.transport.getData();
    },
    /**
     * @return {Promise} A promise that is resolved when the document's data
     * is loaded. It is resolved with an {Object} that contains the length
     * property that indicates size of the PDF data in bytes.
     */
    getDownloadInfo: function PDFDocumentProxy_getDownloadInfo() {
      return this.transport.downloadInfoCapability.promise;
    },
    /**
     * @return {Promise} A promise this is resolved with current stats about
     * document structures (see {@link PDFDocumentStats}).
     */
    getStats: function PDFDocumentProxy_getStats() {
      return this.transport.getStats();
    },
    /**
     * Cleans up resources allocated by the document, e.g. created @font-face.
     */
    cleanup: function PDFDocumentProxy_cleanup() {
      this.transport.startCleanup();
    },
    /**
     * Destroys current document instance and terminates worker.
     */
    destroy: function PDFDocumentProxy_destroy() {
      return this.loadingTask.destroy();
    }
  };
  return PDFDocumentProxy;
})();

/**
 * Page getTextContent parameters.
 *
 * @typedef {Object} getTextContentParameters
 * @param {boolean} normalizeWhitespace - replaces all occurrences of
 *   whitespace with standard spaces (0x20). The default value is `false`.
 * @param {boolean} disableCombineTextItems - do not attempt to combine
 *   same line {@link TextItem}'s. The default value is `false`.
 */

/**
 * Page text content.
 *
 * @typedef {Object} TextContent
 * @property {array} items - array of {@link TextItem}
 * @property {Object} styles - {@link TextStyles} objects, indexed by font
 *                    name.
 */

/**
 * Page text content part.
 *
 * @typedef {Object} TextItem
 * @property {string} str - text content.
 * @property {string} dir - text direction: 'ttb', 'ltr' or 'rtl'.
 * @property {array} transform - transformation matrix.
 * @property {number} width - width in device space.
 * @property {number} height - height in device space.
 * @property {string} fontName - font name used by pdf.js for converted font.
 */

/**
 * Text style.
 *
 * @typedef {Object} TextStyle
 * @property {number} ascent - font ascent.
 * @property {number} descent - font descent.
 * @property {boolean} vertical - text is in vertical mode.
 * @property {string} fontFamily - possible font family
 */

/**
 * Page annotation parameters.
 *
 * @typedef {Object} GetAnnotationsParameters
 * @param {string} intent - Determines the annotations that will be fetched,
 *                 can be either 'display' (viewable annotations) or 'print'
 *                 (printable annotations).
 *                 If the parameter is omitted, all annotations are fetched.
 */

/**
 * Page render parameters.
 *
 * @typedef {Object} RenderParameters
 * @property {Object} canvasContext - A 2D context of a DOM Canvas object.
 * @property {PageViewport} viewport - Rendering viewport obtained by
 *                                calling of PDFPage.getViewport method.
 * @property {string} intent - Rendering intent, can be 'display' or 'print'
 *                    (default value is 'display').
 * @property {boolean} renderInteractiveForms - (optional) Whether or not
 *                     interactive form elements are rendered in the display
 *                     layer. If so, we do not render them on canvas as well.
 * @property {Array}  transform - (optional) Additional transform, applied
 *                    just before viewport transform.
 * @property {Object} imageLayer - (optional) An object that has beginLayout,
 *                    endLayout and appendImage functions.
 * @property {function} continueCallback - (deprecated) A function that will be
 *                      called each time the rendering is paused.  To continue
 *                      rendering call the function that is the first argument
 *                      to the callback.
 */

/**
 * PDF page operator list.
 *
 * @typedef {Object} PDFOperatorList
 * @property {Array} fnArray - Array containing the operator functions.
 * @property {Array} argsArray - Array containing the arguments of the
 *                               functions.
 */

/**
 * Proxy to a PDFPage in the worker thread.
 * @class
 * @alias PDFPageProxy
 */
var PDFPageProxy = (function PDFPageProxyClosure() {
  function PDFPageProxy(pageIndex, pageInfo, transport) {
    this.pageIndex = pageIndex;
    this.pageInfo = pageInfo;
    this.transport = transport;
    this.stats = new StatTimer();
    this.stats.enabled = getDefaultSetting('enableStats');
    this.commonObjs = transport.commonObjs;
    this.objs = new PDFObjects();
    this.cleanupAfterRender = false;
    this.pendingCleanup = false;
    this.intentStates = Object.create(null);
    this.destroyed = false;
  }
  PDFPageProxy.prototype = /** @lends PDFPageProxy.prototype */ {
    /**
     * @return {number} Page number of the page. First page is 1.
     */
    get pageNumber() {
      return this.pageIndex + 1;
    },
    /**
     * @return {number} The number of degrees the page is rotated clockwise.
     */
    get rotate() {
      return this.pageInfo.rotate;
    },
    /**
     * @return {Object} The reference that points to this page. It has 'num' and
     * 'gen' properties.
     */
    get ref() {
      return this.pageInfo.ref;
    },
    /**
     * @return {Array} An array of the visible portion of the PDF page in the
     * user space units - [x1, y1, x2, y2].
     */
    get view() {
      return this.pageInfo.view;
    },
    /**
     * @param {number} scale The desired scale of the viewport.
     * @param {number} rotate Degrees to rotate the viewport. If omitted this
     * defaults to the page rotation.
     * @return {PageViewport} Contains 'width' and 'height' properties
     * along with transforms required for rendering.
     */
    getViewport: function PDFPageProxy_getViewport(scale, rotate) {
      if (arguments.length < 2) {
        rotate = this.rotate;
      }
      return new PageViewport(this.view, scale, rotate, 0, 0);
    },
    /**
     * @param {GetAnnotationsParameters} params - Annotation parameters.
     * @return {Promise} A promise that is resolved with an {Array} of the
     * annotation objects.
     */
    getAnnotations: function PDFPageProxy_getAnnotations(params) {
      var intent = (params && params.intent) || null;

      if (!this.annotationsPromise || this.annotationsIntent !== intent) {
        this.annotationsPromise = this.transport.getAnnotations(this.pageIndex,
                                                                intent);
        this.annotationsIntent = intent;
      }
      return this.annotationsPromise;
    },
    /**
     * Begins the process of rendering a page to the desired context.
     * @param {RenderParameters} params Page render parameters.
     * @return {RenderTask} An object that contains the promise, which
     *                      is resolved when the page finishes rendering.
     */
    render: function PDFPageProxy_render(params) {
      var stats = this.stats;
      stats.time('Overall');

      // If there was a pending destroy cancel it so no cleanup happens during
      // this call to render.
      this.pendingCleanup = false;

      var renderingIntent = (params.intent === 'print' ? 'print' : 'display');
      var renderInteractiveForms = (params.renderInteractiveForms === true ?
                                    true : /* Default */ false);

      if (!this.intentStates[renderingIntent]) {
        this.intentStates[renderingIntent] = Object.create(null);
      }
      var intentState = this.intentStates[renderingIntent];

      // If there's no displayReadyCapability yet, then the operatorList
      // was never requested before. Make the request and create the promise.
      if (!intentState.displayReadyCapability) {
        intentState.receivingOperatorList = true;
        intentState.displayReadyCapability = createPromiseCapability();
        intentState.operatorList = {
          fnArray: [],
          argsArray: [],
          lastChunk: false
        };

        this.stats.time('Page Request');
        this.transport.messageHandler.send('RenderPageRequest', {
          pageIndex: this.pageNumber - 1,
          intent: renderingIntent,
          renderInteractiveForms: renderInteractiveForms,
        });
      }

      var internalRenderTask = new InternalRenderTask(complete, params,
                                                      this.objs,
                                                      this.commonObjs,
                                                      intentState.operatorList,
                                                      this.pageNumber);
      internalRenderTask.useRequestAnimationFrame = renderingIntent !== 'print';
      if (!intentState.renderTasks) {
        intentState.renderTasks = [];
      }
      intentState.renderTasks.push(internalRenderTask);
      var renderTask = internalRenderTask.task;

      // Obsolete parameter support
      if (params.continueCallback) {
        deprecated('render is used with continueCallback parameter');
        renderTask.onContinue = params.continueCallback;
      }

      var self = this;
      intentState.displayReadyCapability.promise.then(
        function pageDisplayReadyPromise(transparency) {
          if (self.pendingCleanup) {
            complete();
            return;
          }
          stats.time('Rendering');
          internalRenderTask.initializeGraphics(transparency);
          internalRenderTask.operatorListChanged();
        },
        function pageDisplayReadPromiseError(reason) {
          complete(reason);
        }
      );

      function complete(error) {
        var i = intentState.renderTasks.indexOf(internalRenderTask);
        if (i >= 0) {
          intentState.renderTasks.splice(i, 1);
        }

        if (self.cleanupAfterRender) {
          self.pendingCleanup = true;
        }
        self._tryCleanup();

        if (error) {
          internalRenderTask.capability.reject(error);
        } else {
          internalRenderTask.capability.resolve();
        }
        stats.timeEnd('Rendering');
        stats.timeEnd('Overall');
      }

      return renderTask;
    },

    /**
     * @return {Promise} A promise resolved with an {@link PDFOperatorList}
     * object that represents page's operator list.
     */
    getOperatorList: function PDFPageProxy_getOperatorList() {
      function operatorListChanged() {
        if (intentState.operatorList.lastChunk) {
          intentState.opListReadCapability.resolve(intentState.operatorList);

          var i = intentState.renderTasks.indexOf(opListTask);
          if (i >= 0) {
            intentState.renderTasks.splice(i, 1);
          }
        }
      }

      var renderingIntent = 'oplist';
      if (!this.intentStates[renderingIntent]) {
        this.intentStates[renderingIntent] = Object.create(null);
      }
      var intentState = this.intentStates[renderingIntent];
      var opListTask;

      if (!intentState.opListReadCapability) {
        opListTask = {};
        opListTask.operatorListChanged = operatorListChanged;
        intentState.receivingOperatorList = true;
        intentState.opListReadCapability = createPromiseCapability();
        intentState.renderTasks = [];
        intentState.renderTasks.push(opListTask);
        intentState.operatorList = {
          fnArray: [],
          argsArray: [],
          lastChunk: false
        };

        this.transport.messageHandler.send('RenderPageRequest', {
          pageIndex: this.pageIndex,
          intent: renderingIntent
        });
      }
      return intentState.opListReadCapability.promise;
    },

    /**
     * @param {getTextContentParameters} params - getTextContent parameters.
     * @return {Promise} That is resolved a {@link TextContent}
     * object that represent the page text content.
     */
    getTextContent: function PDFPageProxy_getTextContent(params) {
      return this.transport.messageHandler.sendWithPromise('GetTextContent', {
        pageIndex: this.pageNumber - 1,
        normalizeWhitespace: (params && params.normalizeWhitespace === true ?
                              true : /* Default */ false),
        combineTextItems: (params && params.disableCombineTextItems === true ?
                           false : /* Default */ true),
      });
    },

    /**
     * Destroys page object.
     */
    _destroy: function PDFPageProxy_destroy() {
      this.destroyed = true;
      this.transport.pageCache[this.pageIndex] = null;

      var waitOn = [];
      Object.keys(this.intentStates).forEach(function(intent) {
        if (intent === 'oplist') {
          // Avoid errors below, since the renderTasks are just stubs.
          return;
        }
        var intentState = this.intentStates[intent];
        intentState.renderTasks.forEach(function(renderTask) {
          var renderCompleted = renderTask.capability.promise.
            catch(function () {}); // ignoring failures
          waitOn.push(renderCompleted);
          renderTask.cancel();
        });
      }, this);
      this.objs.clear();
      this.annotationsPromise = null;
      this.pendingCleanup = false;
      return Promise.all(waitOn);
    },

    /**
     * Cleans up resources allocated by the page. (deprecated)
     */
    destroy: function() {
      deprecated('page destroy method, use cleanup() instead');
      this.cleanup();
    },

    /**
     * Cleans up resources allocated by the page.
     */
    cleanup: function PDFPageProxy_cleanup() {
      this.pendingCleanup = true;
      this._tryCleanup();
    },
    /**
     * For internal use only. Attempts to clean up if rendering is in a state
     * where that's possible.
     * @ignore
     */
    _tryCleanup: function PDFPageProxy_tryCleanup() {
      if (!this.pendingCleanup ||
          Object.keys(this.intentStates).some(function(intent) {
            var intentState = this.intentStates[intent];
            return (intentState.renderTasks.length !== 0 ||
                    intentState.receivingOperatorList);
          }, this)) {
        return;
      }

      Object.keys(this.intentStates).forEach(function(intent) {
        delete this.intentStates[intent];
      }, this);
      this.objs.clear();
      this.annotationsPromise = null;
      this.pendingCleanup = false;
    },
    /**
     * For internal use only.
     * @ignore
     */
    _startRenderPage: function PDFPageProxy_startRenderPage(transparency,
                                                            intent) {
      var intentState = this.intentStates[intent];
      // TODO Refactor RenderPageRequest to separate rendering
      // and operator list logic
      if (intentState.displayReadyCapability) {
        intentState.displayReadyCapability.resolve(transparency);
      }
    },
    /**
     * For internal use only.
     * @ignore
     */
    _renderPageChunk: function PDFPageProxy_renderPageChunk(operatorListChunk,
                                                            intent) {
      var intentState = this.intentStates[intent];
      var i, ii;
      // Add the new chunk to the current operator list.
      for (i = 0, ii = operatorListChunk.length; i < ii; i++) {
        intentState.operatorList.fnArray.push(operatorListChunk.fnArray[i]);
        intentState.operatorList.argsArray.push(
          operatorListChunk.argsArray[i]);
      }
      intentState.operatorList.lastChunk = operatorListChunk.lastChunk;

      // Notify all the rendering tasks there are more operators to be consumed.
      for (i = 0; i < intentState.renderTasks.length; i++) {
        intentState.renderTasks[i].operatorListChanged();
      }

      if (operatorListChunk.lastChunk) {
        intentState.receivingOperatorList = false;
        this._tryCleanup();
      }
    }
  };
  return PDFPageProxy;
})();

/**
 * PDF.js web worker abstraction, it controls instantiation of PDF documents and
 * WorkerTransport for them.  If creation of a web worker is not possible,
 * a "fake" worker will be used instead.
 * @class
 */
var PDFWorker = (function PDFWorkerClosure() {
  var nextFakeWorkerId = 0;
  var workerSrc = window.workerPath;

  function getWorkerSrc() {
    if (typeof workerSrc !== 'undefined') {
      return workerSrc;
    }
    if (getDefaultSetting('workerSrc')) {
      return getDefaultSetting('workerSrc');
    }
    if (pdfjsFilePath) {
      return pdfjsFilePath.replace(/\.js$/i, '.worker.js');
    }
    error('No PDFJS.workerSrc specified');
  }

  var fakeWorkerFilesLoadedCapability;

  // Loads worker code into main thread.
  function setupFakeWorkerGlobal() {
    var WorkerMessageHandler;
    if (!fakeWorkerFilesLoadedCapability) {
      fakeWorkerFilesLoadedCapability = createPromiseCapability();
      // In the developer build load worker_loader which in turn loads all the
      // other files and resolves the promise. In production only the
      // pdf.worker.js file is needed.
      var loader = fakeWorkerFilesLoader || function (callback) {
        Util.loadScript(getWorkerSrc(), function () {
          callback(window.pdfjsDistBuildPdfWorker.WorkerMessageHandler);
        });
      };
      loader(fakeWorkerFilesLoadedCapability.resolve);
    }
    return fakeWorkerFilesLoadedCapability.promise;
  }

  function FakeWorkerPort(defer) {
    this._listeners = [];
    this._defer = defer;
    this._deferred = Promise.resolve(undefined);
  }
  FakeWorkerPort.prototype = {
    postMessage: function (obj, transfers) {
      function cloneValue(value) {
        // Trying to perform a structured clone close to the spec, including
        // transfers.
        if (typeof value !== 'object' || value === null) {
          return value;
        }
        if (cloned.has(value)) { // already cloned the object
          return cloned.get(value);
        }
        var result;
        var buffer;
        if ((buffer = value.buffer) && isArrayBuffer(buffer)) {
          // We found object with ArrayBuffer (typed array).
          var transferable = transfers && transfers.indexOf(buffer) >= 0;
          if (value === buffer) {
            // Special case when we are faking typed arrays in compatibility.js.
            result = value;
          } else if (transferable) {
            result = new value.constructor(buffer, value.byteOffset,
                                           value.byteLength);
          } else {
            result = new value.constructor(value);
          }
          cloned.set(value, result);
          return result;
        }
        result = isArray(value) ? [] : {};
        cloned.set(value, result); // adding to cache now for cyclic references
        // Cloning all value and object properties, however ignoring properties
        // defined via getter.
        for (var i in value) {
          var desc, p = value;
          while (!(desc = Object.getOwnPropertyDescriptor(p, i))) {
            p = Object.getPrototypeOf(p);
          }
          if (typeof desc.value === 'undefined' ||
              typeof desc.value === 'function') {
            continue;
          }
          result[i] = cloneValue(desc.value);
        }
        return result;
      }

      if (!this._defer) {
        this._listeners.forEach(function (listener) {
          listener.call(this, {data: obj});
        }, this);
        return;
      }

      var cloned = new WeakMap();
      var e = {data: cloneValue(obj)};
      this._deferred.then(function () {
        this._listeners.forEach(function (listener) {
          listener.call(this, e);
        }, this);
      }.bind(this));
    },
    addEventListener: function (name, listener) {
      this._listeners.push(listener);
    },
    removeEventListener: function (name, listener) {
      var i = this._listeners.indexOf(listener);
      this._listeners.splice(i, 1);
    },
    terminate: function () {
      this._listeners = [];
    }
  };

  function createCDNWrapper(url) {
    // We will rely on blob URL's property to specify origin.
    // We want this function to fail in case if createObjectURL or Blob do not
    // exist or fail for some reason -- our Worker creation will fail anyway.
    var wrapper = 'importScripts(\'' + url + '\');';
    return URL.createObjectURL(new Blob([wrapper]));
  }

  function PDFWorker(name) {
    this.name = name;
    this.destroyed = false;

    this._readyCapability = createPromiseCapability();
    this._port = null;
    this._webWorker = null;
    this._messageHandler = null;
    this._initialize();
  }

  PDFWorker.prototype =  /** @lends PDFWorker.prototype */ {
    get promise() {
      return this._readyCapability.promise;
    },

    get port() {
      return this._port;
    },

    get messageHandler() {
      return this._messageHandler;
    },

    _initialize: function PDFWorker_initialize() {
      // If worker support isn't disabled explicit and the browser has worker
      // support, create a new web worker and test if it/the browser fulfills
      // all requirements to run parts of pdf.js in a web worker.
      // Right now, the requirement is, that an Uint8Array is still an
      // Uint8Array as it arrives on the worker. (Chrome added this with v.15.)
      if (!isWorkerDisabled && !getDefaultSetting('disableWorker') &&
          typeof Worker !== 'undefined') {
        var workerSrc = getWorkerSrc();

        try {
          // Wraps workerSrc path into blob URL, if the former does not belong
          // to the same origin.
          if (!isSameOrigin(window.location.href, workerSrc)) {
            workerSrc = createCDNWrapper(
              new URL(workerSrc, window.location).href);
          }
          // Some versions of FF can't create a worker on localhost, see:
          // https://bugzilla.mozilla.org/show_bug.cgi?id=683280
          var worker = new Worker(workerSrc);
          var messageHandler = new MessageHandler('main', 'worker', worker);
          var terminateEarly = function() {
            worker.removeEventListener('error', onWorkerError);
            messageHandler.destroy();
            worker.terminate();
            if (this.destroyed) {
              this._readyCapability.reject(new Error('Worker was destroyed'));
            } else {
              // Fall back to fake worker if the termination is caused by an
              // error (e.g. NetworkError / SecurityError).
              this._setupFakeWorker();
            }
          }.bind(this);

          var onWorkerError = function(event) {
            if (!this._webWorker) {
              // Worker failed to initialize due to an error. Clean up and fall
              // back to the fake worker.
              terminateEarly();
            }
          }.bind(this);
          worker.addEventListener('error', onWorkerError);

          messageHandler.on('test', function PDFWorker_test(data) {
            worker.removeEventListener('error', onWorkerError);
            if (this.destroyed) {
              terminateEarly();
              return; // worker was destroyed
            }
            var supportTypedArray = data && data.supportTypedArray;
            if (supportTypedArray) {
              this._messageHandler = messageHandler;
              this._port = worker;
              this._webWorker = worker;
              if (!data.supportTransfers) {
                isPostMessageTransfersDisabled = true;
              }
              this._readyCapability.resolve();
              // Send global setting, e.g. verbosity level.
              messageHandler.send('configure', {
                verbosity: getVerbosityLevel()
              });
            } else {
              this._setupFakeWorker();
              messageHandler.destroy();
              worker.terminate();
            }
          }.bind(this));

          messageHandler.on('console_log', function (data) {
            console.log.apply(console, data);
          });
          messageHandler.on('console_error', function (data) {
            console.error.apply(console, data);
          });

          messageHandler.on('ready', function (data) {
            worker.removeEventListener('error', onWorkerError);
            if (this.destroyed) {
              terminateEarly();
              return; // worker was destroyed
            }
            try {
              sendTest();
            } catch (e)  {
              // We need fallback to a faked worker.
              this._setupFakeWorker();
            }
          }.bind(this));

          var sendTest = function () {
            var postMessageTransfers =
              getDefaultSetting('postMessageTransfers') &&
              !isPostMessageTransfersDisabled;
            var testObj = new Uint8Array([postMessageTransfers ? 255 : 0]);
            // Some versions of Opera throw a DATA_CLONE_ERR on serializing the
            // typed array. Also, checking if we can use transfers.
            try {
              messageHandler.send('test', testObj, [testObj.buffer]);
            } catch (ex) {
              info('Cannot use postMessage transfers');
              testObj[0] = 0;
              messageHandler.send('test', testObj);
            }
          };

          // It might take time for worker to initialize (especially when AMD
          // loader is used). We will try to send test immediately, and then
          // when 'ready' message will arrive. The worker shall process only
          // first received 'test'.
          sendTest();
          return;
        } catch (e) {
          info('The worker has been disabled.');
        }
      }
      // Either workers are disabled, not supported or have thrown an exception.
      // Thus, we fallback to a faked worker.
      this._setupFakeWorker();
    },

    _setupFakeWorker: function PDFWorker_setupFakeWorker() {
      if (!isWorkerDisabled && !getDefaultSetting('disableWorker')) {
        warn('Setting up fake worker.');
        isWorkerDisabled = true;
      }

      setupFakeWorkerGlobal().then(function (WorkerMessageHandler) {
        if (this.destroyed) {
          this._readyCapability.reject(new Error('Worker was destroyed'));
          return;
        }

        // We cannot turn on proper fake port simulation (this includes
        // structured cloning) when typed arrays are not supported. Relying
        // on a chance that messages will be sent in proper order.
        var isTypedArraysPresent = Uint8Array !== Float32Array;
        var port = new FakeWorkerPort(isTypedArraysPresent);
        this._port = port;

        // All fake workers use the same port, making id unique.
        var id = 'fake' + (nextFakeWorkerId++);

        // If the main thread is our worker, setup the handling for the
        // messages -- the main thread sends to it self.
        var workerHandler = new MessageHandler(id + '_worker', id, port);
        WorkerMessageHandler.setup(workerHandler, port);

        var messageHandler = new MessageHandler(id, id + '_worker', port);
        this._messageHandler = messageHandler;
        this._readyCapability.resolve();
      }.bind(this));
    },

    /**
     * Destroys the worker instance.
     */
    destroy: function PDFWorker_destroy() {
      this.destroyed = true;
      if (this._webWorker) {
        // We need to terminate only web worker created resource.
        this._webWorker.terminate();
        this._webWorker = null;
      }
      this._port = null;
      if (this._messageHandler) {
        this._messageHandler.destroy();
        this._messageHandler = null;
      }
    }
  };

  return PDFWorker;
})();

/**
 * For internal use only.
 * @ignore
 */
var WorkerTransport = (function WorkerTransportClosure() {
  function WorkerTransport(messageHandler, loadingTask, pdfDataRangeTransport) {
    this.messageHandler = messageHandler;
    this.loadingTask = loadingTask;
    this.pdfDataRangeTransport = pdfDataRangeTransport;
    this.commonObjs = new PDFObjects();
    this.fontLoader = new FontLoader(loadingTask.docId);

    this.destroyed = false;
    this.destroyCapability = null;

    this.pageCache = [];
    this.pagePromises = [];
    this.downloadInfoCapability = createPromiseCapability();

    this.setupMessageHandler();
  }
  WorkerTransport.prototype = {
    destroy: function WorkerTransport_destroy() {
      if (this.destroyCapability) {
        return this.destroyCapability.promise;
      }

      this.destroyed = true;
      this.destroyCapability = createPromiseCapability();

      var waitOn = [];
      // We need to wait for all renderings to be completed, e.g.
      // timeout/rAF can take a long time.
      this.pageCache.forEach(function (page) {
        if (page) {
          waitOn.push(page._destroy());
        }
      });
      this.pageCache = [];
      this.pagePromises = [];
      var self = this;
      // We also need to wait for the worker to finish its long running tasks.
      var terminated = this.messageHandler.sendWithPromise('Terminate', null);
      waitOn.push(terminated);
      Promise.all(waitOn).then(function () {
        self.fontLoader.clear();
        if (self.pdfDataRangeTransport) {
          self.pdfDataRangeTransport.abort();
          self.pdfDataRangeTransport = null;
        }
        if (self.messageHandler) {
          self.messageHandler.destroy();
          self.messageHandler = null;
        }
        self.destroyCapability.resolve();
      }, this.destroyCapability.reject);
      return this.destroyCapability.promise;
    },

    setupMessageHandler:
      function WorkerTransport_setupMessageHandler() {
      var messageHandler = this.messageHandler;

      function updatePassword(password) {
        messageHandler.send('UpdatePassword', password);
      }

      var pdfDataRangeTransport = this.pdfDataRangeTransport;
      if (pdfDataRangeTransport) {
        pdfDataRangeTransport.addRangeListener(function(begin, chunk) {
          messageHandler.send('OnDataRange', {
            begin: begin,
            chunk: chunk
          });
        });

        pdfDataRangeTransport.addProgressListener(function(loaded) {
          messageHandler.send('OnDataProgress', {
            loaded: loaded
          });
        });

        pdfDataRangeTransport.addProgressiveReadListener(function(chunk) {
          messageHandler.send('OnDataRange', {
            chunk: chunk
          });
        });

        messageHandler.on('RequestDataRange',
          function transportDataRange(data) {
            pdfDataRangeTransport.requestDataRange(data.begin, data.end);
          }, this);
      }

      messageHandler.on('GetDoc', function transportDoc(data) {
        var pdfInfo = data.pdfInfo;
        this.numPages = data.pdfInfo.numPages;
        var loadingTask = this.loadingTask;
        var pdfDocument = new PDFDocumentProxy(pdfInfo, this, loadingTask);
        this.pdfDocument = pdfDocument;
        loadingTask._capability.resolve(pdfDocument);
      }, this);

      messageHandler.on('NeedPassword',
                        function transportNeedPassword(exception) {
        var loadingTask = this.loadingTask;
        if (loadingTask.onPassword) {
          return loadingTask.onPassword(updatePassword,
                                        PasswordResponses.NEED_PASSWORD);
        }
        loadingTask._capability.reject(
          new PasswordException(exception.message, exception.code));
      }, this);

      messageHandler.on('IncorrectPassword',
                        function transportIncorrectPassword(exception) {
        var loadingTask = this.loadingTask;
        if (loadingTask.onPassword) {
          return loadingTask.onPassword(updatePassword,
                                        PasswordResponses.INCORRECT_PASSWORD);
        }
        loadingTask._capability.reject(
          new PasswordException(exception.message, exception.code));
      }, this);

      messageHandler.on('InvalidPDF', function transportInvalidPDF(exception) {
        this.loadingTask._capability.reject(
          new InvalidPDFException(exception.message));
      }, this);

      messageHandler.on('MissingPDF', function transportMissingPDF(exception) {
        this.loadingTask._capability.reject(
          new MissingPDFException(exception.message));
      }, this);

      messageHandler.on('UnexpectedResponse',
                        function transportUnexpectedResponse(exception) {
        this.loadingTask._capability.reject(
          new UnexpectedResponseException(exception.message, exception.status));
      }, this);

      messageHandler.on('UnknownError',
                        function transportUnknownError(exception) {
        this.loadingTask._capability.reject(
          new UnknownErrorException(exception.message, exception.details));
      }, this);

      messageHandler.on('DataLoaded', function transportPage(data) {
        this.downloadInfoCapability.resolve(data);
      }, this);

      messageHandler.on('PDFManagerReady', function transportPage(data) {
        if (this.pdfDataRangeTransport) {
          this.pdfDataRangeTransport.transportReady();
        }
      }, this);

      messageHandler.on('StartRenderPage', function transportRender(data) {
        if (this.destroyed) {
          return; // Ignore any pending requests if the worker was terminated.
        }
        var page = this.pageCache[data.pageIndex];

        page.stats.timeEnd('Page Request');
        page._startRenderPage(data.transparency, data.intent);
      }, this);

      messageHandler.on('RenderPageChunk', function transportRender(data) {
        if (this.destroyed) {
          return; // Ignore any pending requests if the worker was terminated.
        }
        var page = this.pageCache[data.pageIndex];

        page._renderPageChunk(data.operatorList, data.intent);
      }, this);

      messageHandler.on('commonobj', function transportObj(data) {
        if (this.destroyed) {
          return; // Ignore any pending requests if the worker was terminated.
        }

        var id = data[0];
        var type = data[1];
        if (this.commonObjs.hasData(id)) {
          return;
        }

        switch (type) {
          case 'Font':
            var exportedData = data[2];

            if ('error' in exportedData) {
              var exportedError = exportedData.error;
              warn('Error during font loading: ' + exportedError);
              this.commonObjs.resolve(id, exportedError);
              break;
            }
            var fontRegistry = null;
            if (getDefaultSetting('pdfBug') && globalScope.FontInspector &&
                globalScope['FontInspector'].enabled) {
              fontRegistry = {
                registerFont: function (font, url) {
                  globalScope['FontInspector'].fontAdded(font, url);
                }
              };
            }
            var font = new FontFaceObject(exportedData, {
              isEvalSuported: getDefaultSetting('isEvalSupported'),
              disableFontFace: getDefaultSetting('disableFontFace'),
              fontRegistry: fontRegistry
            });

            this.fontLoader.bind(
              [font],
              function fontReady(fontObjs) {
                this.commonObjs.resolve(id, font);
              }.bind(this)
            );
            break;
          case 'FontPath':
            this.commonObjs.resolve(id, data[2]);
            break;
          default:
            error('Got unknown common object type ' + type);
        }
      }, this);

      messageHandler.on('obj', function transportObj(data) {
        if (this.destroyed) {
          return; // Ignore any pending requests if the worker was terminated.
        }

        var id = data[0];
        var pageIndex = data[1];
        var type = data[2];
        var pageProxy = this.pageCache[pageIndex];
        var imageData;
        if (pageProxy.objs.hasData(id)) {
          return;
        }

        switch (type) {
          case 'JpegStream':
            imageData = data[3];
            loadJpegStream(id, imageData, pageProxy.objs);
            break;
          case 'Image':
            imageData = data[3];
            pageProxy.objs.resolve(id, imageData);

            // heuristics that will allow not to store large data
            var MAX_IMAGE_SIZE_TO_STORE = 8000000;
            if (imageData && 'data' in imageData &&
                imageData.data.length > MAX_IMAGE_SIZE_TO_STORE) {
              pageProxy.cleanupAfterRender = true;
            }
            break;
          default:
            error('Got unknown object type ' + type);
        }
      }, this);

      messageHandler.on('DocProgress', function transportDocProgress(data) {
        if (this.destroyed) {
          return; // Ignore any pending requests if the worker was terminated.
        }

        var loadingTask = this.loadingTask;
        if (loadingTask.onProgress) {
          loadingTask.onProgress({
            loaded: data.loaded,
            total: data.total
          });
        }
      }, this);

      messageHandler.on('PageError', function transportError(data) {
        if (this.destroyed) {
          return; // Ignore any pending requests if the worker was terminated.
        }

        var page = this.pageCache[data.pageNum - 1];
        var intentState = page.intentStates[data.intent];

        if (intentState.displayReadyCapability) {
          intentState.displayReadyCapability.reject(data.error);
        } else {
          error(data.error);
        }

        if (intentState.operatorList) {
          // Mark operator list as complete.
          intentState.operatorList.lastChunk = true;
          for (var i = 0; i < intentState.renderTasks.length; i++) {
            intentState.renderTasks[i].operatorListChanged();
          }
        }
      }, this);

      messageHandler.on('UnsupportedFeature',
          function transportUnsupportedFeature(data) {
        if (this.destroyed) {
          return; // Ignore any pending requests if the worker was terminated.
        }
        var featureId = data.featureId;
        var loadingTask = this.loadingTask;
        if (loadingTask.onUnsupportedFeature) {
          loadingTask.onUnsupportedFeature(featureId);
        }
        _UnsupportedManager.notify(featureId);
      }, this);

      messageHandler.on('JpegDecode', function(data) {
        if (this.destroyed) {
          return Promise.reject(new Error('Worker was destroyed'));
        }

        var imageUrl = data[0];
        var components = data[1];
        if (components !== 3 && components !== 1) {
          return Promise.reject(
            new Error('Only 3 components or 1 component can be returned'));
        }

        return new Promise(function (resolve, reject) {
          var img = new Image();
          img.onload = function () {
            var width = img.width;
            var height = img.height;
            var size = width * height;
            var rgbaLength = size * 4;
            var buf = new Uint8Array(size * components);
            var tmpCanvas = createScratchCanvas(width, height);
            var tmpCtx = tmpCanvas.getContext('2d');
            tmpCtx.drawImage(img, 0, 0);
            var data = tmpCtx.getImageData(0, 0, width, height).data;
            var i, j;

            if (components === 3) {
              for (i = 0, j = 0; i < rgbaLength; i += 4, j += 3) {
                buf[j] = data[i];
                buf[j + 1] = data[i + 1];
                buf[j + 2] = data[i + 2];
              }
            } else if (components === 1) {
              for (i = 0, j = 0; i < rgbaLength; i += 4, j++) {
                buf[j] = data[i];
              }
            }
            resolve({ data: buf, width: width, height: height});
          };
          img.onerror = function () {
            reject(new Error('JpegDecode failed to load image'));
          };
          img.src = imageUrl;
        });
      }, this);
    },

    getData: function WorkerTransport_getData() {
      return this.messageHandler.sendWithPromise('GetData', null);
    },

    getPage: function WorkerTransport_getPage(pageNumber, capability) {
      if (!isInt(pageNumber) || pageNumber <= 0 || pageNumber > this.numPages) {
        return Promise.reject(new Error('Invalid page request'));
      }

      var pageIndex = pageNumber - 1;
      if (pageIndex in this.pagePromises) {
        return this.pagePromises[pageIndex];
      }
      var promise = this.messageHandler.sendWithPromise('GetPage', {
        pageIndex: pageIndex
      }).then(function (pageInfo) {
        if (this.destroyed) {
          throw new Error('Transport destroyed');
        }
        var page = new PDFPageProxy(pageIndex, pageInfo, this);
        this.pageCache[pageIndex] = page;
        return page;
      }.bind(this));
      this.pagePromises[pageIndex] = promise;
      return promise;
    },

    getPageIndex: function WorkerTransport_getPageIndexByRef(ref) {
      return this.messageHandler.sendWithPromise('GetPageIndex', {
        ref: ref,
      }).catch(function (reason) {
        return Promise.reject(new Error(reason));
      });
    },

    getAnnotations: function WorkerTransport_getAnnotations(pageIndex, intent) {
      return this.messageHandler.sendWithPromise('GetAnnotations', {
        pageIndex: pageIndex,
        intent: intent,
      });
    },

    getDestinations: function WorkerTransport_getDestinations() {
      return this.messageHandler.sendWithPromise('GetDestinations', null);
    },

    getDestination: function WorkerTransport_getDestination(id) {
      return this.messageHandler.sendWithPromise('GetDestination', { id: id });
    },

    getPageLabels: function WorkerTransport_getPageLabels() {
      return this.messageHandler.sendWithPromise('GetPageLabels', null);
    },

    getAttachments: function WorkerTransport_getAttachments() {
      return this.messageHandler.sendWithPromise('GetAttachments', null);
    },

    getJavaScript: function WorkerTransport_getJavaScript() {
      return this.messageHandler.sendWithPromise('GetJavaScript', null);
    },

    getOutline: function WorkerTransport_getOutline() {
      return this.messageHandler.sendWithPromise('GetOutline', null);
    },

    getMetadata: function WorkerTransport_getMetadata() {
      return this.messageHandler.sendWithPromise('GetMetadata', null).
        then(function transportMetadata(results) {
        return {
          info: results[0],
          metadata: (results[1] ? new Metadata(results[1]) : null)
        };
      });
    },

    getStats: function WorkerTransport_getStats() {
      return this.messageHandler.sendWithPromise('GetStats', null);
    },

    startCleanup: function WorkerTransport_startCleanup() {
      this.messageHandler.sendWithPromise('Cleanup', null).
        then(function endCleanup() {
        for (var i = 0, ii = this.pageCache.length; i < ii; i++) {
          var page = this.pageCache[i];
          if (page) {
            page.cleanup();
          }
        }
        this.commonObjs.clear();
        this.fontLoader.clear();
      }.bind(this));
    }
  };
  return WorkerTransport;

})();

/**
 * A PDF document and page is built of many objects. E.g. there are objects
 * for fonts, images, rendering code and such. These objects might get processed
 * inside of a worker. The `PDFObjects` implements some basic functions to
 * manage these objects.
 * @ignore
 */
var PDFObjects = (function PDFObjectsClosure() {
  function PDFObjects() {
    this.objs = Object.create(null);
  }

  PDFObjects.prototype = {
    /**
     * Internal function.
     * Ensures there is an object defined for `objId`.
     */
    ensureObj: function PDFObjects_ensureObj(objId) {
      if (this.objs[objId]) {
        return this.objs[objId];
      }

      var obj = {
        capability: createPromiseCapability(),
        data: null,
        resolved: false
      };
      this.objs[objId] = obj;

      return obj;
    },

    /**
     * If called *without* callback, this returns the data of `objId` but the
     * object needs to be resolved. If it isn't, this function throws.
     *
     * If called *with* a callback, the callback is called with the data of the
     * object once the object is resolved. That means, if you call this
     * function and the object is already resolved, the callback gets called
     * right away.
     */
    get: function PDFObjects_get(objId, callback) {
      // If there is a callback, then the get can be async and the object is
      // not required to be resolved right now
      if (callback) {
        this.ensureObj(objId).capability.promise.then(callback);
        return null;
      }

      // If there isn't a callback, the user expects to get the resolved data
      // directly.
      var obj = this.objs[objId];

      // If there isn't an object yet or the object isn't resolved, then the
      // data isn't ready yet!
      if (!obj || !obj.resolved) {
        error('Requesting object that isn\'t resolved yet ' + objId);
      }

      return obj.data;
    },

    /**
     * Resolves the object `objId` with optional `data`.
     */
    resolve: function PDFObjects_resolve(objId, data) {
      var obj = this.ensureObj(objId);

      obj.resolved = true;
      obj.data = data;
      obj.capability.resolve(data);
    },

    isResolved: function PDFObjects_isResolved(objId) {
      var objs = this.objs;

      if (!objs[objId]) {
        return false;
      } else {
        return objs[objId].resolved;
      }
    },

    hasData: function PDFObjects_hasData(objId) {
      return this.isResolved(objId);
    },

    /**
     * Returns the data of `objId` if object exists, null otherwise.
     */
    getData: function PDFObjects_getData(objId) {
      var objs = this.objs;
      if (!objs[objId] || !objs[objId].resolved) {
        return null;
      } else {
        return objs[objId].data;
      }
    },

    clear: function PDFObjects_clear() {
      this.objs = Object.create(null);
    }
  };
  return PDFObjects;
})();

/**
 * Allows controlling of the rendering tasks.
 * @class
 * @alias RenderTask
 */
var RenderTask = (function RenderTaskClosure() {
  function RenderTask(internalRenderTask) {
    this._internalRenderTask = internalRenderTask;

    /**
     * Callback for incremental rendering -- a function that will be called
     * each time the rendering is paused.  To continue rendering call the
     * function that is the first argument to the callback.
     * @type {function}
     */
    this.onContinue = null;
  }

  RenderTask.prototype = /** @lends RenderTask.prototype */ {
    /**
     * Promise for rendering task completion.
     * @return {Promise}
     */
    get promise() {
      return this._internalRenderTask.capability.promise;
    },

    /**
     * Cancels the rendering task. If the task is currently rendering it will
     * not be cancelled until graphics pauses with a timeout. The promise that
     * this object extends will resolved when cancelled.
     */
    cancel: function RenderTask_cancel() {
      this._internalRenderTask.cancel();
    },

    /**
     * Registers callbacks to indicate the rendering task completion.
     *
     * @param {function} onFulfilled The callback for the rendering completion.
     * @param {function} onRejected The callback for the rendering failure.
     * @return {Promise} A promise that is resolved after the onFulfilled or
     *                   onRejected callback.
     */
    then: function RenderTask_then(onFulfilled, onRejected) {
      return this.promise.then.apply(this.promise, arguments);
    }
  };

  return RenderTask;
})();

/**
 * For internal use only.
 * @ignore
 */
var InternalRenderTask = (function InternalRenderTaskClosure() {

  function InternalRenderTask(callback, params, objs, commonObjs, operatorList,
                              pageNumber) {
    this.callback = callback;
    this.params = params;
    this.objs = objs;
    this.commonObjs = commonObjs;
    this.operatorListIdx = null;
    this.operatorList = operatorList;
    this.pageNumber = pageNumber;
    this.running = false;
    this.graphicsReadyCallback = null;
    this.graphicsReady = false;
    this.useRequestAnimationFrame = false;
    this.cancelled = false;
    this.capability = createPromiseCapability();
    this.task = new RenderTask(this);
    // caching this-bound methods
    this._continueBound = this._continue.bind(this);
    this._scheduleNextBound = this._scheduleNext.bind(this);
    this._nextBound = this._next.bind(this);
  }

  InternalRenderTask.prototype = {

    initializeGraphics:
        function InternalRenderTask_initializeGraphics(transparency) {

      if (this.cancelled) {
        return;
      }
      if (getDefaultSetting('pdfBug') && globalScope.StepperManager &&
          globalScope.StepperManager.enabled) {
        this.stepper = globalScope.StepperManager.create(this.pageNumber - 1);
        this.stepper.init(this.operatorList);
        this.stepper.nextBreakPoint = this.stepper.getNextBreakPoint();
      }

      var params = this.params;
      this.gfx = new CanvasGraphics(params.canvasContext, this.commonObjs,
                                    this.objs, params.imageLayer);

      this.gfx.beginDrawing(params.transform, params.viewport, transparency);
      this.operatorListIdx = 0;
      this.graphicsReady = true;
      if (this.graphicsReadyCallback) {
        this.graphicsReadyCallback();
      }
    },

    cancel: function InternalRenderTask_cancel() {
      this.running = false;
      this.cancelled = true;
      this.callback('cancelled');
    },

    operatorListChanged: function InternalRenderTask_operatorListChanged() {
      if (!this.graphicsReady) {
        if (!this.graphicsReadyCallback) {
          this.graphicsReadyCallback = this._continueBound;
        }
        return;
      }

      if (this.stepper) {
        this.stepper.updateOperatorList(this.operatorList);
      }

      if (this.running) {
        return;
      }
      this._continue();
    },

    _continue: function InternalRenderTask__continue() {
      this.running = true;
      if (this.cancelled) {
        return;
      }
      if (this.task.onContinue) {
        this.task.onContinue.call(this.task, this._scheduleNextBound);
      } else {
        this._scheduleNext();
      }
    },

    _scheduleNext: function InternalRenderTask__scheduleNext() {
      if (this.useRequestAnimationFrame && typeof window !== 'undefined') {
        window.requestAnimationFrame(this._nextBound);
      } else {
        Promise.resolve(undefined).then(this._nextBound);
      }
    },

    _next: function InternalRenderTask__next() {
      if (this.cancelled) {
        return;
      }
      this.operatorListIdx = this.gfx.executeOperatorList(this.operatorList,
                                        this.operatorListIdx,
                                        this._continueBound,
                                        this.stepper);
      if (this.operatorListIdx === this.operatorList.argsArray.length) {
        this.running = false;
        if (this.operatorList.lastChunk) {
          this.gfx.endDrawing();
          this.callback();
        }
      }
    }

  };

  return InternalRenderTask;
})();

/**
 * (Deprecated) Global observer of unsupported feature usages. Use
 * onUnsupportedFeature callback of the {PDFDocumentLoadingTask} instance.
 */
var _UnsupportedManager = (function UnsupportedManagerClosure() {
  var listeners = [];
  return {
    listen: function (cb) {
      deprecated('Global UnsupportedManager.listen is used: ' +
                 ' use PDFDocumentLoadingTask.onUnsupportedFeature instead');
      listeners.push(cb);
    },
    notify: function (featureId) {
      for (var i = 0, ii = listeners.length; i < ii; i++) {
        listeners[i](featureId);
      }
    }
  };
})();

if (typeof pdfjsVersion !== 'undefined') {
  exports.version = pdfjsVersion;
}
if (typeof pdfjsBuild !== 'undefined') {
  exports.build = pdfjsBuild;
}

exports.getDocument = getDocument;
exports.PDFDataRangeTransport = PDFDataRangeTransport;
exports.PDFWorker = PDFWorker;
exports.PDFDocumentProxy = PDFDocumentProxy;
exports.PDFPageProxy = PDFPageProxy;
exports._UnsupportedManager = _UnsupportedManager;
}));


(function (root, factory) {
  {
    factory((root.pdfjsDisplayGlobal = {}), root.pdfjsSharedUtil,
      root.pdfjsDisplayDOMUtils, root.pdfjsDisplayAPI,
      root.pdfjsDisplayAnnotationLayer, root.pdfjsDisplayTextLayer,
      root.pdfjsDisplayMetadata, root.pdfjsDisplaySVG);
  }
}(this, function (exports, sharedUtil, displayDOMUtils, displayAPI,
                  displayAnnotationLayer, displayTextLayer, displayMetadata,
                  displaySVG) {

  var globalScope = sharedUtil.globalScope;
  var deprecated = sharedUtil.deprecated;
  var warn = sharedUtil.warn;
  var LinkTarget = displayDOMUtils.LinkTarget;

  var isWorker = (typeof window === 'undefined');

  // The global PDFJS object is now deprecated and will not be supported in
  // the future. The members below are maintained for backward  compatibility
  // and shall not be extended or modified. If the global.js is included as
  // a module, we will create a global PDFJS object instance or use existing.
  if (!globalScope.PDFJS) {
    globalScope.PDFJS = {};
  }
  var PDFJS = globalScope.PDFJS;

  if (typeof pdfjsVersion !== 'undefined') {
    PDFJS.version = pdfjsVersion;
  }
  if (typeof pdfjsBuild !== 'undefined') {
    PDFJS.build = pdfjsBuild;
  }

  PDFJS.pdfBug = false;

  if (PDFJS.verbosity !== undefined) {
    sharedUtil.setVerbosityLevel(PDFJS.verbosity);
  }
  delete PDFJS.verbosity;
  Object.defineProperty(PDFJS, 'verbosity', {
    get: function () { return sharedUtil.getVerbosityLevel(); },
    set: function (level) { sharedUtil.setVerbosityLevel(level); },
    enumerable: true,
    configurable: true
  });

  PDFJS.VERBOSITY_LEVELS = sharedUtil.VERBOSITY_LEVELS;
  PDFJS.OPS = sharedUtil.OPS;
  PDFJS.UNSUPPORTED_FEATURES = sharedUtil.UNSUPPORTED_FEATURES;
  PDFJS.isValidUrl = sharedUtil.isValidUrl;
  PDFJS.shadow = sharedUtil.shadow;
  PDFJS.createBlob = sharedUtil.createBlob;
  PDFJS.createObjectURL = function PDFJS_createObjectURL(data, contentType) {
    return sharedUtil.createObjectURL(data, contentType,
                                      PDFJS.disableCreateObjectURL);
  };
  Object.defineProperty(PDFJS, 'isLittleEndian', {
    configurable: true,
    get: function PDFJS_isLittleEndian() {
      var value = sharedUtil.isLittleEndian();
      return sharedUtil.shadow(PDFJS, 'isLittleEndian', value);
    }
  });
  PDFJS.removeNullCharacters = sharedUtil.removeNullCharacters;
  PDFJS.PasswordResponses = sharedUtil.PasswordResponses;
  PDFJS.PasswordException = sharedUtil.PasswordException;
  PDFJS.UnknownErrorException = sharedUtil.UnknownErrorException;
  PDFJS.InvalidPDFException = sharedUtil.InvalidPDFException;
  PDFJS.MissingPDFException = sharedUtil.MissingPDFException;
  PDFJS.UnexpectedResponseException = sharedUtil.UnexpectedResponseException;
  PDFJS.Util = sharedUtil.Util;
  PDFJS.PageViewport = sharedUtil.PageViewport;
  PDFJS.createPromiseCapability = sharedUtil.createPromiseCapability;

  /**
   * The maximum allowed image size in total pixels e.g. width * height. Images
   * above this value will not be drawn. Use -1 for no limit.
   * @var {number}
   */
  PDFJS.maxImageSize = (PDFJS.maxImageSize === undefined ?
                        -1 : PDFJS.maxImageSize);

  /**
   * The url of where the predefined Adobe CMaps are located. Include trailing
   * slash.
   * @var {string}
   */
  PDFJS.cMapUrl = (PDFJS.cMapUrl === undefined ? null : PDFJS.cMapUrl);

  /**
   * Specifies if CMaps are binary packed.
   * @var {boolean}
   */
  PDFJS.cMapPacked = PDFJS.cMapPacked === undefined ? false : PDFJS.cMapPacked;

  /**
   * By default fonts are converted to OpenType fonts and loaded via font face
   * rules. If disabled, the font will be rendered using a built in font
   * renderer that constructs the glyphs with primitive path commands.
   * @var {boolean}
   */
  PDFJS.disableFontFace = (PDFJS.disableFontFace === undefined ?
                           false : PDFJS.disableFontFace);

  /**
   * Path for image resources, mainly for annotation icons. Include trailing
   * slash.
   * @var {string}
   */
  PDFJS.imageResourcesPath = (PDFJS.imageResourcesPath === undefined ?
                              '' : PDFJS.imageResourcesPath);

  /**
   * Disable the web worker and run all code on the main thread. This will
   * happen automatically if the browser doesn't support workers or sending
   * typed arrays to workers.
   * @var {boolean}
   */
  PDFJS.disableWorker = (PDFJS.disableWorker === undefined ?
                         false : PDFJS.disableWorker);

  /**
   * Path and filename of the worker file. Required when the worker is enabled
   * in development mode. If unspecified in the production build, the worker
   * will be loaded based on the location of the pdf.js file. It is recommended
   * that the workerSrc is set in a custom application to prevent issues caused
   * by third-party frameworks and libraries.
   * @var {string}
   */
  PDFJS.workerSrc = (PDFJS.workerSrc === undefined ? null : PDFJS.workerSrc);

  /**
   * Disable range request loading of PDF files. When enabled and if the server
   * supports partial content requests then the PDF will be fetched in chunks.
   * Enabled (false) by default.
   * @var {boolean}
   */
  PDFJS.disableRange = (PDFJS.disableRange === undefined ?
                        false : PDFJS.disableRange);

  /**
   * Disable streaming of PDF file data. By default PDF.js attempts to load PDF
   * in chunks. This default behavior can be disabled.
   * @var {boolean}
   */
  PDFJS.disableStream = (PDFJS.disableStream === undefined ?
                         false : PDFJS.disableStream);

  /**
   * Disable pre-fetching of PDF file data. When range requests are enabled
   * PDF.js will automatically keep fetching more data even if it isn't needed
   * to display the current page. This default behavior can be disabled.
   *
   * NOTE: It is also necessary to disable streaming, see above,
   *       in order for disabling of pre-fetching to work correctly.
   * @var {boolean}
   */
  PDFJS.disableAutoFetch = (PDFJS.disableAutoFetch === undefined ?
                            false : PDFJS.disableAutoFetch);

  /**
   * Enables special hooks for debugging PDF.js.
   * @var {boolean}
   */
  PDFJS.pdfBug = (PDFJS.pdfBug === undefined ? false : PDFJS.pdfBug);

  /**
   * Enables transfer usage in postMessage for ArrayBuffers.
   * @var {boolean}
   */
  PDFJS.postMessageTransfers = (PDFJS.postMessageTransfers === undefined ?
                                true : PDFJS.postMessageTransfers);

  /**
   * Disables URL.createObjectURL usage.
   * @var {boolean}
   */
  PDFJS.disableCreateObjectURL = (PDFJS.disableCreateObjectURL === undefined ?
                                  false : PDFJS.disableCreateObjectURL);

  /**
   * Disables WebGL usage.
   * @var {boolean}
   */
  PDFJS.disableWebGL = (PDFJS.disableWebGL === undefined ?
                        true : PDFJS.disableWebGL);

  /**
   * Specifies the |target| attribute for external links.
   * The constants from PDFJS.LinkTarget should be used:
   *  - NONE [default]
   *  - SELF
   *  - BLANK
   *  - PARENT
   *  - TOP
   * @var {number}
   */
  PDFJS.externalLinkTarget = (PDFJS.externalLinkTarget === undefined ?
                              LinkTarget.NONE : PDFJS.externalLinkTarget);

  /**
   * Specifies the |rel| attribute for external links. Defaults to stripping
   * the referrer.
   * @var {string}
   */
  PDFJS.externalLinkRel = (PDFJS.externalLinkRel === undefined ?
                           'noreferrer' : PDFJS.externalLinkRel);

  /**
    * Determines if we can eval strings as JS. Primarily used to improve
    * performance for font rendering.
    * @var {boolean}
    */
  PDFJS.isEvalSupported = (PDFJS.isEvalSupported === undefined ?
                           true : PDFJS.isEvalSupported);

  var savedOpenExternalLinksInNewWindow = PDFJS.openExternalLinksInNewWindow;
  delete PDFJS.openExternalLinksInNewWindow;
  Object.defineProperty(PDFJS, 'openExternalLinksInNewWindow', {
    get: function () {
      return PDFJS.externalLinkTarget === LinkTarget.BLANK;
    },
    set: function (value) {
      if (value) {
        deprecated('PDFJS.openExternalLinksInNewWindow, please use ' +
          '"PDFJS.externalLinkTarget = PDFJS.LinkTarget.BLANK" instead.');
      }
      if (PDFJS.externalLinkTarget !== LinkTarget.NONE) {
        warn('PDFJS.externalLinkTarget is already initialized');
        return;
      }
      PDFJS.externalLinkTarget = value ? LinkTarget.BLANK : LinkTarget.NONE;
    },
    enumerable: true,
    configurable: true
  });
  if (savedOpenExternalLinksInNewWindow) {
    /**
     * (Deprecated) Opens external links in a new window if enabled.
     * The default behavior opens external links in the PDF.js window.
     *
     * NOTE: This property has been deprecated, please use
     *       `PDFJS.externalLinkTarget = PDFJS.LinkTarget.BLANK` instead.
     * @var {boolean}
     */
    PDFJS.openExternalLinksInNewWindow = savedOpenExternalLinksInNewWindow;
  }

  PDFJS.getDocument = displayAPI.getDocument;
  PDFJS.PDFDataRangeTransport = displayAPI.PDFDataRangeTransport;
  PDFJS.PDFWorker = displayAPI.PDFWorker;

  Object.defineProperty(PDFJS, 'hasCanvasTypedArrays', {
    configurable: true,
    get: function PDFJS_hasCanvasTypedArrays() {
      var value = displayDOMUtils.hasCanvasTypedArrays();
      return sharedUtil.shadow(PDFJS, 'hasCanvasTypedArrays', value);
    }
  });
  PDFJS.CustomStyle = displayDOMUtils.CustomStyle;
  PDFJS.LinkTarget = LinkTarget;
  PDFJS.addLinkAttributes = displayDOMUtils.addLinkAttributes;
  PDFJS.getFilenameFromUrl = displayDOMUtils.getFilenameFromUrl;
  PDFJS.isExternalLinkTargetSet = displayDOMUtils.isExternalLinkTargetSet;

  PDFJS.AnnotationLayer = displayAnnotationLayer.AnnotationLayer;

  PDFJS.renderTextLayer = displayTextLayer.renderTextLayer;

  PDFJS.Metadata = displayMetadata.Metadata;

  PDFJS.SVGGraphics = displaySVG.SVGGraphics;

  PDFJS.UnsupportedManager = displayAPI._UnsupportedManager;

  exports.globalScope = globalScope;
  exports.isWorker = isWorker;
  exports.PDFJS = globalScope.PDFJS;
}));
  }).call(pdfjsLibs);

  exports.PDFJS = pdfjsLibs.pdfjsDisplayGlobal.PDFJS;
  exports.build = pdfjsLibs.pdfjsDisplayAPI.build;
  exports.version = pdfjsLibs.pdfjsDisplayAPI.version;
  exports.getDocument = pdfjsLibs.pdfjsDisplayAPI.getDocument;
  exports.PDFDataRangeTransport =
    pdfjsLibs.pdfjsDisplayAPI.PDFDataRangeTransport;
  exports.PDFWorker = pdfjsLibs.pdfjsDisplayAPI.PDFWorker;
  exports.renderTextLayer = pdfjsLibs.pdfjsDisplayTextLayer.renderTextLayer;
  exports.AnnotationLayer =
    pdfjsLibs.pdfjsDisplayAnnotationLayer.AnnotationLayer;
  exports.CustomStyle = pdfjsLibs.pdfjsDisplayDOMUtils.CustomStyle;
  exports.PasswordResponses = pdfjsLibs.pdfjsSharedUtil.PasswordResponses;
  exports.InvalidPDFException = pdfjsLibs.pdfjsSharedUtil.InvalidPDFException;
  exports.MissingPDFException = pdfjsLibs.pdfjsSharedUtil.MissingPDFException;
  exports.SVGGraphics = pdfjsLibs.pdfjsDisplaySVG.SVGGraphics;
  exports.UnexpectedResponseException =
    pdfjsLibs.pdfjsSharedUtil.UnexpectedResponseException;
  exports.OPS = pdfjsLibs.pdfjsSharedUtil.OPS;
  exports.UNSUPPORTED_FEATURES = pdfjsLibs.pdfjsSharedUtil.UNSUPPORTED_FEATURES;
  exports.isValidUrl = pdfjsLibs.pdfjsSharedUtil.isValidUrl;
  exports.createObjectURL = pdfjsLibs.pdfjsSharedUtil.createObjectURL;
  exports.removeNullCharacters = pdfjsLibs.pdfjsSharedUtil.removeNullCharacters;
  exports.shadow = pdfjsLibs.pdfjsSharedUtil.shadow;
  exports.createBlob = pdfjsLibs.pdfjsSharedUtil.createBlob;
  exports.getFilenameFromUrl =
    pdfjsLibs.pdfjsDisplayDOMUtils.getFilenameFromUrl;
  exports.addLinkAttributes = pdfjsLibs.pdfjsDisplayDOMUtils.addLinkAttributes;
}));
<|MERGE_RESOLUTION|>--- conflicted
+++ resolved
@@ -28,13 +28,8 @@
   // Use strict in our context only - users might not want it
   'use strict';
 
-<<<<<<< HEAD
-var pdfjsVersion = '1.6.215';
-var pdfjsBuild = '43c9aea';
-=======
-var pdfjsVersion = '1.6.230';
-var pdfjsBuild = 'aded2ec';
->>>>>>> afa373ec
+var pdfjsVersion = '1.6.217';
+var pdfjsBuild = '42f1df5';
 
   var pdfjsFilePath =
     typeof document !== 'undefined' && document.currentScript ?
