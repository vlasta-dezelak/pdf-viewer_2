/* -*- Mode: Java; tab-width: 2; indent-tabs-mode: nil; c-basic-offset: 2 -*- */
/* vim: set shiftwidth=2 tabstop=2 autoindent cindent expandtab: */

'use strict';

var EXPORTED_SYMBOLS = ['PdfStreamConverter'];

const Cc = Components.classes;
const Ci = Components.interfaces;
const Cr = Components.results;
const Cu = Components.utils;
// True only if this is the version of pdf.js that is included with firefox.
const MOZ_CENTRAL = PDFJSSCRIPT_MOZ_CENTRAL;
const PDFJS_EVENT_ID = 'pdf.js.message';
const PDF_CONTENT_TYPE = 'application/pdf';
const PREF_PREFIX = 'PDFJSSCRIPT_PREF_PREFIX';
const PDF_VIEWER_WEB_PAGE = 'resource://pdf.js/web/viewer.html';
const MAX_DATABASE_LENGTH = 4096;
const FIREFOX_ID = '{ec8030f7-c20a-464f-9b0e-13a3a9e97384}';
const SEAMONKEY_ID = '{92650c4d-4b8e-4d2a-b7eb-24ecf4f6b63a}';

Cu.import('resource://gre/modules/XPCOMUtils.jsm');
Cu.import('resource://gre/modules/Services.jsm');
Cu.import('resource://gre/modules/NetUtil.jsm');


let appInfo = Cc['@mozilla.org/xre/app-info;1']
                  .getService(Ci.nsIXULAppInfo);
let privateBrowsing, inPrivateBrowsing;
let Svc = {};
XPCOMUtils.defineLazyServiceGetter(Svc, 'mime',
                                   '@mozilla.org/mime;1',
                                   'nsIMIMEService');

if (appInfo.ID === FIREFOX_ID) {
  privateBrowsing = Cc['@mozilla.org/privatebrowsing;1']
                          .getService(Ci.nsIPrivateBrowsingService);
  inPrivateBrowsing = privateBrowsing.privateBrowsingEnabled;
} else if (appInfo.ID === SEAMONKEY_ID) {
  privateBrowsing = null;
  inPrivateBrowsing = false;
}

function getBoolPref(pref, def) {
  try {
    return Services.prefs.getBoolPref(pref);
  } catch (ex) {
    return def;
  }
}

function setStringPref(pref, value) {
  let str = Cc['@mozilla.org/supports-string;1']
              .createInstance(Ci.nsISupportsString);
  str.data = value;
  Services.prefs.setComplexValue(pref, Ci.nsISupportsString, str);
}

function getStringPref(pref, def) {
  try {
    return Services.prefs.getComplexValue(pref, Ci.nsISupportsString).data;
  } catch (ex) {
    return def;
  }
}

function log(aMsg) {
  if (!getBoolPref(PREF_PREFIX + '.pdfBugEnabled', false))
    return;
  let msg = 'PdfStreamConverter.js: ' + (aMsg.join ? aMsg.join('') : aMsg);
  Services.console.logStringMessage(msg);
  dump(msg + '\n');
}

function getDOMWindow(aChannel) {
  var requestor = aChannel.notificationCallbacks;
  var win = requestor.getInterface(Components.interfaces.nsIDOMWindow);
  return win;
}

function isEnabled() {
  if (MOZ_CENTRAL) {
    var disabled = getBoolPref(PREF_PREFIX + '.disabled', false);
    if (disabled)
      return false;
    // To also be considered enabled the "Preview in Firefox" option must be
    // selected in the Application preferences.
    var handlerInfo = Svc.mime
                         .getFromTypeAndExtension('application/pdf', 'pdf');
    return handlerInfo.alwaysAskBeforeHandling == false &&
           handlerInfo.preferredAction == Ci.nsIHandlerInfo.handleInternally;
  }
  // Always returns true for the extension since enabling/disabling is handled
  // by the add-on manager.
  return true;
}

function getLocalizedStrings(path) {
  var stringBundle = Cc['@mozilla.org/intl/stringbundle;1'].
      getService(Ci.nsIStringBundleService).
      createBundle('chrome://pdf.js/locale/' + path);

  var map = {};
  var enumerator = stringBundle.getSimpleEnumeration();
  while (enumerator.hasMoreElements()) {
    var string = enumerator.getNext().QueryInterface(Ci.nsIPropertyElement);
    var key = string.key, property = 'textContent';
    var i = key.lastIndexOf('.');
    if (i >= 0) {
      property = key.substring(i + 1);
      key = key.substring(0, i);
    }
    if (!(key in map))
      map[key] = {};
    map[key][property] = string.value;
  }
  return map;
}
function getLocalizedString(strings, id, property) {
  property = property || 'textContent';
  if (id in strings)
    return strings[id][property];
  return id;
}

// PDF data storage
function PdfDataListener(length) {
  this.length = length; // less than 0, if length is unknown
  this.data = new Uint8Array(length >= 0 ? length : 0x10000);
  this.loaded = 0;
}

PdfDataListener.prototype = {
<<<<<<< HEAD
  set: function PdfDataListener_set(chunk, offset) {
    if (this.length < 0) {
      var willBeLoaded = this.loaded + chunk.length;
      // data length is unknown and new chunk will not fit in the existing
      // buffer, resizing the buffer by doubling the its last length
      if (this.data.length < willBeLoaded) {
        var newLength = this.data.length;
        for (; newLength < willBeLoaded; newLength *= 2) {}
        var newData = new Uint8Array(newLength);
        newData.set(this.data);
        this.data = newData;
      }
      this.data.set(chunk, this.loaded);
      this.loaded = willBeLoaded;
    } else {
      this.data.set(chunk, offset);
      this.loaded = offset + chunk.length;
      this.onprogress(this.loaded, this.length);
    }
  },
  getData: function PdfDataListener_getData() {
    var data = this.length >= 0 ? this.data :
                                  this.data.subarray(0, this.loaded);
=======
  append: function PdfDataListener_append(chunk) {
    var willBeLoaded = this.loaded + chunk.length;
    if (this.length >= 0 && this.length < willBeLoaded) {
      this.length = -1; // reset the length, server is giving incorrect one
    }
    if (this.length < 0 && this.data.length < willBeLoaded) {
      // data length is unknown and new chunk will not fit in the existing
      // buffer, resizing the buffer by doubling the its last length
      var newLength = this.data.length;
      for (; newLength < willBeLoaded; newLength *= 2) {}
      var newData = new Uint8Array(newLength);
      newData.set(this.data);
      this.data = newData;
    }
    this.data.set(chunk, this.loaded);
    this.loaded = willBeLoaded;
    this.onprogress(this.loaded, this.length >= 0 ? this.length : void(0));
  },
  getData: function PdfDataListener_getData() {
    var data = this.data;
    if (this.loaded != data.length)
      data = data.subarray(0, this.loaded);
>>>>>>> 8e50da78
    delete this.data; // releasing temporary storage
    return data;
  },
  finish: function PdfDataListener_finish() {
    this.isDataReady = true;
    if (this.oncompleteCallback) {
      this.oncompleteCallback(this.getData());
    }
  },
  error: function PdfDataListener_error(errorCode) {
    this.errorCode = errorCode;
    if (this.oncompleteCallback) {
      this.oncompleteCallback(null, errorCode);
    }
  },
  onprogress: function() {},
  set oncomplete(value) {
    this.oncompleteCallback = value;
    if (this.isDataReady) {
      value(this.getData());
    }
    if (this.errorCode) {
      value(null, this.errorCode);
    }
  }
};

// All the priviledged actions.
function ChromeActions(domWindow, dataListener) {
  this.domWindow = domWindow;
  this.dataListener = dataListener;
}

ChromeActions.prototype = {
  download: function(data, sendResponse) {
    var originalUrl = data.originalUrl;
    // The data may not be downloaded so we need just retry getting the pdf with
    // the original url.
    var originalUri = NetUtil.newURI(data.originalUrl);
    var blobUri = data.blobUrl ? NetUtil.newURI(data.blobUrl) : originalUri;
    var extHelperAppSvc =
          Cc['@mozilla.org/uriloader/external-helper-app-service;1'].
             getService(Ci.nsIExternalHelperAppService);
    var frontWindow = Cc['@mozilla.org/embedcomp/window-watcher;1'].
                         getService(Ci.nsIWindowWatcher).activeWindow;

    NetUtil.asyncFetch(blobUri, function(aInputStream, aResult) {
      if (!Components.isSuccessCode(aResult)) {
        if (sendResponse)
          sendResponse(true);
        return;
      }
      // Create a nsIInputStreamChannel so we can set the url on the channel
      // so the filename will be correct.
      let channel = Cc['@mozilla.org/network/input-stream-channel;1'].
                       createInstance(Ci.nsIInputStreamChannel);
      channel.setURI(originalUri);
      channel.contentStream = aInputStream;
      channel.QueryInterface(Ci.nsIChannel);

      var listener = {
        extListener: null,
        onStartRequest: function(aRequest, aContext) {
          this.extListener = extHelperAppSvc.doContent('application/pdf',
                                aRequest, frontWindow, false);
          this.extListener.onStartRequest(aRequest, aContext);
        },
        onStopRequest: function(aRequest, aContext, aStatusCode) {
          if (this.extListener)
            this.extListener.onStopRequest(aRequest, aContext, aStatusCode);
          // Notify the content code we're done downloading.
          if (sendResponse)
            sendResponse(false);
        },
        onDataAvailable: function(aRequest, aContext, aInputStream, aOffset,
                                  aCount) {
          this.extListener.onDataAvailable(aRequest, aContext, aInputStream,
                                           aOffset, aCount);
        }
      };

      channel.asyncOpen(listener, null);
    });
  },
  setDatabase: function(data) {
    if (inPrivateBrowsing)
      return;
    // Protect against something sending tons of data to setDatabase.
    if (data.length > MAX_DATABASE_LENGTH)
      return;
    setStringPref(PREF_PREFIX + '.database', data);
  },
  getDatabase: function() {
    if (inPrivateBrowsing)
      return '{}';
    return getStringPref(PREF_PREFIX + '.database', '{}');
  },
  getLocale: function() {
    return getStringPref('general.useragent.locale', 'en-US');
  },
  getLoadingType: function() {
    return this.dataListener ? 'passive' : 'active';
  },
  initPassiveLoading: function() {
    if (!this.dataListener)
      return false;

    var domWindow = this.domWindow;
    this.dataListener.onprogress =
      function ChromeActions_dataListenerProgress(loaded, total) {

      domWindow.postMessage({
        pdfjsLoadAction: 'progress',
        loaded: loaded,
        total: total
      }, '*');
    };

    this.dataListener.oncomplete =
      function ChromeActions_dataListenerComplete(data, errorCode) {

      domWindow.postMessage({
        pdfjsLoadAction: 'complete',
        data: data,
        errorCode: errorCode
      }, '*');

      delete this.dataListener;
    };

    return true;
  },
  getStrings: function(data) {
    try {
      // Lazy initialization of localizedStrings
      if (!('localizedStrings' in this))
        this.localizedStrings = getLocalizedStrings('viewer.properties');

      var result = this.localizedStrings[data];
      return JSON.stringify(result || null);
    } catch (e) {
      log('Unable to retrive localized strings: ' + e);
      return 'null';
    }
  },
  pdfBugEnabled: function() {
    return getBoolPref(PREF_PREFIX + '.pdfBugEnabled', false);
  },
  searchEnabled: function() {
    return getBoolPref(PREF_PREFIX + '.searchEnabled', false);
  },
  fallback: function(url, sendResponse) {
    var self = this;
    var domWindow = this.domWindow;
    var strings = getLocalizedStrings('chrome.properties');
    var message = getLocalizedString(strings, 'unsupported_feature');

    var notificationBox = null;
    // Multiple browser windows can be opened, finding one for notification box
    var windowsEnum = Services.wm
                      .getZOrderDOMWindowEnumerator('navigator:browser', true);
    while (windowsEnum.hasMoreElements()) {
      var win = windowsEnum.getNext();
      if (win.closed)
        continue;
      var browser = win.gBrowser.getBrowserForDocument(domWindow.top.document);
      if (browser) {
        // right window/browser is found, getting the notification box
        notificationBox = win.gBrowser.getNotificationBox(browser);
        break;
      }
    }
    if (!notificationBox) {
      log('Unable to get a notification box for the fallback message');
      return;
    }

    // Flag so we don't call the response callback twice, since if the user
    // clicks open with different viewer both the button callback and
    // eventCallback will be called.
    var sentResponse = false;
    var buttons = [{
      label: getLocalizedString(strings, 'open_with_different_viewer'),
      accessKey: getLocalizedString(strings, 'open_with_different_viewer',
                                    'accessKey'),
      callback: function() {
        sentResponse = true;
        sendResponse(true);
      }
    }];
    notificationBox.appendNotification(message, 'pdfjs-fallback', null,
                                       notificationBox.PRIORITY_WARNING_LOW,
                                       buttons,
                                       function eventsCallback(eventType) {
      // Currently there is only one event "removed" but if there are any other
      // added in the future we still only care about removed at the moment.
      if (eventType !== 'removed')
        return;
      // Don't send a response again if we already responded when the button was
      // clicked.
      if (!sentResponse)
        sendResponse(false);
    });
  }
};

// Event listener to trigger chrome privedged code.
function RequestListener(actions) {
  this.actions = actions;
}
// Receive an event and synchronously or asynchronously responds.
RequestListener.prototype.receive = function(event) {
  var message = event.target;
  var doc = message.ownerDocument;
  var action = message.getUserData('action');
  var data = message.getUserData('data');
  var sync = message.getUserData('sync');
  var actions = this.actions;
  if (!(action in actions)) {
    log('Unknown action: ' + action);
    return;
  }
  if (sync) {
    var response = actions[action].call(this.actions, data);
    message.setUserData('response', response, null);
  } else {
    var response;
    if (!message.getUserData('callback')) {
      doc.documentElement.removeChild(message);
      response = null;
    } else {
      response = function sendResponse(response) {
        message.setUserData('response', response, null);

        var listener = doc.createEvent('HTMLEvents');
        listener.initEvent('pdf.js.response', true, false);
        return message.dispatchEvent(listener);
      }
    }
    actions[action].call(this.actions, data, response);
  }
};

function PdfStreamConverter() {
}

PdfStreamConverter.prototype = {

  // properties required for XPCOM registration:
  classID: Components.ID('{PDFJSSCRIPT_STREAM_CONVERTER_ID}'),
  classDescription: 'pdf.js Component',
  contractID: '@mozilla.org/streamconv;1?from=application/pdf&to=*/*',

  QueryInterface: XPCOMUtils.generateQI([
      Ci.nsISupports,
      Ci.nsIStreamConverter,
      Ci.nsIStreamListener,
      Ci.nsIRequestObserver
  ]),

  /*
   * This component works as such:
   * 1. asyncConvertData stores the listener
   * 2. onStartRequest creates a new channel, streams the viewer and cancels
   *    the request so pdf.js can do the request
   * Since the request is cancelled onDataAvailable should not be called. The
   * onStopRequest does nothing. The convert function just returns the stream,
   * it's just the synchronous version of asyncConvertData.
   */

  // nsIStreamConverter::convert
  convert: function(aFromStream, aFromType, aToType, aCtxt) {
    throw Cr.NS_ERROR_NOT_IMPLEMENTED;
  },

  // nsIStreamConverter::asyncConvertData
  asyncConvertData: function(aFromType, aToType, aListener, aCtxt) {
    if (!isEnabled())
      throw Cr.NS_ERROR_NOT_IMPLEMENTED;

    var useFetchByChrome = getBoolPref(PREF_PREFIX + '.fetchByChrome', true);
    if (!useFetchByChrome) {
      // Ignoring HTTP POST requests -- pdf.js has to repeat the request.
      var skipConversion = false;
      try {
        var request = aCtxt;
        request.QueryInterface(Ci.nsIHttpChannel);
        skipConversion = (request.requestMethod !== 'GET');
      } catch (e) {
        // Non-HTTP request... continue normally.
      }
      if (skipConversion)
        throw Cr.NS_ERROR_NOT_IMPLEMENTED;
    }

    // Store the listener passed to us
    this.listener = aListener;
  },

  // nsIStreamListener::onDataAvailable
  onDataAvailable: function(aRequest, aContext, aInputStream, aOffset, aCount) {
    if (!this.dataListener) {
      // Do nothing since all the data loading is handled by the viewer.
      return;
    }

    var binaryStream = this.binaryStream;
    binaryStream.setInputStream(aInputStream);
<<<<<<< HEAD
    this.dataListener.set(binaryStream.readByteArray(aCount), aOffset);
=======
    this.dataListener.append(binaryStream.readByteArray(aCount));
>>>>>>> 8e50da78
  },

  // nsIRequestObserver::onStartRequest
  onStartRequest: function(aRequest, aContext) {

    // Setup the request so we can use it below.
    aRequest.QueryInterface(Ci.nsIChannel);
    var useFetchByChrome = getBoolPref(PREF_PREFIX + '.fetchByChrome', true);
    var dataListener;
    if (useFetchByChrome) {
      // Creating storage for PDF data
      var contentLength = aRequest.contentLength;
      dataListener = new PdfDataListener(contentLength);
      this.dataListener = dataListener;
      this.binaryStream = Cc['@mozilla.org/binaryinputstream;1']
                          .createInstance(Ci.nsIBinaryInputStream);
    } else {
      // Cancel the request so the viewer can handle it.
      aRequest.cancel(Cr.NS_BINDING_ABORTED);
    }

    // Create a new channel that is viewer loaded as a resource.
    var ioService = Services.io;
    var channel = ioService.newChannel(
                    PDF_VIEWER_WEB_PAGE, null, null);

    var listener = this.listener;
    var self = this;
    // Proxy all the request observer calls, when it gets to onStopRequest
    // we can get the dom window.
    var proxy = {
      onStartRequest: function() {
        listener.onStartRequest.apply(listener, arguments);
      },
      onDataAvailable: function() {
        listener.onDataAvailable.apply(listener, arguments);
      },
      onStopRequest: function() {
        var domWindow = getDOMWindow(channel);
        // Double check the url is still the correct one.
        if (domWindow.document.documentURIObject.equals(aRequest.URI)) {
          let actions = new ChromeActions(domWindow, dataListener);
          let requestListener = new RequestListener(actions);
          domWindow.addEventListener(PDFJS_EVENT_ID, function(event) {
            requestListener.receive(event);
          }, false, true);
        }
        listener.onStopRequest.apply(listener, arguments);
      }
    };

    // Keep the URL the same so the browser sees it as the same.
    channel.originalURI = aRequest.URI;
    channel.asyncOpen(proxy, aContext);
    if (useFetchByChrome) {
      // We can use resource principal when data is fetched by the chrome
      // e.g. useful for NoScript
      var securityManager = Cc['@mozilla.org/scriptsecuritymanager;1']
                            .getService(Ci.nsIScriptSecurityManager);
      var uri = ioService.newURI(PDF_VIEWER_WEB_PAGE, null, null);
      // FF16 and below had getCodebasePrincipal (bug 774585)
      var resourcePrincipal = 'getSimpleCodebasePrincipal' in securityManager ?
                              securityManager.getSimpleCodebasePrincipal(uri) :
                              securityManager.getCodebasePrincipal(uri);
      channel.owner = resourcePrincipal;
    }
  },

  // nsIRequestObserver::onStopRequest
  onStopRequest: function(aRequest, aContext, aStatusCode) {
    if (!this.dataListener) {
      // Do nothing
      return;
    }

    if (Components.isSuccessCode(aStatusCode))
      this.dataListener.finish();
    else
      this.dataListener.error(aStatusCode);
    delete this.dataListener;
    delete this.binaryStream;
  }
};

var NSGetFactory = XPCOMUtils.generateNSGetFactory([PdfStreamConverter]);<|MERGE_RESOLUTION|>--- conflicted
+++ resolved
@@ -131,31 +131,6 @@
 }
 
 PdfDataListener.prototype = {
-<<<<<<< HEAD
-  set: function PdfDataListener_set(chunk, offset) {
-    if (this.length < 0) {
-      var willBeLoaded = this.loaded + chunk.length;
-      // data length is unknown and new chunk will not fit in the existing
-      // buffer, resizing the buffer by doubling the its last length
-      if (this.data.length < willBeLoaded) {
-        var newLength = this.data.length;
-        for (; newLength < willBeLoaded; newLength *= 2) {}
-        var newData = new Uint8Array(newLength);
-        newData.set(this.data);
-        this.data = newData;
-      }
-      this.data.set(chunk, this.loaded);
-      this.loaded = willBeLoaded;
-    } else {
-      this.data.set(chunk, offset);
-      this.loaded = offset + chunk.length;
-      this.onprogress(this.loaded, this.length);
-    }
-  },
-  getData: function PdfDataListener_getData() {
-    var data = this.length >= 0 ? this.data :
-                                  this.data.subarray(0, this.loaded);
-=======
   append: function PdfDataListener_append(chunk) {
     var willBeLoaded = this.loaded + chunk.length;
     if (this.length >= 0 && this.length < willBeLoaded) {
@@ -178,7 +153,6 @@
     var data = this.data;
     if (this.loaded != data.length)
       data = data.subarray(0, this.loaded);
->>>>>>> 8e50da78
     delete this.data; // releasing temporary storage
     return data;
   },
@@ -487,11 +461,7 @@
 
     var binaryStream = this.binaryStream;
     binaryStream.setInputStream(aInputStream);
-<<<<<<< HEAD
-    this.dataListener.set(binaryStream.readByteArray(aCount), aOffset);
-=======
     this.dataListener.append(binaryStream.readByteArray(aCount));
->>>>>>> 8e50da78
   },
 
   // nsIRequestObserver::onStartRequest
