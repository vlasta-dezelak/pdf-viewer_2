--- conflicted
+++ resolved
@@ -238,9 +238,4 @@
 
 printing_not_supported=Внимание: Този четец няма пълна поддръжка на отпечатване.
 printing_not_ready=Внимание: Този PDF файл не е напълно зареден за печат.
-<<<<<<< HEAD
-web_fonts_disabled=Уеб-шрифтовете са забранени: разрешаване на използването на вградените PDF шрифтове.
-document_colors_not_allowed=На документите от вид PDF не е разрешено да използват собствени цветове: „Разрешаване на страниците да избират собствени цветове“ е изключено в четеца.
-=======
-web_fonts_disabled=Уеб-шрифтовете са забранени: разрешаване на използването на вградените PDF шрифтове.
->>>>>>> e389ed62
+web_fonts_disabled=Уеб-шрифтовете са забранени: разрешаване на използването на вградените PDF шрифтове.