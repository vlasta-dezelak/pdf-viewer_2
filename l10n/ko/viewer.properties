--- conflicted
+++ resolved
@@ -41,13 +41,8 @@
 print_label=인쇄
 download.title=다운로드
 download_label=다운로드
-<<<<<<< HEAD
-bookmark.title=현재 뷰 (복사하거나 새 창에 열기)
-bookmark_label=현재 뷰
-=======
 bookmark.title=현재 보기 (복사 또는 새 창에 열기)
 bookmark_label=현재 보기
->>>>>>> e389ed62
 
 # Secondary toolbar and context menu
 tools.title=도구
@@ -74,16 +69,6 @@
 scroll_vertical_label=세로 스크롤
 scroll_horizontal.title=가로 스크롤 사용
 scroll_horizontal_label=가로 스크롤
-<<<<<<< HEAD
-scroll_wrapped.title=감싼 스크롤 사용
-scroll_wrapped_label=감싼 스크롤
-
-spread_none.title=펼쳐진 페이지를 합치지 않음
-spread_none_label=펼쳐짐 없음
-spread_odd.title=홀수 페이지로 시작하게 펼쳐진 페이지 합침
-spread_odd_label=홀수 펼쳐짐
-spread_even.title=짝수 페이지로 시작하게 펼쳐진 페이지 합침
-=======
 scroll_wrapped.title=래핑(자동 줄 바꿈) 스크롤 사용
 scroll_wrapped_label=래핑 스크롤
 
@@ -92,7 +77,6 @@
 spread_odd.title=홀수 페이지로 시작하는 두 페이지 보기
 spread_odd_label=홀수 펼쳐짐
 spread_even.title=짝수 페이지로 시작하는 두 페이지 보기
->>>>>>> e389ed62
 spread_even_label=짝수 펼쳐짐
 
 # Document properties dialog box
@@ -153,16 +137,10 @@
 # (the _label strings are alt text for the buttons, the .title strings are
 # tooltips)
 toggle_sidebar.title=탐색창 표시/숨기기
-<<<<<<< HEAD
-toggle_sidebar_notification.title=탐색창 표시/숨기기 (문서에 아웃라인/첨부파일 포함)
-toggle_sidebar_label=탐색창 표시/숨기기
-document_outline.title=문서 아웃라인 보기(더블 클릭해서 모든 항목 펼치기/접기)
-=======
 toggle_sidebar_notification.title=탐색창 표시/숨기기 (문서에 아웃라인/첨부파일 포함됨)
 toggle_sidebar_notification2.title=탐색창 표시/숨기기 (문서에 아웃라인/첨부파일/레이어 포함됨)
 toggle_sidebar_label=탐색창 표시/숨기기
 document_outline.title=문서 아웃라인 보기 (더블 클릭해서 모든 항목 펼치기/접기)
->>>>>>> e389ed62
 document_outline_label=문서 아웃라인
 attachments.title=첨부파일 보기
 attachments_label=첨부파일
@@ -173,10 +151,7 @@
 findbar.title=검색
 findbar_label=검색
 
-<<<<<<< HEAD
-=======
 additional_layers=추가 레이어
->>>>>>> e389ed62
 # LOCALIZATION NOTE (page_canvas): "{{page}}" will be replaced by the page number.
 page_canvas={{page}} 페이지
 # Thumbnails panel item (tooltip and alt text for images)
@@ -242,17 +217,10 @@
 rendering_error=페이지를 렌더링하는 동안 오류가 발생했습니다.
 
 # Predefined zoom values
-<<<<<<< HEAD
-page_scale_width=페이지 너비에 맞춤
-page_scale_fit=페이지에 맞춤
-page_scale_auto=자동 맞춤
-page_scale_actual=실제 크기에 맞춤
-=======
 page_scale_width=페이지 너비에 맞추기
 page_scale_fit=페이지에 맞추기
 page_scale_auto=자동
 page_scale_actual=실제 크기
->>>>>>> e389ed62
 # LOCALIZATION NOTE (page_scale_percent): "{{scale}}" will be replaced by a
 # numerical scale value.
 page_scale_percent={{scale}}%
@@ -280,9 +248,4 @@
 
 printing_not_supported=경고: 이 브라우저는 인쇄를 완전히 지원하지 않습니다.
 printing_not_ready=경고: 이 PDF를 인쇄를 할 수 있을 정도로 읽어들이지 못했습니다.
-<<<<<<< HEAD
-web_fonts_disabled=웹 폰트가 비활성화됨: 내장된 PDF 글꼴을 사용할 수 없습니다.
-document_colors_not_allowed=PDF 문서의 자체 색상 허용 안됨: “페이지 자체 색상 허용”이 브라우저에서 비활성화 되어 있습니다.
-=======
-web_fonts_disabled=웹 폰트가 비활성화됨: 내장된 PDF 글꼴을 사용할 수 없습니다.
->>>>>>> e389ed62
+web_fonts_disabled=웹 폰트가 비활성화됨: 내장된 PDF 글꼴을 사용할 수 없습니다.