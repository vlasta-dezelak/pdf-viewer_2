--- conflicted
+++ resolved
@@ -151,10 +151,7 @@
 findbar.title=ค้นหาในเอกสาร
 findbar_label=ค้นหา
 
-<<<<<<< HEAD
-=======
 additional_layers=เลเยอร์เพิ่มเติม
->>>>>>> e389ed62
 # LOCALIZATION NOTE (page_canvas): "{{page}}" will be replaced by the page number.
 page_canvas=หน้า {{page}}
 # Thumbnails panel item (tooltip and alt text for images)
