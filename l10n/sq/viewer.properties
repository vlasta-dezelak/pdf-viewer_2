--- conflicted
+++ resolved
@@ -144,10 +144,7 @@
 findbar.title=Gjeni në Dokument
 findbar_label=Gjej
 
-<<<<<<< HEAD
-=======
 additional_layers=Shtresa Shtesë
->>>>>>> e389ed62
 # LOCALIZATION NOTE (page_canvas): "{{page}}" will be replaced by the page number.
 page_canvas=Faqja {{page}}
 # Thumbnails panel item (tooltip and alt text for images)
