--- conflicted
+++ resolved
@@ -138,29 +138,20 @@
 # tooltips)
 toggle_sidebar.title=Cambiar barra lateral
 toggle_sidebar_notification.title=Alternar panel lateral (el documento contiene un esquema o adjuntos)
-<<<<<<< HEAD
-=======
 toggle_sidebar_notification2.title=Alternar barra lateral (el documento contiene esquemas/adjuntos/capas)
->>>>>>> e389ed62
 toggle_sidebar_label=Cambiar barra lateral
 document_outline.title=Mostrar resumen del documento (doble clic para expandir/contraer todos los elementos)
 document_outline_label=Resumen de documento
 attachments.title=Mostrar adjuntos
 attachments_label=Adjuntos
-<<<<<<< HEAD
-=======
 layers.title=Mostrar capas (doble clic para restablecer todas las capas al estado predeterminado)
 layers_label=Capas
->>>>>>> e389ed62
 thumbs.title=Mostrar miniaturas
 thumbs_label=Miniaturas
 findbar.title=Buscar en el documento
 findbar_label=Buscar
 
-<<<<<<< HEAD
-=======
 additional_layers=Capas adicionales
->>>>>>> e389ed62
 # LOCALIZATION NOTE (page_canvas): "{{page}}" will be replaced by the page number.
 page_canvas=Página {{page}}
 # Thumbnails panel item (tooltip and alt text for images)
@@ -257,9 +248,4 @@
 
 printing_not_supported=Advertencia: Imprimir no está totalmente soportado por este navegador.
 printing_not_ready=Advertencia: Este PDF no se ha cargado completamente para poder imprimirse.
-<<<<<<< HEAD
-web_fonts_disabled=Las tipografías web están desactivadas: es imposible usar las tipografías PDF embebidas.
-document_colors_not_allowed=Los documentos PDF no tienen permitido usar sus propios colores: 'Permitir a las páginas elegir sus propios colores' está desactivado en el navegador.
-=======
-web_fonts_disabled=Las tipografías web están desactivadas: es imposible usar las tipografías PDF embebidas.
->>>>>>> e389ed62
+web_fonts_disabled=Las tipografías web están desactivadas: es imposible usar las tipografías PDF embebidas.