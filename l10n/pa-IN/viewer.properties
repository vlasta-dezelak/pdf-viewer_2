--- conflicted
+++ resolved
@@ -149,10 +149,7 @@
 findbar.title=ਦਸਤਾਵੇਜ਼ ਵਿੱਚ ਲੱਭੋ
 findbar_label=ਲੱਭੋ
 
-<<<<<<< HEAD
-=======
 additional_layers=ਵਾਧੂ ਪਰਤਾਂ
->>>>>>> e389ed62
 # LOCALIZATION NOTE (page_canvas): "{{page}}" will be replaced by the page number.
 page_canvas=ਸਫ਼ਾ {{page}}
 # Thumbnails panel item (tooltip and alt text for images)
