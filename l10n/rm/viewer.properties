--- conflicted
+++ resolved
@@ -151,10 +151,7 @@
 findbar.title=Tschertgar en il document
 findbar_label=Tschertgar
 
-<<<<<<< HEAD
-=======
 additional_layers=Nivels supplementars
->>>>>>> e389ed62
 # LOCALIZATION NOTE (page_canvas): "{{page}}" will be replaced by the page number.
 page_canvas=Pagina {{page}}
 # Thumbnails panel item (tooltip and alt text for images)
