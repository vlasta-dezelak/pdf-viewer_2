# Copyright 2012 Mozilla Foundation
#
# Licensed under the Apache License, Version 2.0 (the "License");
# you may not use this file except in compliance with the License.
# You may obtain a copy of the License at
#
#     http://www.apache.org/licenses/LICENSE-2.0
#
# Unless required by applicable law or agreed to in writing, software
# distributed under the License is distributed on an "AS IS" BASIS,
# WITHOUT WARRANTIES OR CONDITIONS OF ANY KIND, either express or implied.
# See the License for the specific language governing permissions and
# limitations under the License.

# Main toolbar buttons (tooltips and alt text for images)
previous.title=Página anterior
previous_label=Anterior
next.title=Página seguinte
next_label=Seguinte

# LOCALIZATION NOTE (page.title): The tooltip for the pageNumber input.
page.title=Página
# LOCALIZATION NOTE (of_pages): "{{pagesCount}}" will be replaced by a number
# representing the total number of pages in the document.
of_pages=de {{pagesCount}}
# LOCALIZATION NOTE (page_of_pages): "{{pageNumber}}" and "{{pagesCount}}"
# will be replaced by a number representing the currently visible page,
# respectively a number representing the total number of pages in the document.
page_of_pages=({{pageNumber}} de {{pagesCount}})

zoom_out.title=Reduzir
zoom_out_label=Reduzir
zoom_in.title=Ampliar
zoom_in_label=Ampliar
zoom.title=Zoom
presentation_mode.title=Trocar para o modo de apresentação
presentation_mode_label=Modo de apresentação
open_file.title=Abrir ficheiro
open_file_label=Abrir
print.title=Imprimir
print_label=Imprimir
download.title=Transferir
download_label=Transferir
bookmark.title=Vista atual (copiar ou abrir numa nova janela)
bookmark_label=Visão atual

# Secondary toolbar and context menu
tools.title=Ferramentas
tools_label=Ferramentas
first_page.title=Ir para a primeira página
first_page.label=Ir para a primeira página
first_page_label=Ir para a primeira página
last_page.title=Ir para a última página
last_page.label=Ir para a última página
last_page_label=Ir para a última página
page_rotate_cw.title=Rodar à direita
page_rotate_cw.label=Rodar à direita
page_rotate_cw_label=Rodar à direita
page_rotate_ccw.title=Rodar à esquerda
page_rotate_ccw.label=Rodar à esquerda
page_rotate_ccw_label=Rodar à esquerda

cursor_text_select_tool.title=Ativar ferramenta de seleção de texto
cursor_text_select_tool_label=Ferramenta de seleção de texto
cursor_hand_tool.title=Ativar ferramenta de mão
cursor_hand_tool_label=Ferramenta de mão

scroll_vertical.title=Utilizar deslocação vertical
scroll_vertical_label=Deslocação vertical
scroll_horizontal.title=Utilizar deslocação horizontal
scroll_horizontal_label=Deslocação horizontal
scroll_wrapped.title=Utilizar deslocação encapsulada
scroll_wrapped_label=Deslocação encapsulada

spread_none.title=Não juntar páginas dispersas
spread_none_label=Sem spreads
spread_odd.title=Juntar páginas dispersas a partir de páginas com números ímpares
spread_odd_label=Spreads ímpares
spread_even.title=Juntar páginas dispersas a partir de páginas com números pares
spread_even_label=Spreads pares

# Document properties dialog box
document_properties.title=Propriedades do documento…
document_properties_label=Propriedades do documento…
document_properties_file_name=Nome do ficheiro:
document_properties_file_size=Tamanho do ficheiro:
# LOCALIZATION NOTE (document_properties_kb): "{{size_kb}}" and "{{size_b}}"
# will be replaced by the PDF file size in kilobytes, respectively in bytes.
document_properties_kb={{size_kb}} KB ({{size_b}} bytes)
# LOCALIZATION NOTE (document_properties_mb): "{{size_mb}}" and "{{size_b}}"
# will be replaced by the PDF file size in megabytes, respectively in bytes.
document_properties_mb={{size_mb}} MB ({{size_b}} bytes)
document_properties_title=Título:
document_properties_author=Autor:
document_properties_subject=Assunto:
document_properties_keywords=Palavras-chave:
document_properties_creation_date=Data de criação:
document_properties_modification_date=Data de modificação:
# LOCALIZATION NOTE (document_properties_date_string): "{{date}}" and "{{time}}"
# will be replaced by the creation/modification date, and time, of the PDF file.
document_properties_date_string={{date}}, {{time}}
document_properties_creator=Criador:
document_properties_producer=Produtor de PDF:
document_properties_version=Versão do PDF:
document_properties_page_count=N.º de páginas:
document_properties_page_size=Tamanho da página:
document_properties_page_size_unit_inches=in
document_properties_page_size_unit_millimeters=mm
document_properties_page_size_orientation_portrait=retrato
document_properties_page_size_orientation_landscape=paisagem
document_properties_page_size_name_a3=A3
document_properties_page_size_name_a4=A4
document_properties_page_size_name_letter=Carta
document_properties_page_size_name_legal=Legal
# LOCALIZATION NOTE (document_properties_page_size_dimension_string):
# "{{width}}", "{{height}}", {{unit}}, and {{orientation}} will be replaced by
# the size, respectively their unit of measurement and orientation, of the (current) page.
document_properties_page_size_dimension_string={{width}} × {{height}} {{unit}} ({{orientation}})
# LOCALIZATION NOTE (document_properties_page_size_dimension_name_string):
# "{{width}}", "{{height}}", {{unit}}, {{name}}, and {{orientation}} will be replaced by
# the size, respectively their unit of measurement, name, and orientation, of the (current) page.
document_properties_page_size_dimension_name_string={{width}} × {{height}} {{unit}} ({{name}}, {{orientation}})
# LOCALIZATION NOTE (document_properties_linearized): The linearization status of
# the document; usually called "Fast Web View" in English locales of Adobe software.
document_properties_linearized=Vista rápida web:
document_properties_linearized_yes=Sim
document_properties_linearized_no=Não
document_properties_close=Fechar

print_progress_message=A preparar o documento para impressão…
# LOCALIZATION NOTE (print_progress_percent): "{{progress}}" will be replaced by
# a numerical per cent value.
print_progress_percent={{progress}}%
print_progress_close=Cancelar

# Tooltips and alt text for side panel toolbar buttons
# (the _label strings are alt text for the buttons, the .title strings are
# tooltips)
toggle_sidebar.title=Alternar barra lateral
toggle_sidebar_notification.title=Alternar barra lateral (documento contém contorno/anexos)
toggle_sidebar_notification2.title=Alternar barra lateral (o documento contém contornos/anexos/camadas)
toggle_sidebar_label=Alternar barra lateral
document_outline.title=Mostrar esquema do documento (duplo clique para expandir/colapsar todos os itens)
document_outline_label=Esquema do documento
attachments.title=Mostrar anexos
attachments_label=Anexos
layers.title=Mostrar camadas (clique duas vezes para repor todas as camadas para o estado predefinido)
layers_label=Camadas
thumbs.title=Mostrar miniaturas
thumbs_label=Miniaturas
findbar.title=Localizar em documento
findbar_label=Localizar

<<<<<<< HEAD
=======
additional_layers=Camadas adicionais
>>>>>>> e389ed62
# LOCALIZATION NOTE (page_canvas): "{{page}}" will be replaced by the page number.
page_canvas=Página {{page}}
# Thumbnails panel item (tooltip and alt text for images)
# LOCALIZATION NOTE (thumb_page_title): "{{page}}" will be replaced by the page
# number.
thumb_page_title=Página {{page}}
# LOCALIZATION NOTE (thumb_page_canvas): "{{page}}" will be replaced by the page
# number.
thumb_page_canvas=Miniatura da página {{page}}

# Find panel button title and messages
find_input.title=Localizar
find_input.placeholder=Localizar em documento…
find_previous.title=Localizar ocorrência anterior da frase
find_previous_label=Anterior
find_next.title=Localizar ocorrência seguinte da frase
find_next_label=Seguinte
find_highlight=Destacar tudo
find_match_case_label=Correspondência
find_entire_word_label=Palavras completas
find_reached_top=Topo do documento atingido, a continuar a partir do fundo
find_reached_bottom=Fim do documento atingido, a continuar a partir do topo
# LOCALIZATION NOTE (find_match_count): The supported plural forms are
# [one|two|few|many|other], with [other] as the default value.
# "{{current}}" and "{{total}}" will be replaced by a number representing the
# index of the currently active find result, respectively a number representing
# the total number of matches in the document.
find_match_count={[ plural(total) ]}
find_match_count[one]={{current}} de {{total}} correspondência
find_match_count[two]={{current}} de {{total}} correspondências
find_match_count[few]={{current}} de {{total}} correspondências
find_match_count[many]={{current}} de {{total}} correspondências
find_match_count[other]={{current}} de {{total}} correspondências
# LOCALIZATION NOTE (find_match_count_limit): The supported plural forms are
# [zero|one|two|few|many|other], with [other] as the default value.
# "{{limit}}" will be replaced by a numerical value.
find_match_count_limit={[ plural(limit) ]}
find_match_count_limit[zero]=Mais de {{limit}} correspondências
find_match_count_limit[one]=Mais de {{limit}} correspondência
find_match_count_limit[two]=Mais de {{limit}} correspondências
find_match_count_limit[few]=Mais de {{limit}} correspondências
find_match_count_limit[many]=Mais de {{limit}} correspondências
find_match_count_limit[other]=Mais de {{limit}} correspondências
find_not_found=Frase não encontrada

# Error panel labels
error_more_info=Mais informação
error_less_info=Menos informação
error_close=Fechar
# LOCALIZATION NOTE (error_version_info): "{{version}}" and "{{build}}" will be
# replaced by the PDF.JS version and build ID.
error_version_info=PDF.js v{{version}} (compilação: {{build}})
# LOCALIZATION NOTE (error_message): "{{message}}" will be replaced by an
# english string describing the error.
error_message=Mensagem: {{message}}
# LOCALIZATION NOTE (error_stack): "{{stack}}" will be replaced with a stack
# trace.
error_stack=Stack: {{stack}}
# LOCALIZATION NOTE (error_file): "{{file}}" will be replaced with a filename
error_file=Ficheiro: {{file}}
# LOCALIZATION NOTE (error_line): "{{line}}" will be replaced with a line number
error_line=Linha: {{line}}
rendering_error=Ocorreu um erro ao processar a página.

# Predefined zoom values
page_scale_width=Ajustar à largura
page_scale_fit=Ajustar à página
page_scale_auto=Zoom automático
page_scale_actual=Tamanho real
# LOCALIZATION NOTE (page_scale_percent): "{{scale}}" will be replaced by a
# numerical scale value.
page_scale_percent={{scale}}%

# Loading indicator messages
loading_error_indicator=Erro
loading_error=Ocorreu um erro ao carregar o PDF.
invalid_file_error=Ficheiro PDF inválido ou danificado.
missing_file_error=Ficheiro PDF inexistente.
unexpected_response_error=Resposta inesperada do servidor.

# LOCALIZATION NOTE (annotation_date_string): "{{date}}" and "{{time}}" will be
# replaced by the modification date, and time, of the annotation.
annotation_date_string={{date}}, {{time}}

# LOCALIZATION NOTE (text_annotation_type.alt): This is used as a tooltip.
# "{{type}}" will be replaced with an annotation type from a list defined in
# the PDF spec (32000-1:2008 Table 169 – Annotation types).
# Some common types are e.g.: "Check", "Text", "Comment", "Note"
text_annotation_type.alt=[Anotação {{type}}]
password_label=Introduza a palavra-passe para abrir este ficheiro PDF.
password_invalid=Palavra-passe inválida. Por favor, tente novamente.
password_ok=OK
password_cancel=Cancelar

printing_not_supported=Aviso: a impressão não é totalmente suportada por este navegador.
printing_not_ready=Aviso: o PDF ainda não está totalmente carregado.
<<<<<<< HEAD
web_fonts_disabled=Os tipos de letra web estão desativados: não é possível utilizar os tipos de letra PDF embutidos.
document_colors_not_allowed=Os documentos PDF não permitem a utilização das suas próprias cores: “Permitir às páginas escolher as suas próprias cores” está desativado no navegador.
=======
web_fonts_disabled=Os tipos de letra web estão desativados: não é possível utilizar os tipos de letra PDF embutidos.
>>>>>>> e389ed62
<|MERGE_RESOLUTION|>--- conflicted
+++ resolved
@@ -151,10 +151,7 @@
 findbar.title=Localizar em documento
 findbar_label=Localizar
 
-<<<<<<< HEAD
-=======
 additional_layers=Camadas adicionais
->>>>>>> e389ed62
 # LOCALIZATION NOTE (page_canvas): "{{page}}" will be replaced by the page number.
 page_canvas=Página {{page}}
 # Thumbnails panel item (tooltip and alt text for images)
@@ -251,9 +248,4 @@
 
 printing_not_supported=Aviso: a impressão não é totalmente suportada por este navegador.
 printing_not_ready=Aviso: o PDF ainda não está totalmente carregado.
-<<<<<<< HEAD
-web_fonts_disabled=Os tipos de letra web estão desativados: não é possível utilizar os tipos de letra PDF embutidos.
-document_colors_not_allowed=Os documentos PDF não permitem a utilização das suas próprias cores: “Permitir às páginas escolher as suas próprias cores” está desativado no navegador.
-=======
-web_fonts_disabled=Os tipos de letra web estão desativados: não é possível utilizar os tipos de letra PDF embutidos.
->>>>>>> e389ed62
+web_fonts_disabled=Os tipos de letra web estão desativados: não é possível utilizar os tipos de letra PDF embutidos.