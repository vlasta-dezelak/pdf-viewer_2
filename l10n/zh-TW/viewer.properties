--- conflicted
+++ resolved
@@ -151,10 +151,7 @@
 findbar.title=在文件中尋找
 findbar_label=尋找
 
-<<<<<<< HEAD
-=======
 additional_layers=其他圖層
->>>>>>> e389ed62
 # LOCALIZATION NOTE (page_canvas): "{{page}}" will be replaced by the page number.
 page_canvas=第 {{page}} 頁
 # Thumbnails panel item (tooltip and alt text for images)
