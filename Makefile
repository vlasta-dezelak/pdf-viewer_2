REPO = git@github.com:mozilla/pdf.js.git
BUILD_DIR := build
BUILD_TARGET := $(BUILD_DIR)/pdf.js
DEFAULT_BROWSERS := resources/browser_manifests/browser_manifest.json
DEFAULT_TESTS := test_manifest.json

EXTENSION_SRC := ./extensions/
EXTENSION_BASE_VERSION := 4bb289ec499013de66eb421737a4dbb4a9273eda
FIREFOX_EXTENSION_NAME := pdf.js.xpi
FIREFOX_AMO_EXTENSION_NAME := pdf.js.amo.xpi
CHROME_EXTENSION_NAME := pdf.js.crx

all: bundle

# Let folks define custom rules for their clones.
-include local.mk

# JS files needed for pdf.js.
PDF_JS_FILES = \
  core.js \
  util.js \
  canvas.js \
  obj.js \
  function.js \
  charsets.js \
  cidmaps.js \
  colorspace.js \
  crypto.js \
  evaluator.js \
  fonts.js \
  glyphlist.js \
  image.js \
  metrics.js \
  parser.js \
  pattern.js \
  stream.js \
  worker.js \
  ../external/jpgjs/jpg.js \
	$(NULL)

# make server
#
# This target starts a local web server at localhost:8888. This can be
# used for testing all browsers.
server:
	@cd test; python test.py --port=8888;

# make test
#
# This target runs all the tests excluding the unit-test. This can be used for
# testing all browsers.
test: shell-test browser-test

#
# Create production output (pdf.js, and corresponding changes to web files)
#
production: | bundle
	@echo "Preparing web/viewer-production.html"; \
	cd web; \
	sed '/PDFJSSCRIPT_REMOVE/d' viewer.html > viewer-1.tmp; \
	sed '/PDFJSSCRIPT_INCLUDE_BUILD/ r viewer-snippet.html' viewer-1.tmp > viewer-production.html; \
	rm -f *.tmp; \
	cd ..

#
# Create production output for extension use (pdf.js, and corresponding changes to web files)
#
production-extension: | bundle
	@echo "Preparing web/viewer-extension.html for extension"; \
	cd web; \
	sed '/PDFJSSCRIPT_REMOVE/d' viewer.html > viewer-1.tmp; \
	sed '/PDFJSEXTENSION_REMOVE/d' viewer-1.tmp > viewer-2.tmp; \
	sed '/PDFJSSCRIPT_INCLUDE_BUILD/ r viewer-snippet.html' viewer-2.tmp > viewer-extension.html; \
	rm -f *.tmp; \
	cd ..

#
# Bundle pdf.js
#
bundle: | $(BUILD_DIR)
	@echo "Bundling source files into $(BUILD_TARGET)"
	@cd src; \
	cat $(PDF_JS_FILES) > all_files.tmp; \
	sed '/PDFJSSCRIPT_INCLUDE_ALL/ r all_files.tmp' pdf.js > ../$(BUILD_TARGET); \
	sed -i.bak "s/PDFJSSCRIPT_BUNDLE_VER/`git log --format="%h" -n 1`/" ../$(BUILD_TARGET); \
	rm -f ../$(BUILD_TARGET).bak
	rm -f *.tmp; \
	cd ..

# make unit-test
#
# This target runs in-browser unit tests with js-test-driver and jasmine unit
# test framework.
unit-test:
	@cd test/unit/ ; make ;

# make browser-test
#
# This target runs in-browser tests using two primary arguments: a
# test manifest file, and a browser manifest file. Both are simple
# JSON formats, and examples can be found in the test/ directory. The
# target will inspect the environment for the PDF_TESTS and
# PDF_BROWSERS variables, and use those if found. Otherwise, the
# defaults at the top of this file are used.
ifeq ($(PDF_TESTS),)
PDF_TESTS := $(DEFAULT_TESTS)
endif
ifeq ($(PDF_BROWSERS),)
PDF_BROWSERS := $(DEFAULT_BROWSERS)
endif

browser-test:
	@if [ ! -f "test/$(PDF_BROWSERS)" ]; then \
	echo "Browser manifest file $(PDF_BROWSERS) does not exist."; \
	echo "Try copying one of the examples" \
              "in test/resources/browser_manifests/"; \
	exit 1; \
	fi;

	cd test; \
	python test.py --reftest \
	--browserManifestFile=$(PDF_BROWSERS) \
	--manifestFile=$(PDF_TESTS)

# # make shell-test
# #
# # This target runs all of the tests that can be run in a JS shell.
# # The shell used is taken from the JS_SHELL environment variable. If
# # that variable is not defined, the script will attempt to use the copy
# # of Rhino that comes with the Closure compiler used for producing the
# # website.
# SHELL_TARGET = $(NULL)
# ifeq ($(JS_SHELL),)
# JS_SHELL := "java -cp $(BUILD_DIR)/compiler.jar"
# JS_SHELL += "com.google.javascript.jscomp.mozilla.rhino.tools.shell.Main"
# SHELL_TARGET = compiler
# endif
# 
# shell-test: shell-msg $(SHELL_TARGET) font-test
# shell-msg:
# ifeq ($(SHELL_TARGET), compiler)
#   @echo "No JS_SHELL env variable present."
#   @echo "The default is to find a copy of Rhino and try that."
# endif
#   @echo "JS shell command is: $(JS_SHELL)"
# 
# font-test:
#   @echo "font test stub."

# make lint
#
# This target runs the Closure Linter on most of our JS files.
# To install gjslint, see:
#
# <http://code.google.com/closure/utilities/docs/linter_howto.html>
SRC_DIRS := . src utils web test examples/helloworld extensions/firefox \
            extensions/firefox/components extensions/chrome test/unit
GJSLINT_FILES = $(foreach DIR,$(SRC_DIRS),$(wildcard $(DIR)/*.js))
lint:
	gjslint --nojsdoc $(GJSLINT_FILES)

# make web
#
# This target produces the website for the project, by checking out
# the gh-pages branch underneath the build directory, and then move
# the various viewer files into place.
#
# TODO: Use the Closure compiler to optimize the pdf.js files.
#
GH_PAGES = $(BUILD_DIR)/gh-pages
web: | production extension compiler pages-repo
	@cp $(BUILD_TARGET) $(GH_PAGES)/$(BUILD_TARGET)
	@cp -R web/* $(GH_PAGES)/web
	@cp web/images/* $(GH_PAGES)/web/images
	@cp $(FIREFOX_BUILD_DIR)/$(FIREFOX_EXTENSION_NAME) \
		$(FIREFOX_BUILD_DIR)/$(FIREFOX_AMO_EXTENSION_NAME) \
		$(FIREFOX_BUILD_DIR)/update.rdf \
		$(GH_PAGES)/$(EXTENSION_SRC)/firefox/
	@cp $(GH_PAGES)/web/index.html.template $(GH_PAGES)/index.html;
	@mv -f $(GH_PAGES)/web/viewer-production.html $(GH_PAGES)/web/viewer.html;
	@cd $(GH_PAGES); git add -A;
	@echo
	@echo "Website built in $(GH_PAGES)."
	@echo "Don't forget to cd into $(GH_PAGES)/ and issue 'git commit' to push changes."

# make pages-repo
#
# This target clones the gh-pages repo into the build directory. It
# deletes the current contents of the repo, since we overwrite
# everything with data from the master repo. The 'make web' target
# then uses 'git add -A' to track additions, modifications, moves,
# and deletions.
pages-repo: | $(BUILD_DIR)
	@if [ ! -d "$(GH_PAGES)" ]; then \
	git clone -b gh-pages $(REPO) $(GH_PAGES); \
	rm -rf $(GH_PAGES)/*; \
	fi;
	@mkdir -p $(GH_PAGES)/web;
	@mkdir -p $(GH_PAGES)/web/images;
	@mkdir -p $(GH_PAGES)/build;
	@mkdir -p $(GH_PAGES)/$(EXTENSION_SRC)/firefox;

# # make compiler
# #
# # This target downloads the Closure compiler, and places it in the
# # build directory. This target is also useful when the user doesn't
# # have a JS shell available--we can have them use the Rhino shell that
# # comes with Closure.
# COMPILER_URL = http://closure-compiler.googlecode.com/files/compiler-latest.zip
# 
# compiler: $(BUILD_DIR)/compiler.zip
# $(BUILD_DIR)/compiler.zip: | $(BUILD_DIR)
#   curl $(COMPILER_URL) > $(BUILD_DIR)/compiler.zip;
#   cd $(BUILD_DIR); unzip compiler.zip compiler.jar;

# make extension
#
# This target produce a restartless firefox extension containing a
# copy of the pdf.js source.
CONTENT_DIR := content
BUILD_NUMBER := `git log --format=oneline $(EXTENSION_BASE_VERSION).. | wc -l | awk '{print $$1}'`
PDF_WEB_FILES = \
	web/images \
	web/compatibility.js \
	web/viewer.css \
	web/viewer.js \
	web/viewer-extension.html \
	$(NULL)
<<<<<<< HEAD
extension: | production-extension
	# Copy a standalone version of pdf.js inside the content directory
	@rm -Rf $(FIREFOX_CONTENT_DIR)
	@mkdir -p $(FIREFOX_CONTENT_DIR)/$(BUILD_DIR)
	@mkdir -p $(FIREFOX_CONTENT_DIR)/web
	@cp $(BUILD_TARGET) $(FIREFOX_CONTENT_DIR)/$(BUILD_DIR)
	@cp -r $(PDF_WEB_FILES) $(FIREFOX_CONTENT_DIR)/web/
	@mv -f $(FIREFOX_CONTENT_DIR)/web/viewer-extension.html $(FIREFOX_CONTENT_DIR)/web/viewer.html

=======

FIREFOX_BUILD_DIR := $(BUILD_DIR)/firefox
FIREFOX_BUILD_CONTENT := $(FIREFOX_BUILD_DIR)/$(CONTENT_DIR)/
FIREFOX_CONTENT_DIR := $(EXTENSION_SRC)/firefox/$(CONTENT_DIR)/
FIREFOX_EXTENSION_FILES_TO_COPY = \
	*.js \
	*.rdf \
	chrome.manifest \
	components \
	$(NULL)
FIREFOX_EXTENSION_FILES = \
	content \
	*.js \
	install.rdf \
	chrome.manifest \
	components \
	content \
	$(NULL)

CHROME_BUILD_DIR := $(BUILD_DIR)/chrome
CHROME_CONTENT_DIR := $(EXTENSION_SRC)/chrome/$(CONTENT_DIR)/
CHROME_BUILD_CONTENT := $(CHROME_BUILD_DIR)/$(CONTENT_DIR)/
CHROME_EXTENSION_FILES = \
	extensions/chrome/*.json \
	extensions/chrome/*.html \
	$(NULL)
extension: | production
	# Clear out everything in the firefox extension build directory
	@rm -Rf $(FIREFOX_BUILD_DIR)
	@mkdir -p $(FIREFOX_BUILD_CONTENT)
	@mkdir -p $(FIREFOX_BUILD_CONTENT)/$(BUILD_DIR)
	@mkdir -p $(FIREFOX_BUILD_CONTENT)/web
	@cd extensions/firefox; cp -r $(FIREFOX_EXTENSION_FILES_TO_COPY) ../../$(FIREFOX_BUILD_DIR)/
	# Copy a standalone version of pdf.js inside the content directory
	@cp $(BUILD_TARGET) $(FIREFOX_BUILD_CONTENT)/$(BUILD_DIR)/
	@cp -r $(PDF_WEB_FILES) $(FIREFOX_BUILD_CONTENT)/web/
	@mv -f $(FIREFOX_BUILD_CONTENT)/web/viewer-production.html $(FIREFOX_BUILD_CONTENT)/web/viewer.html
	# Update the build version number
	@sed -i.bak "s/PDFJSSCRIPT_BUILD/$(BUILD_NUMBER)/" $(FIREFOX_BUILD_DIR)/install.rdf
	@sed -i.bak "s/PDFJSSCRIPT_BUILD/$(BUILD_NUMBER)/" $(FIREFOX_BUILD_DIR)/update.rdf
	@rm -f $(FIREFOX_BUILD_DIR)/*.bak
>>>>>>> a9088271
	# Create the xpi
	@cd $(FIREFOX_BUILD_DIR); zip -r $(FIREFOX_EXTENSION_NAME) $(FIREFOX_EXTENSION_FILES)
	@echo "extension created: " $(FIREFOX_EXTENSION_NAME)
	# Build the amo extension too (remove the updateUrl)
	@sed -i.bak "/updateURL/d" $(FIREFOX_BUILD_DIR)/install.rdf
	@rm -f $(FIREFOX_BUILD_DIR)/*.bak
	@cd $(FIREFOX_BUILD_DIR); zip -r $(FIREFOX_AMO_EXTENSION_NAME) $(FIREFOX_EXTENSION_FILES)
	@echo "AMO extension created: " $(FIREFOX_AMO_EXTENSION_NAME)

<<<<<<< HEAD
  # Copy a standalone version of pdf.js inside the extension directory
	@rm -Rf $(CHROME_CONTENT_DIR)
	@mkdir -p $(CHROME_CONTENT_DIR)/$(BUILD_DIR)
	@mkdir -p $(CHROME_CONTENT_DIR)/web
	@cp $(BUILD_TARGET) $(CHROME_CONTENT_DIR)/$(BUILD_DIR)
	@cp -r $(PDF_WEB_FILES) $(CHROME_CONTENT_DIR)/web/
	@mv -f $(CHROME_CONTENT_DIR)/web/viewer-extension.html $(CHROME_CONTENT_DIR)/web/viewer.html
=======
	# Clear out everything in the chrome extension build directory
	@rm -Rf $(CHROME_BUILD_DIR)
	@mkdir -p $(CHROME_BUILD_CONTENT)
	@mkdir -p $(CHROME_BUILD_CONTENT)/$(BUILD_DIR)
	@mkdir -p $(CHROME_BUILD_CONTENT)/web
	@cp -R $(CHROME_EXTENSION_FILES) $(CHROME_BUILD_DIR)/
	# Copy a standalone version of pdf.js inside the content directory
	@cp $(BUILD_TARGET) $(CHROME_BUILD_CONTENT)/$(BUILD_DIR)/
	@cp -r $(PDF_WEB_FILES) $(CHROME_BUILD_CONTENT)/web/
	@mv -f $(CHROME_BUILD_CONTENT)/web/viewer-production.html $(CHROME_BUILD_CONTENT)/web/viewer.html
>>>>>>> a9088271

  # Create the crx
  #TODO



# Make sure there's a build directory.
$(BUILD_DIR):
	mkdir -p $(BUILD_DIR)

clean:
	rm -rf $(BUILD_DIR)

# make help
#
# This target just prints out a message to read these comments. :)
help:
	@echo "Read the comments in the Makefile for guidance.";

.PHONY:: production test browser-test font-test shell-test \
	shell-msg lint clean web compiler help server<|MERGE_RESOLUTION|>--- conflicted
+++ resolved
@@ -226,17 +226,6 @@
 	web/viewer.js \
 	web/viewer-extension.html \
 	$(NULL)
-<<<<<<< HEAD
-extension: | production-extension
-	# Copy a standalone version of pdf.js inside the content directory
-	@rm -Rf $(FIREFOX_CONTENT_DIR)
-	@mkdir -p $(FIREFOX_CONTENT_DIR)/$(BUILD_DIR)
-	@mkdir -p $(FIREFOX_CONTENT_DIR)/web
-	@cp $(BUILD_TARGET) $(FIREFOX_CONTENT_DIR)/$(BUILD_DIR)
-	@cp -r $(PDF_WEB_FILES) $(FIREFOX_CONTENT_DIR)/web/
-	@mv -f $(FIREFOX_CONTENT_DIR)/web/viewer-extension.html $(FIREFOX_CONTENT_DIR)/web/viewer.html
-
-=======
 
 FIREFOX_BUILD_DIR := $(BUILD_DIR)/firefox
 FIREFOX_BUILD_CONTENT := $(FIREFOX_BUILD_DIR)/$(CONTENT_DIR)/
@@ -263,7 +252,7 @@
 	extensions/chrome/*.json \
 	extensions/chrome/*.html \
 	$(NULL)
-extension: | production
+extension: | production-extension
 	# Clear out everything in the firefox extension build directory
 	@rm -Rf $(FIREFOX_BUILD_DIR)
 	@mkdir -p $(FIREFOX_BUILD_CONTENT)
@@ -273,12 +262,11 @@
 	# Copy a standalone version of pdf.js inside the content directory
 	@cp $(BUILD_TARGET) $(FIREFOX_BUILD_CONTENT)/$(BUILD_DIR)/
 	@cp -r $(PDF_WEB_FILES) $(FIREFOX_BUILD_CONTENT)/web/
-	@mv -f $(FIREFOX_BUILD_CONTENT)/web/viewer-production.html $(FIREFOX_BUILD_CONTENT)/web/viewer.html
+	@mv -f $(FIREFOX_BUILD_CONTENT)/web/viewer-extension.html $(FIREFOX_BUILD_CONTENT)/web/viewer.html
 	# Update the build version number
 	@sed -i.bak "s/PDFJSSCRIPT_BUILD/$(BUILD_NUMBER)/" $(FIREFOX_BUILD_DIR)/install.rdf
 	@sed -i.bak "s/PDFJSSCRIPT_BUILD/$(BUILD_NUMBER)/" $(FIREFOX_BUILD_DIR)/update.rdf
 	@rm -f $(FIREFOX_BUILD_DIR)/*.bak
->>>>>>> a9088271
 	# Create the xpi
 	@cd $(FIREFOX_BUILD_DIR); zip -r $(FIREFOX_EXTENSION_NAME) $(FIREFOX_EXTENSION_FILES)
 	@echo "extension created: " $(FIREFOX_EXTENSION_NAME)
@@ -288,15 +276,6 @@
 	@cd $(FIREFOX_BUILD_DIR); zip -r $(FIREFOX_AMO_EXTENSION_NAME) $(FIREFOX_EXTENSION_FILES)
 	@echo "AMO extension created: " $(FIREFOX_AMO_EXTENSION_NAME)
 
-<<<<<<< HEAD
-  # Copy a standalone version of pdf.js inside the extension directory
-	@rm -Rf $(CHROME_CONTENT_DIR)
-	@mkdir -p $(CHROME_CONTENT_DIR)/$(BUILD_DIR)
-	@mkdir -p $(CHROME_CONTENT_DIR)/web
-	@cp $(BUILD_TARGET) $(CHROME_CONTENT_DIR)/$(BUILD_DIR)
-	@cp -r $(PDF_WEB_FILES) $(CHROME_CONTENT_DIR)/web/
-	@mv -f $(CHROME_CONTENT_DIR)/web/viewer-extension.html $(CHROME_CONTENT_DIR)/web/viewer.html
-=======
 	# Clear out everything in the chrome extension build directory
 	@rm -Rf $(CHROME_BUILD_DIR)
 	@mkdir -p $(CHROME_BUILD_CONTENT)
@@ -306,8 +285,7 @@
 	# Copy a standalone version of pdf.js inside the content directory
 	@cp $(BUILD_TARGET) $(CHROME_BUILD_CONTENT)/$(BUILD_DIR)/
 	@cp -r $(PDF_WEB_FILES) $(CHROME_BUILD_CONTENT)/web/
-	@mv -f $(CHROME_BUILD_CONTENT)/web/viewer-production.html $(CHROME_BUILD_CONTENT)/web/viewer.html
->>>>>>> a9088271
+	@mv -f $(CHROME_BUILD_CONTENT)/web/viewer-extension.html $(CHROME_BUILD_CONTENT)/web/viewer.html
 
   # Create the crx
   #TODO
