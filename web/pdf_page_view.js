--- conflicted
+++ resolved
@@ -63,13 +63,8 @@
  * @property {Promise<OptionalContentConfig>} [optionalContentConfigPromise] -
  *   A promise that is resolved with an {@link OptionalContentConfig} instance.
  *   The default value is `null`.
-<<<<<<< HEAD
  * @property {?PDFRenderingQueue} renderingQueue - The rendering queue object.
  * @property {?IPDFTextLayerFactory} textLayerFactory
-=======
- * @property {PDFRenderingQueue} [renderingQueue] - The rendering queue object.
- * @property {IPDFTextLayerFactory} [textLayerFactory]
->>>>>>> 172ccdbe
  * @property {number} [textLayerMode] - Controls if the text layer used for
  *   selection and searching is created, and if the improved text selection
  *   behaviour is enabled. The constants from {TextLayerMode} should be used.
@@ -79,16 +74,10 @@
  *   being rendered. The constants from {@link AnnotationMode} should be used;
  *   see also {@link RenderParameters} and {@link GetOperatorListParameters}.
  *   The default value is `AnnotationMode.ENABLE_FORMS`.
-<<<<<<< HEAD
- * @property {IPDFAnnotationLayerFactory} annotationLayerFactory
- * @property {?IPDFXfaLayerFactory} xfaLayerFactory
- * @property {IPDFStructTreeLayerFactory} structTreeLayerFactory
-=======
  * @property {IPDFAnnotationLayerFactory} [annotationLayerFactory]
  * @property {IPDFAnnotationEditorLayerFactory} [annotationEditorLayerFactory]
- * @property {IPDFXfaLayerFactory} [xfaLayerFactory]
+ * @property {?IPDFXfaLayerFactory} [xfaLayerFactory]
  * @property {IPDFStructTreeLayerFactory} [structTreeLayerFactory]
->>>>>>> 172ccdbe
  * @property {Object} [textHighlighterFactory]
  * @property {string} [imageResourcesPath] - Path for image resources, mainly
  *   for annotation icons. Include trailing slash.
