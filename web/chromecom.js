/* Copyright 2013 Mozilla Foundation
 *
 * Licensed under the Apache License, Version 2.0 (the "License");
 * you may not use this file except in compliance with the License.
 * You may obtain a copy of the License at
 *
 *     http://www.apache.org/licenses/LICENSE-2.0
 *
 * Unless required by applicable law or agreed to in writing, software
 * distributed under the License is distributed on an "AS IS" BASIS,
 * WITHOUT WARRANTIES OR CONDITIONS OF ANY KIND, either express or implied.
 * See the License for the specific language governing permissions and
 * limitations under the License.
 */
/* globals chrome */

import { DefaultExternalServices, PDFViewerApplication } from "./app.js";
import { AppOptions } from "./app_options.js";
import { BasePreferences } from "./preferences.js";
import { DownloadManager } from "./download_manager.js";
import { GenericL10n } from "./genericl10n.js";

if (typeof PDFJSDev === "undefined" || !PDFJSDev.test("CHROME")) {
  throw new Error(
    'Module "pdfjs-web/chromecom" shall not be used outside CHROME build.'
  );
}

const ChromeCom = {
  /**
   * Creates an event that the extension is listening for and will
   * asynchronously respond by calling the callback.
   *
   * @param {string} action - The action to trigger.
   * @param {string} [data] - The data to send.
   * @param {Function} [callback] - Response callback that will be called with
   *   one data argument. When the request cannot be handled, the callback is
   *   immediately invoked with no arguments.
   */
  request(action, data, callback) {
    const message = {
      action,
      data,
    };
    if (!chrome.runtime) {
      console.error("chrome.runtime is undefined.");
      if (callback) {
        callback();
      }
    } else if (callback) {
      chrome.runtime.sendMessage(message, callback);
    } else {
      chrome.runtime.sendMessage(message);
    }
  },

  /**
   * Resolves a PDF file path and attempts to detects length.
   *
   * @param {string} file - Absolute URL of PDF file.
   * @param {OverlayManager} overlayManager - Manager for the viewer overlays.
   * @param {Function} callback - A callback with resolved URL and file length.
   */
  resolvePDFFile(file, overlayManager, callback) {
    // Expand drive:-URLs to filesystem URLs (Chrome OS)
    file = file.replace(
      /^drive:/i,
      "filesystem:" + location.origin + "/external/"
    );

    if (/^https?:/.test(file)) {
      // Assumption: The file being opened is the file that was requested.
      // There is no UI to input a different URL, so this assumption will hold
      // for now.
      setReferer(file, function () {
        callback(file);
      });
      return;
    }
    if (/^file?:/.test(file)) {
      getEmbedderOrigin(function (origin) {
        // If the origin cannot be determined, let Chrome decide whether to
        // allow embedding files. Otherwise, only allow local files to be
        // embedded from local files or Chrome extensions.
        // Even without this check, the file load in frames is still blocked,
        // but this may change in the future (https://crbug.com/550151).
        if (origin && !/^file:|^chrome-extension:/.test(origin)) {
          PDFViewerApplication.error(
            "Blocked " +
              origin +
              " from loading " +
              file +
              ". Refused to load a local file in a non-local page " +
              "for security reasons."
          );
          return;
        }
        isAllowedFileSchemeAccess(function (isAllowedAccess) {
          if (isAllowedAccess) {
            callback(file);
          } else {
            requestAccessToLocalFile(file, overlayManager, callback);
          }
        });
      });
      return;
    }
    callback(file);
  },
};

function getEmbedderOrigin(callback) {
  const origin = window === top ? location.origin : location.ancestorOrigins[0];
  if (origin === "null") {
    // file:-URLs, data-URLs, sandboxed frames, etc.
    getParentOrigin(callback);
  } else {
    callback(origin);
  }
}

function getParentOrigin(callback) {
  ChromeCom.request("getParentOrigin", null, callback);
}

function isAllowedFileSchemeAccess(callback) {
  ChromeCom.request("isAllowedFileSchemeAccess", null, callback);
}

function isRuntimeAvailable() {
  try {
    // When the extension is reloaded, the extension runtime is destroyed and
    // the extension APIs become unavailable.
    if (chrome.runtime && chrome.runtime.getManifest()) {
      return true;
    }
  } catch (e) {}
  return false;
}

function reloadIfRuntimeIsUnavailable() {
  if (!isRuntimeAvailable()) {
    location.reload();
  }
}

let chromeFileAccessOverlayPromise;
function requestAccessToLocalFile(fileUrl, overlayManager, callback) {
  let onCloseOverlay = null;
  if (top !== window) {
    // When the extension reloads after receiving new permissions, the pages
    // have to be reloaded to restore the extension runtime. Auto-reload
    // frames, because users should not have to reload the whole page just to
    // update the viewer.
    // Top-level frames are closed by Chrome upon reload, so there is no need
    // for detecting unload of the top-level frame. Should this ever change
    // (crbug.com/511670), then the user can just reload the tab.
    window.addEventListener("focus", reloadIfRuntimeIsUnavailable);
    onCloseOverlay = function () {
      window.removeEventListener("focus", reloadIfRuntimeIsUnavailable);
      reloadIfRuntimeIsUnavailable();
      overlayManager.close("chromeFileAccessOverlay");
    };
  }
  if (!chromeFileAccessOverlayPromise) {
    chromeFileAccessOverlayPromise = overlayManager.register(
      "chromeFileAccessOverlay",
      document.getElementById("chromeFileAccessOverlay"),
      onCloseOverlay,
      true
    );
  }
  chromeFileAccessOverlayPromise.then(function () {
    const iconPath = chrome.runtime.getManifest().icons[48];
    document.getElementById("chrome-pdfjs-logo-bg").style.backgroundImage =
      "url(" + chrome.runtime.getURL(iconPath) + ")";

    // Use Chrome's definition of UI language instead of PDF.js's #lang=...,
    // because the shown string should match the UI at chrome://extensions.
    // These strings are from chrome/app/resources/generated_resources_*.xtb.
    const i18nFileAccessLabel = PDFJSDev.json(
      "$ROOT/web/chrome-i18n-allow-access-to-file-urls.json"
    )[chrome.i18n.getUILanguage && chrome.i18n.getUILanguage()];

    if (i18nFileAccessLabel) {
      document.getElementById(
        "chrome-file-access-label"
      ).textContent = i18nFileAccessLabel;
    }

    const link = document.getElementById("chrome-link-to-extensions-page");
    link.href = "chrome://extensions/?id=" + chrome.runtime.id;
    link.onclick = function (e) {
      // Direct navigation to chrome:// URLs is blocked by Chrome, so we
      // have to ask the background page to open chrome://extensions/?id=...
      e.preventDefault();
      // Open in the current tab by default, because toggling the file access
      // checkbox causes the extension to reload, and Chrome will close all
      // tabs upon reload.
      ChromeCom.request("openExtensionsPageForFileAccess", {
        newTab: e.ctrlKey || e.metaKey || e.button === 1 || window !== top,
      });
    };

    // Show which file is being opened to help the user with understanding
    // why this permission request is shown.
    document.getElementById("chrome-url-of-local-file").textContent = fileUrl;

    document.getElementById("chrome-file-fallback").onchange = function () {
      const file = this.files[0];
      if (file) {
        const originalFilename = decodeURIComponent(fileUrl.split("/").pop());
        let originalUrl = fileUrl;
        if (originalFilename !== file.name) {
          const msg =
            "The selected file does not match the original file." +
            "\nOriginal: " +
            originalFilename +
            "\nSelected: " +
            file.name +
            "\nDo you want to open the selected file?";
<<<<<<< HEAD
=======
          // eslint-disable-next-line no-alert
>>>>>>> e389ed62
          if (!confirm(msg)) {
            this.value = "";
            return;
          }
          // There is no way to retrieve the original URL from the File object.
          // So just generate a fake path.
          originalUrl = "file:///fakepath/to/" + encodeURIComponent(file.name);
        }
        callback(URL.createObjectURL(file), file.size, originalUrl);
        overlayManager.close("chromeFileAccessOverlay");
      }
    };

    overlayManager.open("chromeFileAccessOverlay");
  });
}

if (window === top) {
  // Chrome closes all extension tabs (crbug.com/511670) when the extension
  // reloads. To counter this, the tab URL and history state is saved to
  // localStorage and restored by extension-router.js.
  // Unfortunately, the window and tab index are not restored. And if it was
  // the only tab in an incognito window, then the tab is not restored either.
  addEventListener("unload", function () {
    // If the runtime is still available, the unload is most likely a normal
    // tab closure. Otherwise it is most likely an extension reload.
    if (!isRuntimeAvailable()) {
      localStorage.setItem(
        "unload-" + Date.now() + "-" + document.hidden + "-" + location.href,
        JSON.stringify(history.state)
      );
    }
  });
}

// This port is used for several purposes:
// 1. When disconnected, the background page knows that the frame has unload.
// 2. When the referrer was saved in history.state.chromecomState, it is sent
//    to the background page.
// 3. When the background page knows the referrer of the page, the referrer is
//    saved in history.state.chromecomState.
let port;
// Set the referer for the given URL.
// 0. Background: If loaded via a http(s) URL: Save referer.
// 1. Page -> background: send URL and referer from history.state
// 2. Background: Bind referer to URL (via webRequest).
// 3. Background -> page: Send latest referer and save to history.
// 4. Page: Invoke callback.
function setReferer(url, callback) {
  if (!port) {
    // The background page will accept the port, and keep adding the Referer
    // request header to requests to |url| until the port is disconnected.
    port = chrome.runtime.connect({ name: "chromecom-referrer" });
  }
  port.onDisconnect.addListener(onDisconnect);
  port.onMessage.addListener(onMessage);
  // Initiate the information exchange.
  port.postMessage({
    referer: window.history.state && window.history.state.chromecomState,
    requestUrl: url,
  });

  function onMessage(referer) {
    if (referer) {
      // The background extracts the Referer from the initial HTTP request for
      // the PDF file. When the viewer is reloaded or when the user navigates
      // back and forward, the background page will not observe a HTTP request
      // with Referer. To make sure that the Referer is preserved, store it in
      // history.state, which is preserved across reloads/navigations.
      const state = window.history.state || {};
      state.chromecomState = referer;
      window.history.replaceState(state, "");
    }
    onCompleted();
  }
  function onDisconnect() {
    // When the connection fails, ignore the error and call the callback.
    port = null;
    callback();
  }
  function onCompleted() {
    port.onDisconnect.removeListener(onDisconnect);
    port.onMessage.removeListener(onMessage);
    callback();
  }
}

// chrome.storage.sync is not supported in every Chromium-derivate.
// Note: The background page takes care of migrating values from
// chrome.storage.local to chrome.storage.sync when needed.
const storageArea = chrome.storage.sync || chrome.storage.local;

class ChromePreferences extends BasePreferences {
  async _writeToStorage(prefObj) {
    return new Promise(resolve => {
      if (prefObj === this.defaults) {
        const keysToRemove = Object.keys(this.defaults);
        // If the storage is reset, remove the keys so that the values from
        // managed storage are applied again.
        storageArea.remove(keysToRemove, function () {
          resolve();
        });
      } else {
        storageArea.set(prefObj, function () {
          resolve();
        });
      }
    });
  }

  async _readFromStorage(prefObj) {
    return new Promise(resolve => {
      const getPreferences = defaultPrefs => {
        if (chrome.runtime.lastError) {
          // Managed storage not supported, e.g. in Opera.
          defaultPrefs = this.defaults;
        }
        storageArea.get(defaultPrefs, function (readPrefs) {
          resolve(readPrefs);
        });
      };

      if (chrome.storage.managed) {
        // Get preferences as set by the system administrator.
        // See extensions/chromium/preferences_schema.json for more information.
        // These preferences can be overridden by the user.

        // Deprecated preferences are removed from web/default_preferences.json,
        // but kept in extensions/chromium/preferences_schema.json for backwards
        // compatibility with managed preferences.
        const defaultManagedPrefs = Object.assign(
          {
            enableHandToolOnLoad: false,
            disableTextLayer: false,
            enhanceTextSelection: false,
            showPreviousViewOnLoad: true,
            disablePageMode: false,
          },
          this.defaults
        );

        chrome.storage.managed.get(defaultManagedPrefs, function (items) {
          items = items || defaultManagedPrefs;
          // Migration logic for deprecated preferences: If the new preference
          // is not defined by an administrator (i.e. the value is the same as
          // the default value), and a deprecated preference is set with a
          // non-default value, migrate the deprecated preference value to the
          // new preference value.
          // Never remove this, because we have no means of modifying managed
          // preferences.

          // Migration code for https://github.com/mozilla/pdf.js/pull/7635.
          if (items.enableHandToolOnLoad && !items.cursorToolOnLoad) {
            items.cursorToolOnLoad = 1;
          }
          delete items.enableHandToolOnLoad;

          // Migration code for https://github.com/mozilla/pdf.js/pull/9479.
          if (items.textLayerMode !== 1) {
            if (items.disableTextLayer) {
              items.textLayerMode = 0;
            } else if (items.enhanceTextSelection) {
              items.textLayerMode = 2;
            }
          }
          delete items.disableTextLayer;
          delete items.enhanceTextSelection;

          // Migration code for https://github.com/mozilla/pdf.js/pull/10502.
          if (!items.showPreviousViewOnLoad && !items.viewOnLoad) {
            items.viewOnLoad = 1;
          }
          delete items.showPreviousViewOnLoad;
          delete items.disablePageMode;

          getPreferences(items);
        });
      } else {
        // Managed storage not supported, e.g. in old Chromium versions.
        getPreferences(this.defaults);
      }
    });
  }
}

class ChromeExternalServices extends DefaultExternalServices {
  static initPassiveLoading(callbacks) {
    // defaultUrl is set in viewer.js
    ChromeCom.resolvePDFFile(
      AppOptions.get("defaultUrl"),
      PDFViewerApplication.overlayManager,
      function (url, length, originalUrl) {
        callbacks.onOpenWithURL(url, length, originalUrl);
      }
    );
  }

  static createDownloadManager(options) {
    return new DownloadManager(options);
  }

  static createPreferences() {
    return new ChromePreferences();
  }

  static createL10n(options) {
    return new GenericL10n(navigator.language);
  }
}
PDFViewerApplication.externalServices = ChromeExternalServices;

export { ChromeCom };<|MERGE_RESOLUTION|>--- conflicted
+++ resolved
@@ -219,10 +219,7 @@
             "\nSelected: " +
             file.name +
             "\nDo you want to open the selected file?";
-<<<<<<< HEAD
-=======
           // eslint-disable-next-line no-alert
->>>>>>> e389ed62
           if (!confirm(msg)) {
             this.value = "";
             return;
