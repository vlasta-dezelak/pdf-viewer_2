--- conflicted
+++ resolved
@@ -172,12 +172,9 @@
             this.renderHighestPriority();
           })
           .catch(reason => {
-<<<<<<< HEAD
-=======
             if (reason instanceof RenderingCancelledException) {
               return;
             }
->>>>>>> e389ed62
             console.error(`renderView: "${reason}"`);
           });
         break;
