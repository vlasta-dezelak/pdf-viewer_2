--- conflicted
+++ resolved
@@ -24,23 +24,6 @@
   DefaultTextLayerFactory,
   DefaultXfaLayerFactory,
 } from "./default_factory.js";
-<<<<<<< HEAD
-=======
-import {
-  LinkTarget,
-  PDFLinkService,
-  SimpleLinkService,
-} from "./pdf_link_service.js";
-import {
-  parseQueryString,
-  ProgressBar,
-  RenderingStates,
-  ScrollMode,
-  SpreadMode,
-} from "./ui_utils.js";
-import { PDFSinglePageViewer, PDFViewer } from "./pdf_viewer.js";
-import { AnnotationLayerBuilder } from "./annotation_layer_builder.js";
->>>>>>> 172ccdbe
 import { DownloadManager } from "./download_manager.js";
 import { EventBus } from "./event_utils.js";
 import { GenericL10n } from "./genericl10n.js";
@@ -52,16 +35,21 @@
   PDFLinkService,
   SimpleLinkService,
 } from "./pdf_link_service.js";
+import {
+  parseQueryString,
+  ProgressBar,
+  ScrollMode,
+  SpreadMode,
+} from "./ui_utils.js";
+import { PDFSinglePageViewer, PDFViewer } from "./pdf_viewer.js";
 import { PDFPageView } from "./pdf_page_view.js";
 import { PDFRenderingQueue, RenderingStates } from "./pdf_rendering_queue.js";
 import { PDFScriptingManager } from "./pdf_scripting_manager.js";
 import { PDFThumbnailView } from "./pdf_thumbnail_view.js";
 import { PDFThumbnailViewer } from "./pdf_thumbnail_viewer.js";
-import { PDFSinglePageViewer, PDFViewer } from "./pdf_viewer.js";
 import { StructTreeLayerBuilder } from "./struct_tree_layer_builder.js";
 import { TextHighlighter } from "./text_highlighter.js";
 import { TextLayerBuilder } from "./text_layer_builder.js";
-import { parseQueryString, ProgressBar } from "./ui_utils.js";
 import { XfaLayerBuilder } from "./xfa_layer_builder.js";
 
 // eslint-disable-next-line no-unused-vars
@@ -98,7 +86,6 @@
   TextLayerBuilder,
   TextHighlighter,
   XfaLayerBuilder,
-  RenderingStates,
   PDFRenderingQueue,
   PDFThumbnailView,
   PDFThumbnailViewer,
