/* Copyright 2012 Mozilla Foundation
 *
 * Licensed under the Apache License, Version 2.0 (the "License");
 * you may not use this file except in compliance with the License.
 * You may obtain a copy of the License at
 *
 *     http://www.apache.org/licenses/LICENSE-2.0
 *
 * Unless required by applicable law or agreed to in writing, software
 * distributed under the License is distributed on an "AS IS" BASIS,
 * WITHOUT WARRANTIES OR CONDITIONS OF ANY KIND, either express or implied.
 * See the License for the specific language governing permissions and
 * limitations under the License.
 */
/* globals PDFBug, Stats */

import {
  animationStarted,
  AutoPrintRegExp,
  DEFAULT_SCALE_VALUE,
  EventBus,
  getActiveOrFocusedElement,
  getPDFFileNameFromURL,
  isValidRotation,
  isValidScrollMode,
  isValidSpreadMode,
  MAX_SCALE,
  MIN_SCALE,
  noContextMenuHandler,
  normalizeWheelEventDirection,
  parseQueryString,
  ProgressBar,
  RendererType,
  ScrollMode,
  SidebarView,
  SpreadMode,
  TextLayerMode,
} from "./ui_utils.js";
import { AppOptions, OptionKind } from "./app_options.js";
import {
  build,
  createPromiseCapability,
  getDocument,
  getFilenameFromUrl,
  GlobalWorkerOptions,
  InvalidPDFException,
  LinkTarget,
  loadScript,
  MissingPDFException,
  OPS,
  PDFWorker,
  PermissionFlag,
  shadow,
  UnexpectedResponseException,
  UNSUPPORTED_FEATURES,
  version,
} from "pdfjs-lib";
import { CursorTool, PDFCursorTools } from "./pdf_cursor_tools.js";
import { PDFRenderingQueue, RenderingStates } from "./pdf_rendering_queue.js";
import { OverlayManager } from "./overlay_manager.js";
import { PasswordPrompt } from "./password_prompt.js";
import { PDFAttachmentViewer } from "./pdf_attachment_viewer.js";
import { PDFDocumentProperties } from "./pdf_document_properties.js";
import { PDFFindBar } from "./pdf_find_bar.js";
import { PDFFindController } from "./pdf_find_controller.js";
import { PDFHistory } from "./pdf_history.js";
import { PDFLayerViewer } from "./pdf_layer_viewer.js";
import { PDFLinkService } from "./pdf_link_service.js";
import { PDFOutlineViewer } from "./pdf_outline_viewer.js";
import { PDFPresentationMode } from "./pdf_presentation_mode.js";
import { PDFSidebar } from "./pdf_sidebar.js";
import { PDFSidebarResizer } from "./pdf_sidebar_resizer.js";
import { PDFThumbnailViewer } from "./pdf_thumbnail_viewer.js";
import { PDFViewer } from "./pdf_viewer.js";
import { SecondaryToolbar } from "./secondary_toolbar.js";
import { Toolbar } from "./toolbar.js";
import { viewerCompatibilityParams } from "./viewer_compatibility.js";
import { ViewHistory } from "./view_history.js";

const DEFAULT_SCALE_DELTA = 1.1;
const DISABLE_AUTO_FETCH_LOADING_BAR_TIMEOUT = 5000; // ms
const FORCE_PAGES_LOADED_TIMEOUT = 10000; // ms
const WHEEL_ZOOM_DISABLED_TIMEOUT = 1000; // ms
const ENABLE_PERMISSIONS_CLASS = "enablePermissions";

const ViewOnLoad = {
  UNKNOWN: -1,
  PREVIOUS: 0, // Default value.
  INITIAL: 1,
};

const ViewerCssTheme = {
  AUTOMATIC: 0, // Default value.
  LIGHT: 1,
  DARK: 2,
};

// Keep these in sync with mozilla-central's Histograms.json.
const KNOWN_VERSIONS = [
  "1.0",
  "1.1",
  "1.2",
  "1.3",
  "1.4",
  "1.5",
  "1.6",
  "1.7",
  "1.8",
  "1.9",
  "2.0",
  "2.1",
  "2.2",
  "2.3",
];
// Keep these in sync with mozilla-central's Histograms.json.
const KNOWN_GENERATORS = [
  "acrobat distiller",
  "acrobat pdfwriter",
  "adobe livecycle",
  "adobe pdf library",
  "adobe photoshop",
  "ghostscript",
  "tcpdf",
  "cairo",
  "dvipdfm",
  "dvips",
  "pdftex",
  "pdfkit",
  "itext",
  "prince",
  "quarkxpress",
  "mac os x",
  "microsoft",
  "openoffice",
  "oracle",
  "luradocument",
  "pdf-xchange",
  "antenna house",
  "aspose.cells",
  "fpdf",
];

class DefaultExternalServices {
  constructor() {
    throw new Error("Cannot initialize DefaultExternalServices.");
  }

  static updateFindControlState(data) {}

  static updateFindMatchesCount(data) {}

  static initPassiveLoading(callbacks) {}

  static async fallback(data) {}

  static reportTelemetry(data) {}

  static createDownloadManager(options) {
    throw new Error("Not implemented: createDownloadManager");
  }

  static createPreferences() {
    throw new Error("Not implemented: createPreferences");
  }

  static createL10n(options) {
    throw new Error("Not implemented: createL10n");
  }

  static createScripting(options) {
    throw new Error("Not implemented: createScripting");
  }

  static get supportsIntegratedFind() {
    return shadow(this, "supportsIntegratedFind", false);
  }

  static get supportsDocumentFonts() {
    return shadow(this, "supportsDocumentFonts", true);
  }

  static get supportedMouseWheelZoomModifierKeys() {
    return shadow(this, "supportedMouseWheelZoomModifierKeys", {
      ctrlKey: true,
      metaKey: true,
    });
  }

  static get isInAutomation() {
    return shadow(this, "isInAutomation", false);
  }
}

const PDFViewerApplication = {
  initialBookmark: document.location.hash.substring(1),
  _initializedCapability: createPromiseCapability(),
  fellback: false,
  appConfig: null,
  pdfDocument: null,
  pdfLoadingTask: null,
  printService: null,
  /** @type {PDFViewer} */
  pdfViewer: null,
  /** @type {PDFThumbnailViewer} */
  pdfThumbnailViewer: null,
  /** @type {PDFRenderingQueue} */
  pdfRenderingQueue: null,
  /** @type {PDFPresentationMode} */
  pdfPresentationMode: null,
  /** @type {PDFDocumentProperties} */
  pdfDocumentProperties: null,
  /** @type {PDFLinkService} */
  pdfLinkService: null,
  /** @type {PDFHistory} */
  pdfHistory: null,
  /** @type {PDFSidebar} */
  pdfSidebar: null,
  /** @type {PDFSidebarResizer} */
  pdfSidebarResizer: null,
  /** @type {PDFOutlineViewer} */
  pdfOutlineViewer: null,
  /** @type {PDFAttachmentViewer} */
  pdfAttachmentViewer: null,
  /** @type {PDFLayerViewer} */
  pdfLayerViewer: null,
  /** @type {PDFCursorTools} */
  pdfCursorTools: null,
  /** @type {ViewHistory} */
  store: null,
  /** @type {DownloadManager} */
  downloadManager: null,
  /** @type {OverlayManager} */
  overlayManager: null,
  /** @type {Preferences} */
  preferences: null,
  /** @type {Toolbar} */
  toolbar: null,
  /** @type {SecondaryToolbar} */
  secondaryToolbar: null,
  /** @type {EventBus} */
  eventBus: null,
  /** @type {IL10n} */
  l10n: null,
  isInitialViewSet: false,
  downloadComplete: false,
  isViewerEmbedded: window.parent !== window,
  url: "",
  baseUrl: "",
  externalServices: DefaultExternalServices,
  _boundEvents: Object.create(null),
  documentInfo: null,
  metadata: null,
  _contentDispositionFilename: null,
  _contentLength: null,
  triggerDelayedFallback: null,
  _saveInProgress: false,
  _wheelUnusedTicks: 0,
  _idleCallbacks: new Set(),
  _scriptingInstance: null,
  _mouseState: Object.create(null),

  _localizeMessage(key, args = null) {
    const DEFAULT_L10N_STRINGS = {
      error_file: "File: {{file}}",
      error_line: "Line: {{line}}",
      error_message: "Message: {{message}}",
      error_stack: "Stack: {{stack}}",
      error_version_info: "PDF.js v{{version}} (build: {{build}})",
      invalid_file_error: "Invalid or corrupted PDF file.",
      loading_error: "An error occurred while loading the PDF.",
      missing_file_error: "Missing PDF file.",
      printing_not_ready: "Warning: The PDF is not fully loaded for printing.",
      printing_not_supported:
        "Warning: Printing is not fully supported by this browser.",
      rendering_error: "An error occurred while rendering the page.",
      unexpected_response_error: "Unexpected server response.",
      web_fonts_disabled:
        "Web fonts are disabled: unable to use embedded PDF fonts.",
    };

    return this.l10n.get(key || "", args, DEFAULT_L10N_STRINGS[key]);
  },

  // Called once when the document is loaded.
  async initialize(appConfig) {
    this.preferences = this.externalServices.createPreferences();
    this.appConfig = appConfig;

    await this._readPreferences();
    await this._parseHashParameters();
    this._forceCssTheme();
    await this._initializeL10n();

    if (
      this.isViewerEmbedded &&
      AppOptions.get("externalLinkTarget") === LinkTarget.NONE
    ) {
      // Prevent external links from "replacing" the viewer,
      // when it's embedded in e.g. an <iframe> or an <object>.
      AppOptions.set("externalLinkTarget", LinkTarget.TOP);
    }
    await this._initializeViewerComponents();

    // Bind the various event handlers *after* the viewer has been
    // initialized, to prevent errors if an event arrives too soon.
    this.bindEvents();
    this.bindWindowEvents();

    // We can start UI localization now.
    const appContainer = appConfig.appContainer || document.documentElement;
    this.l10n.translate(appContainer).then(() => {
      // Dispatch the 'localized' event on the `eventBus` once the viewer
      // has been fully initialized and translated.
      this.eventBus.dispatch("localized", { source: this });
    });

    this._initializedCapability.resolve();

    /* modified by ngx-extended-pdf-viewer #633. The shadow() function        */
    this.initializeLoadingBar();
    /* #633 end of modification */
  },

  /**
   * @private
   */
  async _readPreferences() {
    if (
      (typeof PDFJSDev === "undefined" ||
        PDFJSDev.test("!PRODUCTION || GENERIC")) &&
      AppOptions.get("disablePreferences")
    ) {
      // Give custom implementations of the default viewer a simpler way to
      // opt-out of having the `Preferences` override existing `AppOptions`.
      return;
    }
    try {
      AppOptions.setAll(await this.preferences.getAll());
    } catch (reason) {
      console.error(`_readPreferences: "${reason?.message}".`);
    }
  },

  /**
   * Potentially parse special debugging flags in the hash section of the URL.
   * @private
   */
  async _parseHashParameters() {
    if (!AppOptions.get("pdfBugEnabled")) {
      return undefined;
    }
    const hash = document.location.hash.substring(1);
    if (!hash) {
      return undefined;
    }
    const hashParams = parseQueryString(hash),
      waitOn = [];

    if ("disableworker" in hashParams && hashParams.disableworker === "true") {
      waitOn.push(loadFakeWorker());
    }
    if ("disablerange" in hashParams) {
      AppOptions.set("disableRange", hashParams.disablerange === "true");
    }
    if ("disablestream" in hashParams) {
      AppOptions.set("disableStream", hashParams.disablestream === "true");
    }
    if ("disableautofetch" in hashParams) {
      AppOptions.set(
        "disableAutoFetch",
        hashParams.disableautofetch === "true"
      );
    }
    if ("disablefontface" in hashParams) {
      AppOptions.set("disableFontFace", hashParams.disablefontface === "true");
    }
    if ("disablehistory" in hashParams) {
      AppOptions.set("disableHistory", hashParams.disablehistory === "true");
    }
    if ("webgl" in hashParams) {
      AppOptions.set("enableWebGL", hashParams.webgl === "true");
    }
    if ("removepageborders" in hashParams) {
      // #194
      AppOptions.set(
        "removePageBorders",
        hashParams["removepageborders"] === "true"
      ); // #194
    }
    if ("verbosity" in hashParams) {
      AppOptions.set("verbosity", hashParams.verbosity | 0);
    }
    if ("textlayer" in hashParams) {
      switch (hashParams.textlayer) {
        case "off":
          AppOptions.set("textLayerMode", TextLayerMode.DISABLE);
          break;
        case "visible":
        case "shadow":
        case "hover":
          const viewer = this.appConfig.viewerContainer;
          viewer.classList.add("textLayer-" + hashParams.textlayer);
          break;
      }
    }
    if ("pdfbug" in hashParams) {
      AppOptions.set("pdfBug", true);
      AppOptions.set("fontExtraProperties", true);

      const enabled = hashParams.pdfbug.split(",");
      waitOn.push(loadAndEnablePDFBug(enabled));
    }
    // It is not possible to change locale for the (various) extension builds.
    if (
      (typeof PDFJSDev === "undefined" ||
        PDFJSDev.test("!PRODUCTION || GENERIC")) &&
      "locale" in hashParams
    ) {
      AppOptions.set("locale", hashParams.locale);
    }

    if (waitOn.length === 0) {
      return undefined;
    }

    return Promise.all(waitOn).catch(reason => {
      console.error(`_parseHashParameters: "${reason.message}".`);
    });
  },

  /**
   * @private
   */
  async _initializeL10n() {
    this.l10n = this.externalServices.createL10n(
      typeof PDFJSDev === "undefined" || PDFJSDev.test("!PRODUCTION || GENERIC")
        ? { locale: AppOptions.get("locale") }
        : null
    );
    const dir = await this.l10n.getDirection();
    document.getElementsByTagName("html")[0].dir = dir;
  },

  /**
   * @private
   */
  _forceCssTheme() {
    const cssTheme = AppOptions.get("viewerCssTheme");
    if (
      cssTheme === ViewerCssTheme.AUTOMATIC ||
      !Object.values(ViewerCssTheme).includes(cssTheme)
    ) {
      return;
    }
    try {
      const styleSheet = document.styleSheets[0];
      const cssRules = styleSheet?.cssRules || [];
      for (let i = 0, ii = cssRules.length; i < ii; i++) {
        const rule = cssRules[i];
        if (
          rule instanceof CSSMediaRule &&
          rule.media?.[0] === "(prefers-color-scheme: dark)"
        ) {
          if (cssTheme === ViewerCssTheme.LIGHT) {
            styleSheet.deleteRule(i);
            return;
          }
          // cssTheme === ViewerCssTheme.DARK
          const darkRules = /^@media \(prefers-color-scheme: dark\) {\n\s*([\w\s-.,:;/\\{}()]+)\n}$/.exec(
            rule.cssText
          );
          if (darkRules?.[1]) {
            styleSheet.deleteRule(i);
            styleSheet.insertRule(darkRules[1], i);
          }
          return;
        }
      }
    } catch (reason) {
      console.error(`_forceCssTheme: "${reason?.message}".`);
    }
  },

  /**
   * @private
   */
  async _initializeViewerComponents() {
    const appConfig = this.appConfig;

    const eventBus =
      appConfig.eventBus ||
      new EventBus({ isInAutomation: this.externalServices.isInAutomation });
    this.eventBus = eventBus;

    this.overlayManager = new OverlayManager();

    const pdfRenderingQueue = new PDFRenderingQueue();
    pdfRenderingQueue.onIdle = this.cleanup.bind(this);
    this.pdfRenderingQueue = pdfRenderingQueue;

    const pdfLinkService = new PDFLinkService({
      eventBus,
      externalLinkTarget: AppOptions.get("externalLinkTarget"),
      externalLinkRel: AppOptions.get("externalLinkRel"),
      ignoreDestinationZoom: AppOptions.get("ignoreDestinationZoom"),
    });
    this.pdfLinkService = pdfLinkService;

    const downloadManager = this.externalServices.createDownloadManager();
    this.downloadManager = downloadManager;

    const findController = new PDFFindController({
      linkService: pdfLinkService,
      eventBus,
      // #492 modified by ngx-extended-pdf-viewer
      pageViewMode: AppOptions.get("pageViewMode"),
      // #492 modification end
    });
    this.findController = findController;

    const container = appConfig.mainContainer;
    const viewer = appConfig.viewerContainer;
    this.pdfViewer = new PDFViewer({
      container,
      viewer,
      eventBus,
      renderingQueue: pdfRenderingQueue,
      linkService: pdfLinkService,
      downloadManager,
      findController,
      renderer: AppOptions.get("renderer"),
      enableWebGL: AppOptions.get("enableWebGL"),
      l10n: this.l10n,
      textLayerMode: AppOptions.get("textLayerMode"),
      imageResourcesPath: AppOptions.get("imageResourcesPath"),
      removePageBorders: AppOptions.get("removePageBorders"), // #194
      renderInteractiveForms: AppOptions.get("renderInteractiveForms"),
      enablePrintAutoRotate: AppOptions.get("enablePrintAutoRotate"),
      useOnlyCssZoom: AppOptions.get("useOnlyCssZoom"),
      maxCanvasPixels: AppOptions.get("maxCanvasPixels"),
      /** #495 modified by ngx-extended-pdf-viewer */
      pageViewMode: AppOptions.get("pageViewMode"),
      /** end of modification */

      enableScripting: AppOptions.get("enableScripting"),
      mouseState: this._mouseState,
    });
    pdfRenderingQueue.setViewer(this.pdfViewer);
    pdfLinkService.setViewer(this.pdfViewer);

    this.pdfThumbnailViewer = new PDFThumbnailViewer({
      container: appConfig.sidebar.thumbnailView,
      eventBus,
      renderingQueue: pdfRenderingQueue,
      linkService: pdfLinkService,
      l10n: this.l10n,
    });
    pdfRenderingQueue.setThumbnailViewer(this.pdfThumbnailViewer);

    this.pdfHistory = new PDFHistory({
      linkService: pdfLinkService,
      eventBus,
    });
    pdfLinkService.setHistory(this.pdfHistory);

    if (!this.supportsIntegratedFind) {
      this.findBar = new PDFFindBar(appConfig.findBar, eventBus, this.l10n);
    }

    this.pdfDocumentProperties = new PDFDocumentProperties(
      appConfig.documentProperties,
      this.overlayManager,
      eventBus,
      this.l10n
    );

    this.pdfCursorTools = new PDFCursorTools({
      container,
      eventBus,
      cursorToolOnLoad: AppOptions.get("cursorToolOnLoad"),
    });

    this.toolbar = new Toolbar(appConfig.toolbar, eventBus, this.l10n);

    this.secondaryToolbar = new SecondaryToolbar(
      appConfig.secondaryToolbar,
      container,
      eventBus
    );

    if (this.supportsFullscreen) {
      this.pdfPresentationMode = new PDFPresentationMode({
        container,
        pdfViewer: this.pdfViewer,
        eventBus,
      });
    }

    this.passwordPrompt = new PasswordPrompt(
      appConfig.passwordOverlay,
      this.overlayManager,
      this.l10n,
      this.isViewerEmbedded
    );

    this.pdfOutlineViewer = new PDFOutlineViewer({
      container: appConfig.sidebar.outlineView,
      eventBus,
      linkService: pdfLinkService,
    });

    this.pdfAttachmentViewer = new PDFAttachmentViewer({
      container: appConfig.sidebar.attachmentsView,
      eventBus,
      downloadManager,
    });

    this.pdfLayerViewer = new PDFLayerViewer({
      container: appConfig.sidebar.layersView,
      eventBus,
      l10n: this.l10n,
    });

    this.pdfSidebar = new PDFSidebar({
      elements: appConfig.sidebar,
      pdfViewer: this.pdfViewer,
      pdfThumbnailViewer: this.pdfThumbnailViewer,
      eventBus,
      l10n: this.l10n,
    });
    this.pdfSidebar.onToggled = this.forceRendering.bind(this);

    this.pdfSidebarResizer = new PDFSidebarResizer(
      appConfig.sidebarResizer,
      eventBus,
      this.l10n
    );
  },

  run(config) {
    this.initialize(config).then(webViewerInitialized);
  },

  get initialized() {
    return this._initializedCapability.settled;
  },

  get initializedPromise() {
    return this._initializedCapability.promise;
  },

  zoomIn(ticks) {
    if (this.pdfViewer.isInPresentationMode) {
      return;
    }

    let newScale = this.pdfViewer.currentScale;
    // modified by ngx-extended-pdf-viewer #367
    let maxScale = Number(AppOptions.get("maxZoom"));
    if (!maxScale) {
      maxScale = MAX_SCALE;
    }
    do {
      newScale = (newScale * DEFAULT_SCALE_DELTA).toFixed(2);
      newScale = Math.ceil(newScale * 10) / 10;
      newScale = Math.min(maxScale, newScale);
    } while (--ticks > 0 && newScale < maxScale);
    // end of modification
    this.pdfViewer.currentScaleValue = newScale;
  },

  zoomOut(ticks) {
    if (this.pdfViewer.isInPresentationMode) {
      return;
    }
    let newScale = this.pdfViewer.currentScale;
    // modified by ngx-extended-pdf-viewer #367
    let minScale = Number(AppOptions.get("minZoom"));
    if (!minScale) {
      minScale = MIN_SCALE;
    }
    do {
      newScale = (newScale / DEFAULT_SCALE_DELTA).toFixed(2);
      newScale = Math.floor(newScale * 10) / 10;
      newScale = Math.max(minScale, newScale);
    } while (--ticks > 0 && newScale > minScale);
    // end of modification
    this.pdfViewer.currentScaleValue = newScale;
  },

  zoomReset() {
    if (this.pdfViewer.isInPresentationMode) {
      return;
    }
    this.pdfViewer.currentScaleValue = DEFAULT_SCALE_VALUE;
  },

  get pagesCount() {
    return this.pdfDocument ? this.pdfDocument.numPages : 0;
  },

  get page() {
    return this.pdfViewer.currentPageNumber;
  },

  set page(val) {
    this.pdfViewer.currentPageNumber = val;
  },

  get supportsPrinting() {
    return PDFPrintServiceFactory.instance.supportsPrinting;
  },

  get supportsFullscreen() {
    if (typeof PDFJSDev !== "undefined" && PDFJSDev.test("MOZCENTRAL")) {
      return shadow(this, "supportsFullscreen", document.fullscreenEnabled);
    }
    const doc = document.documentElement;
    let support = !!(
      doc.requestFullscreen ||
      doc.mozRequestFullScreen ||
      doc.webkitRequestFullScreen
    );

    if (
      document.fullscreenEnabled === false ||
      document.mozFullScreenEnabled === false ||
      document.webkitFullscreenEnabled === false
    ) {
      support = false;
    }
    return shadow(this, "supportsFullscreen", support);
  },

  get supportsIntegratedFind() {
    return this.externalServices.supportsIntegratedFind;
  },

  get supportsDocumentFonts() {
    return this.externalServices.supportsDocumentFonts;
  },

  /* modified by ngx-extended-pdf-viewer #633. The shadow() function        */
  /* replaces the getter by a property,so when a new instance of            */
  /* ngx-extended-pdf-viewer is opened, it still references the old viewer. */
  /** The bug fix solves this problem.                                      */
  initializeLoadingBar() {
    const bar = new ProgressBar("#loadingBar");
    bar.hide();
    console.log("Loading bar = " + bar);
    return shadow(this, "loadingBar", bar);
  },
  // get loadingBar() {
  //  const bar = new ProgressBar("#loadingBar");
  //  return shadow(this, "loadingBar", bar);
  // },
  /** end of modification */

  get supportedMouseWheelZoomModifierKeys() {
    return this.externalServices.supportedMouseWheelZoomModifierKeys;
  },

  initPassiveLoading() {
    if (
      typeof PDFJSDev === "undefined" ||
      !PDFJSDev.test("MOZCENTRAL || CHROME")
    ) {
      throw new Error("Not implemented: initPassiveLoading");
    }
    this.externalServices.initPassiveLoading({
      onOpenWithTransport: (url, length, transport) => {
        this.open(url, { length, range: transport });
      },
      onOpenWithData: data => {
        this.open(data);
      },
      onOpenWithURL: (url, length, originalUrl) => {
        const file = originalUrl !== undefined ? { url, originalUrl } : url;
        const args = length !== undefined ? { length } : null;

        this.open(file, args);
      },
      onError: err => {
        this._localizeMessage("loading_error").then(msg => {
          this._documentError(msg, err);
        });
      },
<<<<<<< HEAD
      onProgress(loaded, total) {
        PDFViewerApplication.progress(loaded / total);
        // #588 modified by ngx-extended-pdf-viewer
        this.eventBus.dispatch("progress", {
          source: this,
          type: "load",
          total,
          loaded,
          percent: (100 * loaded) / total,
        });
        // #588 end of modification
=======
      onProgress: (loaded, total) => {
        this.progress(loaded / total);
>>>>>>> c79fd714
      },
    });
  },

  setTitleUsingUrl(url = "") {
    this.url = url;
    this.baseUrl = url.split("#")[0];
    let title = getPDFFileNameFromURL(url, "");
    if (!title) {
      try {
        title = decodeURIComponent(getFilenameFromUrl(url)) || url;
      } catch (ex) {
        // decodeURIComponent may throw URIError,
        // fall back to using the unprocessed url in that case
        title = url;
      }
    }
    this.setTitle(title);
  },

  setTitle(title) {
    if (this.isViewerEmbedded) {
      // Embedded PDF viewers should not be changing their parent page's title.
      return;
    }
    document.title = title;
  },

  get _docFilename() {
    // Use `this.url` instead of `this.baseUrl` to perform filename detection
    // based on the reference fragment as ultimate fallback if needed.
    return this._contentDispositionFilename || getPDFFileNameFromURL(this.url);
  },

  /**
   * @private
   */
  _cancelIdleCallbacks() {
    if (!this._idleCallbacks.size) {
      return;
    }
    for (const callback of this._idleCallbacks) {
      window.cancelIdleCallback(callback);
    }
    this._idleCallbacks.clear();
  },

  /**
   * @private
   */
  async _destroyScriptingInstance() {
    if (!this._scriptingInstance) {
      return;
    }
    const { scripting, internalEvents, domEvents } = this._scriptingInstance;
    try {
      await scripting.destroySandbox();
    } catch (ex) {}

    for (const [name, listener] of internalEvents) {
      this.eventBus._off(name, listener);
    }
    internalEvents.clear();

    for (const [name, listener] of domEvents) {
      window.removeEventListener(name, listener);
    }
    domEvents.clear();

    delete this._mouseState.isDown;
    this._scriptingInstance = null;
  },

  /**
   * Closes opened PDF document.
   * @returns {Promise} - Returns the promise, which is resolved when all
   *                      destruction is completed.
   */
  async close() {
    this._unblockDocumentLoadEvent();

    const errorWrapper = this.appConfig.errorWrapper.container;
    errorWrapper.hidden = true;

    if (!this.pdfLoadingTask) {
      return undefined;
    }
    const promises = [];

    promises.push(this.pdfLoadingTask.destroy());
    this.pdfLoadingTask = null;

    if (this.pdfDocument) {
      this.pdfDocument = null;

      this.pdfThumbnailViewer.setDocument(null);
      this.pdfViewer.setDocument(null);
      this.pdfLinkService.setDocument(null);
      this.pdfDocumentProperties.setDocument(null);
    }
    webViewerResetPermissions();
    this.store = null;
    this.isInitialViewSet = false;
    this.downloadComplete = false;
    this.url = "";
    this.baseUrl = "";
    this.documentInfo = null;
    this.metadata = null;
    this._contentDispositionFilename = null;
    this._contentLength = null;
    this.triggerDelayedFallback = null;
    this._saveInProgress = false;

    this._cancelIdleCallbacks();
    promises.push(this._destroyScriptingInstance());

    this.pdfSidebar.reset();
    this.pdfOutlineViewer.reset();
    this.pdfAttachmentViewer.reset();
    this.pdfLayerViewer.reset();

    if (this.pdfHistory) {
      this.pdfHistory.reset();
    }
    if (this.findBar) {
      this.findBar.reset();
    }
    this.toolbar.reset();
    this.secondaryToolbar.reset();

    if (typeof PDFBug !== "undefined") {
      PDFBug.cleanup();
    }
    await Promise.all(promises);

    return undefined;
  },

  /**
   * Opens PDF document specified by URL or array with additional arguments.
   * @param {string|TypedArray|ArrayBuffer} file - PDF location or binary data.
   * @param {Object} [args] - Additional arguments for the getDocument call,
   *                          e.g. HTTP headers ('httpHeaders') or alternative
   *                          data transport ('range').
   * @returns {Promise} - Returns the promise, which is resolved when document
   *                      is opened.
   */
  async open(file, args) {
    if (this.pdfLoadingTask) {
      // We need to destroy already opened document.
      await this.close();
    }
    // Set the necessary global worker parameters, using the available options.
    const workerParameters = AppOptions.getAll(OptionKind.WORKER);
    for (const key in workerParameters) {
      GlobalWorkerOptions[key] = workerParameters[key];
    }

    const parameters = Object.create(null);
    if (typeof file === "string") {
      // URL
      this.setTitleUsingUrl(file);
      parameters.url = file;
    } else if (file && "byteLength" in file) {
      // ArrayBuffer
      parameters.data = file;
    } else if (file.url && file.originalUrl) {
      this.setTitleUsingUrl(file.originalUrl);
      parameters.url = file.url;
    }
    // Set the necessary API parameters, using the available options.
    const apiParameters = AppOptions.getAll(OptionKind.API);
    for (const key in apiParameters) {
      let value = apiParameters[key];

      if (key === "docBaseUrl" && !value) {
        if (typeof PDFJSDev === "undefined" || !PDFJSDev.test("PRODUCTION")) {
          value = document.URL.split("#")[0];
        } else if (PDFJSDev.test("MOZCENTRAL || CHROME")) {
          value = this.baseUrl;
        }
      }
      parameters[key] = value;
    }
    // Finally, update the API parameters with the arguments (if they exist).
    if (args) {
      for (const key in args) {
        parameters[key] = args[key];
      }
    }

    const loadingTask = getDocument(parameters);
    this.pdfLoadingTask = loadingTask;

    loadingTask.onPassword = (updateCallback, reason) => {
      this.pdfLinkService.externalLinkEnabled = false;
      this.passwordPrompt.setUpdateCallback(updateCallback, reason);
      this.passwordPrompt.open();
    };

    loadingTask.onProgress = ({ loaded, total }) => {
      this.progress(loaded / total);
      // #588 modified by ngx-extended-pdf-viewer
      this.eventBus.dispatch("progress", {
        source: this,
        type: "load",
        total,
        loaded,
        percent: (100 * loaded) / total,
      });
      // #588 end of modification
    };

    // Listen for unsupported features to trigger the fallback UI.
    loadingTask.onUnsupportedFeature = this.fallback.bind(this);

    return loadingTask.promise.then(
      pdfDocument => {
        this.load(pdfDocument);
      },
      exception => {
        if (loadingTask !== this.pdfLoadingTask) {
          return undefined; // Ignore errors for previously opened PDF files.
        }

        let key = "loading_error";
        if (exception instanceof InvalidPDFException) {
          key = "invalid_file_error";
        } else if (exception instanceof MissingPDFException) {
          key = "missing_file_error";
        } else if (exception instanceof UnexpectedResponseException) {
          key = "unexpected_response_error";
        }
<<<<<<< HEAD

        return loadingErrorMessage.then(msg => {
          this.error(msg, { message });
          this.onError(exception); // #205
          this._documentError(msg, { message });
=======
        return this._localizeMessage(key).then(msg => {
          this._documentError(msg, { message: exception?.message });
>>>>>>> c79fd714
          throw exception;
        });
      }
    );
  },

  download({ sourceEventType = "download" } = {}) {
    function downloadByUrl() {
      downloadManager.downloadUrl(url, filename);
    }

    const downloadManager = this.downloadManager,
      url = this.baseUrl,
      filename = this._docFilename;

    // When the PDF document isn't ready, or the PDF file is still downloading,
    // simply download using the URL.
    if (!this.pdfDocument || !this.downloadComplete) {
      downloadByUrl();
      return;
    }

    this.pdfDocument
      .getData()
      .then(function (data) {
        const blob = new Blob([data], { type: "application/pdf" });
        downloadManager.download(blob, url, filename, sourceEventType);
      })
      .catch(downloadByUrl); // Error occurred, try downloading with the URL.
  },

  async save({ sourceEventType = "download" } = {}) {
    if (this._saveInProgress) {
      return;
    }

    const downloadManager = this.downloadManager,
      url = this.baseUrl,
      filename = this._docFilename;

    // When the PDF document isn't ready, or the PDF file is still downloading,
    // simply download using the URL.
    if (!this.pdfDocument || !this.downloadComplete) {
      this.download({ sourceEventType });
      return;
    }
    this._saveInProgress = true;

    await this._scriptingInstance?.scripting.dispatchEventInSandbox({
      id: "doc",
      name: "WillSave",
    });

    this.pdfDocument
      .saveDocument(this.pdfDocument.annotationStorage)
      .then(data => {
        const blob = new Blob([data], { type: "application/pdf" });
        downloadManager.download(blob, url, filename, sourceEventType);
      })
      .catch(() => {
        this.download({ sourceEventType });
      })
      .finally(async () => {
        await this._scriptingInstance?.scripting.dispatchEventInSandbox({
          id: "doc",
          name: "DidSave",
        });

        this._saveInProgress = false;
      });
  },

  downloadOrSave(options) {
    if (this.pdfDocument?.annotationStorage.size > 0) {
      this.save(options);
    } else {
      this.download(options);
    }
  },

  /**
   * For PDF documents that contain e.g. forms and javaScript, we should only
   * trigger the fallback bar once the user has interacted with the page.
   * @private
   */
  _delayedFallback(featureId) {
    // Ensure that telemetry is always reported, since it's not guaranteed
    // that the fallback bar will be shown (depends on user interaction).
    this.externalServices.reportTelemetry({
      type: "unsupportedFeature",
      featureId,
    });

    if (!this.triggerDelayedFallback) {
      this.triggerDelayedFallback = () => {
        this.fallback(featureId);
        this.triggerDelayedFallback = null;
      };
    }
  },

  fallback(featureId) {
    this.externalServices.reportTelemetry({
      type: "unsupportedFeature",
      featureId,
    });

    // Don't show the fallback bar for things that are *very* unlikely to cause
    // user-visible errors, to avoid bothering the user unnecessarily.
    switch (featureId) {
      case UNSUPPORTED_FEATURES.errorFontLoadNative:
        return;
    }
    // Only trigger the fallback once so we don't spam the user with messages
    // for one PDF.
    if (this.fellback) {
      return;
    }
    this.fellback = true;
    this.externalServices
      .fallback({
        featureId,
        url: this.baseUrl,
      })
      .then(download => {
        if (!download) {
          return;
        }
        this.download({ sourceEventType: "download" });
      });
  },

  /**
   * Show the error box; used for errors affecting loading and/or parsing of
   * the entire PDF document.
   */
  _documentError(message, moreInfo = null) {
    this._unblockDocumentLoadEvent();

    this._otherError(message, moreInfo);
  },

  /**
   * Show the error box; used for errors affecting e.g. only a single page.
   *
   * @param {string} message - A message that is human readable.
   * @param {Object} [moreInfo] - Further information about the error that is
   *                              more technical.  Should have a 'message' and
   *                              optionally a 'stack' property.
   */
  _otherError(message, moreInfo = null) {
    const moreInfoText = [
      this._localizeMessage("error_version_info", {
        version: version || "?",
        build: build || "?",
      }),
    ];
    if (moreInfo) {
      moreInfoText.push(
        this._localizeMessage("error_message", { message: moreInfo.message })
      );
      if (moreInfo.stack) {
        moreInfoText.push(
          this._localizeMessage("error_stack", { stack: moreInfo.stack })
        );
      } else {
        if (moreInfo.filename) {
          moreInfoText.push(
            this._localizeMessage("error_file", { file: moreInfo.filename })
          );
        }
        if (moreInfo.lineNumber) {
          moreInfoText.push(
            this._localizeMessage("error_line", { line: moreInfo.lineNumber })
          );
        }
      }
    }

    if (typeof PDFJSDev === "undefined" || !PDFJSDev.test("MOZCENTRAL")) {
      const errorWrapperConfig = this.appConfig.errorWrapper;
      const errorWrapper = errorWrapperConfig.container;
      errorWrapper.hidden = false;

      const errorMessage = errorWrapperConfig.errorMessage;
      errorMessage.textContent = message;

      const closeButton = errorWrapperConfig.closeButton;
      closeButton.onclick = function () {
        errorWrapper.hidden = true;
      };

      const errorMoreInfo = errorWrapperConfig.errorMoreInfo;
      const moreInfoButton = errorWrapperConfig.moreInfoButton;
      const lessInfoButton = errorWrapperConfig.lessInfoButton;
      moreInfoButton.onclick = function () {
        errorMoreInfo.hidden = false;
        moreInfoButton.hidden = true;
        lessInfoButton.hidden = false;
        errorMoreInfo.style.height = errorMoreInfo.scrollHeight + "px";
      };
      lessInfoButton.onclick = function () {
        errorMoreInfo.hidden = true;
        moreInfoButton.hidden = false;
        lessInfoButton.hidden = true;
      };
      moreInfoButton.oncontextmenu = noContextMenuHandler;
      lessInfoButton.oncontextmenu = noContextMenuHandler;
      closeButton.oncontextmenu = noContextMenuHandler;
      moreInfoButton.hidden = false;
      lessInfoButton.hidden = true;
      Promise.all(moreInfoText).then(parts => {
        errorMoreInfo.value = parts.join("\n");
      });
    } else {
      Promise.all(moreInfoText).then(parts => {
        console.error(message + "\n" + parts.join("\n"));
      });
      this.fallback();
    }
  },

  progress(level) {
    if (this.downloadComplete) {
      // Don't accidentally show the loading bar again when the entire file has
      // already been fetched (only an issue when disableAutoFetch is enabled).
      return;
    }
    const percent = Math.round(level * 100);
    // When we transition from full request to range requests, it's possible
    // that we discard some of the loaded data. This can cause the loading
    // bar to move backwards. So prevent this by only updating the bar if it
    // increases.
    if (percent > this.loadingBar.percent || isNaN(percent)) {
      this.loadingBar.percent = percent;

      // When disableAutoFetch is enabled, it's not uncommon for the entire file
      // to never be fetched (depends on e.g. the file structure). In this case
      // the loading bar will not be completely filled, nor will it be hidden.
      // To prevent displaying a partially filled loading bar permanently, we
      // hide it when no data has been loaded during a certain amount of time.
      const disableAutoFetch = this.pdfDocument
        ? this.pdfDocument.loadingParams.disableAutoFetch
        : AppOptions.get("disableAutoFetch");

      if (disableAutoFetch && percent) {
        if (this.disableAutoFetchLoadingBarTimeout) {
          clearTimeout(this.disableAutoFetchLoadingBarTimeout);
          this.disableAutoFetchLoadingBarTimeout = null;
        }
        this.loadingBar.show();

        this.disableAutoFetchLoadingBarTimeout = setTimeout(() => {
          this.loadingBar.hide();
          this.disableAutoFetchLoadingBarTimeout = null;
        }, DISABLE_AUTO_FETCH_LOADING_BAR_TIMEOUT);
      }
    }
  },

  load(pdfDocument) {
    this.pdfDocument = pdfDocument;

    pdfDocument.getDownloadInfo().then(({ length }) => {
      this._contentLength = length; // Ensure that the correct length is used.
      this.downloadComplete = true;
      this.loadingBar.hide();

      firstPagePromise.then(() => {
        this.eventBus.dispatch("documentloaded", { source: this });
      });
    });

    // Since the `setInitialView` call below depends on this being resolved,
    // fetch it early to avoid delaying initial rendering of the PDF document.
    const pageLayoutPromise = pdfDocument.getPageLayout().catch(function () {
      /* Avoid breaking initial rendering; ignoring errors. */
    });
    const pageModePromise = pdfDocument.getPageMode().catch(function () {
      /* Avoid breaking initial rendering; ignoring errors. */
    });
    const openActionPromise = pdfDocument.getOpenAction().catch(function () {
      /* Avoid breaking initial rendering; ignoring errors. */
    });

    this.toolbar.setPagesCount(pdfDocument.numPages, false);
    this.secondaryToolbar.setPagesCount(pdfDocument.numPages);

    let baseDocumentUrl;
    if (typeof PDFJSDev === "undefined" || PDFJSDev.test("GENERIC")) {
      baseDocumentUrl = null;
    } else if (PDFJSDev.test("MOZCENTRAL")) {
      baseDocumentUrl = this.baseUrl;
    } else if (PDFJSDev.test("CHROME")) {
      baseDocumentUrl = location.href.split("#")[0];
    }
    this.pdfLinkService.setDocument(pdfDocument, baseDocumentUrl);
    this.pdfDocumentProperties.setDocument(pdfDocument, this.url);

    const pdfViewer = this.pdfViewer;
    pdfViewer.setDocument(pdfDocument);
    const { firstPagePromise, onePageRendered, pagesPromise } = pdfViewer;

    const pdfThumbnailViewer = this.pdfThumbnailViewer;
    pdfThumbnailViewer.setDocument(pdfDocument);

    const storedPromise = (this.store = new ViewHistory(
      pdfDocument.fingerprint
    ))
      .getMultiple({
        page: null,
        zoom: DEFAULT_SCALE_VALUE,
        scrollLeft: "0",
        scrollTop: "0",
        rotation: null,
        sidebarView: SidebarView.UNKNOWN,
        scrollMode: ScrollMode.UNKNOWN,
        spreadMode: SpreadMode.UNKNOWN,
      })
      .catch(() => {
        /* Unable to read from storage; ignoring errors. */
        return Object.create(null);
      });

    firstPagePromise.then(pdfPage => {
      this.loadingBar.setWidth(this.appConfig.viewerContainer);
      this._initializeAnnotationStorageCallbacks(pdfDocument);

      Promise.all([
        animationStarted,
        storedPromise,
        pageLayoutPromise,
        pageModePromise,
        openActionPromise,
      ])
        .then(async ([timeStamp, stored, pageLayout, pageMode, openAction]) => {
          const viewOnLoad = AppOptions.get("viewOnLoad");

          this._initializePdfHistory({
            fingerprint: pdfDocument.fingerprint,
            viewOnLoad,
            initialDest: openAction?.dest,
          });
          const initialBookmark = this.initialBookmark;

          // Initialize the default values, from user preferences.
          const zoom = AppOptions.get("defaultZoomValue");
          let hash = zoom ? `zoom=${zoom}` : null;

          let rotation = null;
          let sidebarView = AppOptions.get("sidebarViewOnLoad");
          let scrollMode = AppOptions.get("scrollModeOnLoad");
          let spreadMode = AppOptions.get("spreadModeOnLoad");

          if (stored.page && viewOnLoad !== ViewOnLoad.INITIAL) {
            hash =
              `page=${stored.page}&zoom=${zoom || stored.zoom},` +
              `${stored.scrollLeft},${stored.scrollTop}`;

            rotation = parseInt(stored.rotation, 10);
            // Always let user preference take precedence over the view history.
            if (sidebarView === SidebarView.UNKNOWN) {
              sidebarView = stored.sidebarView | 0;
            }
            if (scrollMode === ScrollMode.UNKNOWN) {
              scrollMode = stored.scrollMode | 0;
            }
            if (spreadMode === SpreadMode.UNKNOWN) {
              spreadMode = stored.spreadMode | 0;
            }
          }
          // Always let the user preference/view history take precedence.
          if (pageMode && sidebarView === SidebarView.UNKNOWN) {
            sidebarView = apiPageModeToSidebarView(pageMode);
          }
          if (pageLayout && spreadMode === SpreadMode.UNKNOWN) {
            spreadMode = apiPageLayoutToSpreadMode(pageLayout);
          }

          this.setInitialView(hash, {
            rotation,
            sidebarView,
            scrollMode,
            spreadMode,
          });
          this.eventBus.dispatch("documentinit", { source: this });
          // Make all navigation keys work on document load,
          // unless the viewer is embedded in a web page.
          if (!this.isViewerEmbedded) {
            pdfViewer.focus();
          }

          // Currently only the "copy"-permission is supported, hence we delay
          // the `getPermissions` API call until *after* rendering has started.
          this._initializePermissions(pdfDocument);

          // For documents with different page sizes, once all pages are
          // resolved, ensure that the correct location becomes visible on load.
          // (To reduce the risk, in very large and/or slow loading documents,
          //  that the location changes *after* the user has started interacting
          //  with the viewer, wait for either `pagesPromise` or a timeout.)
          await Promise.race([
            pagesPromise,
            new Promise(resolve => {
              setTimeout(resolve, FORCE_PAGES_LOADED_TIMEOUT);
            }),
          ]);
          if (!initialBookmark && !hash) {
            return;
          }
          if (pdfViewer.hasEqualPageSizes) {
            return;
          }
          this.initialBookmark = initialBookmark;

          // eslint-disable-next-line no-self-assign
          pdfViewer.currentScaleValue = pdfViewer.currentScaleValue;
          // Re-apply the initial document location.
          this.setInitialView(hash);
        })
        .catch(() => {
          // Ensure that the document is always completely initialized,
          // even if there are any errors thrown above.
          this.setInitialView();
        })
        .then(function () {
          // At this point, rendering of the initial page(s) should always have
          // started (and may even have completed).
          // To prevent any future issues, e.g. the document being completely
          // blank on load, always trigger rendering here.
          pdfViewer.update();
        });
    });

    pagesPromise.then(() => {
      this._unblockDocumentLoadEvent();

      this._initializeAutoPrint(pdfDocument, openActionPromise);
    });

    onePageRendered.then(() => {
      pdfDocument.getOutline().then(outline => {
        this.pdfOutlineViewer.render({ outline, pdfDocument });
      });
      pdfDocument.getAttachments().then(attachments => {
        this.pdfAttachmentViewer.render({ attachments });
      });
      // Ensure that the layers accurately reflects the current state in the
      // viewer itself, rather than the default state provided by the API.
      pdfViewer.optionalContentConfigPromise.then(optionalContentConfig => {
        this.pdfLayerViewer.render({ optionalContentConfig, pdfDocument });
      });
      if ("requestIdleCallback" in window) {
        const callback = window.requestIdleCallback(
          () => {
            this._collectTelemetry(pdfDocument);
            this._idleCallbacks.delete(callback);
          },
          { timeout: 1000 }
        );
        this._idleCallbacks.add(callback);
      }
      this._initializeJavaScript(pdfDocument);
    });

    this._initializePageLabels(pdfDocument);
    this._initializeMetadata(pdfDocument);
  },

  /**
   * @private
   */
  async _initializeJavaScript(pdfDocument) {
    if (!AppOptions.get("enableScripting")) {
      return;
    }
    const [objects, calculationOrder, docActions] = await Promise.all([
      pdfDocument.getFieldObjects(),
      pdfDocument.getCalculationOrderIds(),
      pdfDocument.getJSActions(),
    ]);

    if (!objects && !docActions) {
      // No FieldObjects or JavaScript actions were found in the document.
      return;
    }
    if (pdfDocument !== this.pdfDocument) {
      return; // The document was closed while the data resolved.
    }
    const scripting = this.externalServices.createScripting(
      typeof PDFJSDev === "undefined" ||
        PDFJSDev.test("!PRODUCTION || GENERIC || CHROME")
        ? { sandboxBundleSrc: AppOptions.get("sandboxBundleSrc") }
        : null
    );
    // Store a reference to the current scripting-instance, to allow destruction
    // of the sandbox and removal of the event listeners at document closing.
    const internalEvents = new Map(),
      domEvents = new Map();
    this._scriptingInstance = {
      scripting,
      ready: false,
      internalEvents,
      domEvents,
    };

    if (!this.documentInfo) {
      // It should be *extremely* rare for metadata to not have been resolved
      // when this code runs, but ensure that we handle that case here.
      await new Promise(resolve => {
        this.eventBus._on(
          "metadataloaded",
          evt => {
            resolve();
          },
          { once: true }
        );
      });
      if (pdfDocument !== this.pdfDocument) {
        return; // The document was closed while the metadata resolved.
      }
    }
    if (!this._contentLength) {
      // Always waiting for the entire PDF document to be loaded will, most
      // likely, delay sandbox-creation too much in the general case for all
      // PDF documents which are not provided as binary data to the API.
      // Hence we'll simply have to trust that the `contentLength` (as provided
      // by the server), when it exists, is accurate enough here.
      await new Promise(resolve => {
        this.eventBus._on(
          "documentloaded",
          evt => {
            resolve();
          },
          { once: true }
        );
      });
      if (pdfDocument !== this.pdfDocument) {
        return; // The document was closed while the downloadInfo resolved.
      }
    }

    const updateFromSandbox = ({ detail }) => {
      const { id, command, value } = detail;
      if (!id) {
        switch (command) {
          case "clear":
            console.clear();
            break;
          case "error":
            console.error(value);
            break;
          case "layout":
            this.pdfViewer.spreadMode = apiPageLayoutToSpreadMode(value);
            break;
          case "page-num":
            this.pdfViewer.currentPageNumber = value + 1;
            break;
          case "print":
            this.pdfViewer.pagesPromise.then(() => {
              this.triggerPrinting();
            });
            break;
          case "println":
            console.log(value);
            break;
          case "zoom":
            this.pdfViewer.currentScaleValue = value;
            break;
        }
        return;
      }

      const element = document.getElementById(id);
      if (element) {
        element.dispatchEvent(new CustomEvent("updatefromsandbox", { detail }));
      } else {
        if (value !== undefined && value !== null) {
          // The element hasn't been rendered yet, use the AnnotationStorage.
          pdfDocument.annotationStorage.setValue(id, value);
        }
      }
    };
    internalEvents.set("updatefromsandbox", updateFromSandbox);

    const visitedPages = new Map();
    const pageOpen = ({ pageNumber, actionsPromise }) => {
      visitedPages.set(
        pageNumber,
        (async () => {
          // Avoid sending, and thus serializing, the `actions` data
          // when the same page is opened several times.
          let actions = null;
          if (!visitedPages.has(pageNumber)) {
            actions = await actionsPromise;

            if (pdfDocument !== this.pdfDocument) {
              return; // The document was closed while the actions resolved.
            }
          }

          await this._scriptingInstance?.scripting.dispatchEventInSandbox({
            id: "page",
            name: "PageOpen",
            pageNumber,
            actions,
          });
        })()
      );
    };

    const pageClose = async ({ pageNumber }) => {
      const actionsPromise = visitedPages.get(pageNumber);
      if (!actionsPromise) {
        // Ensure that the "pageclose" event was preceded by a "pageopen" event.
        return;
      }
      visitedPages.set(pageNumber, null);

      // Ensure that the "pageopen" event is handled first.
      await actionsPromise;

      if (pdfDocument !== this.pdfDocument) {
        return; // The document was closed while the actions resolved.
      }

      await this._scriptingInstance?.scripting.dispatchEventInSandbox({
        id: "page",
        name: "PageClose",
        pageNumber,
      });
    };
    internalEvents.set("pageopen", pageOpen);
    internalEvents.set("pageclose", pageClose);

    const dispatchEventInSandbox = ({ detail }) => {
      scripting.dispatchEventInSandbox(detail);
    };
    internalEvents.set("dispatcheventinsandbox", dispatchEventInSandbox);

    const mouseDown = event => {
      this._mouseState.isDown = true;
    };
    domEvents.set("mousedown", mouseDown);

    const mouseUp = event => {
      this._mouseState.isDown = false;
    };
    domEvents.set("mouseup", mouseUp);

    for (const [name, listener] of internalEvents) {
      this.eventBus._on(name, listener);
    }
    for (const [name, listener] of domEvents) {
      window.addEventListener(name, listener);
    }

    try {
      await scripting.createSandbox({
        objects,
        calculationOrder,
        appInfo: {
          platform: navigator.platform,
          language: navigator.language,
        },
        docInfo: {
          ...this.documentInfo,
          baseURL: this.baseUrl,
          filesize: this._contentLength,
          filename: this._docFilename,
          metadata: this.metadata?.getRaw(),
          authors: this.metadata?.get("dc:creator"),
          numPages: pdfDocument.numPages,
          URL: this.url,
          actions: docActions,
        },
      });

      if (this.externalServices.isInAutomation) {
        this.eventBus.dispatch("sandboxcreated", { source: this });
      }
    } catch (error) {
      console.error(`_initializeJavaScript: "${error?.message}".`);

      this._destroyScriptingInstance();
      return;
    }

    await scripting.dispatchEventInSandbox({
      id: "doc",
      name: "Open",
    });
    await this.pdfViewer.initializeScriptingEvents();

    // Used together with the integration-tests, see the `scriptingReady`
    // getter, to enable awaiting full initialization of the scripting/sandbox.
    // (Defer this slightly, to make absolutely sure that everything is done.)
    Promise.resolve().then(() => {
      if (this._scriptingInstance) {
        this._scriptingInstance.ready = true;
      }
    });
  },

  /**
   * A place to fetch data for telemetry after one page is rendered and the
   * viewer is idle.
   * @private
   */
  async _collectTelemetry(pdfDocument) {
    const markInfo = await this.pdfDocument.getMarkInfo();
    if (pdfDocument !== this.pdfDocument) {
      return; // Document was closed while waiting for mark info.
    }
    const tagged = markInfo?.Marked || false;
    this.externalServices.reportTelemetry({
      type: "tagged",
      tagged,
    });
  },

  /**
   * @private
   */
  async _initializeAutoPrint(pdfDocument, openActionPromise) {
    const [openAction, javaScript] = await Promise.all([
      openActionPromise,
      !AppOptions.get("enableScripting") ? pdfDocument.getJavaScript() : null,
    ]);

    if (pdfDocument !== this.pdfDocument) {
      return; // The document was closed while the auto print data resolved.
    }
    let triggerAutoPrint = false;

    if (openAction?.action === "Print") {
      triggerAutoPrint = true;
    }
    if (javaScript) {
      javaScript.some(js => {
        if (!js) {
          // Don't warn/fallback for empty JavaScript actions.
          return false;
        }
        console.warn("Warning: JavaScript is not supported");
        this._delayedFallback(UNSUPPORTED_FEATURES.javaScript);
        return true;
      });

      if (!triggerAutoPrint) {
        // Hack to support auto printing.
        for (const js of javaScript) {
          if (js && AutoPrintRegExp.test(js)) {
            triggerAutoPrint = true;
            break;
          }
        }
      }
    }

    if (triggerAutoPrint) {
      this.triggerPrinting();
    }
  },

  /**
   * @private
   */
  async _initializeMetadata(pdfDocument) {
    const {
      info,
      metadata,
      contentDispositionFilename,
      contentLength,
    } = await pdfDocument.getMetadata();

    if (pdfDocument !== this.pdfDocument) {
      return; // The document was closed while the metadata resolved.
    }
    this.documentInfo = info;
    this.metadata = metadata;
    this._contentDispositionFilename = contentDispositionFilename;
    this._contentLength ??= contentLength; // See `getDownloadInfo`-call above.

    // Provides some basic debug information
    const PDFViewerApplicationOptions = window.PDFViewerApplicationOptions;
    if ((!PDFViewerApplicationOptions) || PDFViewerApplicationOptions.get("verbosity") > 0) {
      console.log(
        "PDF viewer: ngx-extended-pdf-viewer running on pdf.js " +
          (window["pdfjs-dist/build/pdf"]
            ? window["pdfjs-dist/build/pdf"].version
            : " developer version (?)")
      );
      console.log(
        `PDF ${pdfDocument.fingerprint} [${info.PDFFormatVersion} ` +
          `${(info.Producer || "-").trim()} / ${(info.Creator || "-").trim()}] ` +
          `(PDF.js: ${version || "-"}` +
          `${
            this.pdfViewer.enableWebGL ? " [WebGL]" : ""
          }) modified by ngx-extended-pdf-viewer)`
      );
    }

    let pdfTitle;
    const infoTitle = info?.Title;
    if (infoTitle) {
      pdfTitle = infoTitle;
    }
    const metadataTitle = metadata?.get("dc:title");
    if (metadataTitle) {
      // Ghostscript can produce invalid 'dc:title' Metadata entries:
      //  - The title may be "Untitled" (fixes bug 1031612).
      //  - The title may contain incorrectly encoded characters, which thus
      //    looks broken, hence we ignore the Metadata entry when it
      //    contains characters from the Specials Unicode block
      //    (fixes bug 1605526).
      if (
        metadataTitle !== "Untitled" &&
        !/[\uFFF0-\uFFFF]/g.test(metadataTitle)
      ) {
        pdfTitle = metadataTitle;
      }
    }
    if (pdfTitle) {
      this.setTitle(
        `${pdfTitle} - ${contentDispositionFilename || document.title}`
      );
    } else if (contentDispositionFilename) {
      this.setTitle(contentDispositionFilename);
    }

    if (info.IsXFAPresent && !info.IsAcroFormPresent) {
      console.warn("Warning: XFA is not supported");
      this._delayedFallback(UNSUPPORTED_FEATURES.forms);
    } else if (
      (info.IsAcroFormPresent || info.IsXFAPresent) &&
      !this.pdfViewer.renderInteractiveForms
    ) {
      console.warn("Warning: Interactive form support is not enabled");
      this._delayedFallback(UNSUPPORTED_FEATURES.forms);
    }

    // Telemetry labels must be C++ variable friendly.
    let versionId = "other";
    if (KNOWN_VERSIONS.includes(info.PDFFormatVersion)) {
      versionId = `v${info.PDFFormatVersion.replace(".", "_")}`;
    }
    let generatorId = "other";
    if (info.Producer) {
      const producer = info.Producer.toLowerCase();
      KNOWN_GENERATORS.some(function (generator) {
        if (!producer.includes(generator)) {
          return false;
        }
        generatorId = generator.replace(/[ .-]/g, "_");
        return true;
      });
    }
    let formType = null;
    if (info.IsXFAPresent) {
      formType = "xfa";
    } else if (info.IsAcroFormPresent) {
      formType = "acroform";
    }
    this.externalServices.reportTelemetry({
      type: "documentInfo",
      version: versionId,
      generator: generatorId,
      formType,
    });

    this.eventBus.dispatch("metadataloaded", { source: this });
  },

  /**
   * @private
   */
  async _initializePageLabels(pdfDocument) {
    const labels = await pdfDocument.getPageLabels();

    if (pdfDocument !== this.pdfDocument) {
      return; // The document was closed while the page labels resolved.
    }
    if (!labels || AppOptions.get("disablePageLabels")) {
      return;
    }
    const numLabels = labels.length;
    if (numLabels !== this.pagesCount) {
      console.error(
        "The number of Page Labels does not match the number of pages in the document."
      );
      return;
    }
    let i = 0;
    // Ignore page labels that correspond to standard page numbering.
    while (i < numLabels && labels[i] === (i + 1).toString()) {
      i++;
    }
    if (i === numLabels) {
      return;
    }
    const { pdfViewer, pdfThumbnailViewer, toolbar } = this;

    pdfViewer.setPageLabels(labels);
    pdfThumbnailViewer.setPageLabels(labels);

    // Changing toolbar page display to use labels and we need to set
    // the label of the current page.
    toolbar.setPagesCount(numLabels, true);
    toolbar.setPageNumber(
      pdfViewer.currentPageNumber,
      pdfViewer.currentPageLabel
    );
  },

  /**
   * @private
   */
  _initializePdfHistory({ fingerprint, viewOnLoad, initialDest = null }) {
    if (this.isViewerEmbedded || AppOptions.get("disableHistory")) {
      // The browsing history is only enabled when the viewer is standalone,
      // i.e. not when it is embedded in a web page.
      return;
    }
    this.pdfHistory.initialize({
      fingerprint,
      resetHistory: viewOnLoad === ViewOnLoad.INITIAL,
      updateUrl: AppOptions.get("historyUpdateUrl"),
    });

    if (this.pdfHistory.initialBookmark) {
      this.initialBookmark = this.pdfHistory.initialBookmark;

      this.initialRotation = this.pdfHistory.initialRotation;
    }

    // Always let the browser history/document hash take precedence.
    if (
      initialDest &&
      !this.initialBookmark &&
      viewOnLoad === ViewOnLoad.UNKNOWN
    ) {
      this.initialBookmark = JSON.stringify(initialDest);
      // TODO: Re-factor the `PDFHistory` initialization to remove this hack
      // that's currently necessary to prevent weird initial history state.
      this.pdfHistory.push({ explicitDest: initialDest, pageNumber: null });
    }
  },

  /**
   * @private
   */
  async _initializePermissions(pdfDocument) {
    const permissions = await pdfDocument.getPermissions();

    if (pdfDocument !== this.pdfDocument) {
      return; // The document was closed while the permissions resolved.
    }
    if (!permissions || !AppOptions.get("enablePermissions")) {
      return;
    }
    // Currently only the "copy"-permission is supported.
    if (!permissions.includes(PermissionFlag.COPY)) {
      this.appConfig.viewerContainer.classList.add(ENABLE_PERMISSIONS_CLASS);
    }
  },

  /**
   * @private
   */
  _initializeAnnotationStorageCallbacks(pdfDocument) {
    if (pdfDocument !== this.pdfDocument) {
      return;
    }
    const { annotationStorage } = pdfDocument;

    annotationStorage.onSetModified = function () {
      window.addEventListener("beforeunload", beforeUnload);
    };
    annotationStorage.onResetModified = function () {
      window.removeEventListener("beforeunload", beforeUnload);
    };
  },

  setInitialView(
    storedHash,
    { rotation, sidebarView, scrollMode, spreadMode } = {}
  ) {
    const setRotation = angle => {
      if (isValidRotation(angle)) {
        this.pdfViewer.pagesRotation = angle;
      }
    };
    const setViewerModes = (scroll, spread) => {
      if (isValidScrollMode(scroll)) {
        this.pdfViewer.scrollMode = scroll;
      }
      if (isValidSpreadMode(spread)) {
        this.pdfViewer.spreadMode = spread;
      }
    };
    this.isInitialViewSet = true;
    this.pdfSidebar.setInitialView(sidebarView);

    setViewerModes(scrollMode, spreadMode);

    if (this.initialBookmark) {
      setRotation(this.initialRotation);
      delete this.initialRotation;

      this.pdfLinkService.setHash(this.initialBookmark);
      this.initialBookmark = null;
    } else if (storedHash) {
      setRotation(rotation);

      this.pdfLinkService.setHash(storedHash);
    }

    // Ensure that the correct page number is displayed in the UI,
    // even if the active page didn't change during document load.
    this.toolbar.setPageNumber(
      this.pdfViewer.currentPageNumber,
      this.pdfViewer.currentPageLabel
    );
    this.secondaryToolbar.setPageNumber(this.pdfViewer.currentPageNumber);

    if (!this.pdfViewer.currentScaleValue) {
      // Scale was not initialized: invalid bookmark or scale was not specified.
      // Setting the default one.
      const defaultZoomOption = PDFViewerApplicationOptions.get('defaultZoomValue');
      // #556 #543 modified by ngx-extended-pdf-viewer
      if (defaultZoomOption) {
        this.pdfViewer.currentScaleValue = defaultZoomOption;
      } else {
        this.pdfViewer.currentScaleValue = DEFAULT_SCALE_VALUE;
      }
      // #556 #543 end of modification
    }
  },

  cleanup() {
    if (!this.pdfDocument) {
      return; // run cleanup when document is loaded
    }
    this.pdfViewer.cleanup();
    this.pdfThumbnailViewer.cleanup();

    // We don't want to remove fonts used by active page SVGs.
    if (this.pdfViewer.renderer !== RendererType.SVG) {
      this.pdfDocument.cleanup();
    }
  },

  forceRendering() {
    this.pdfRenderingQueue.printing = !!this.printService;
    this.pdfRenderingQueue.isThumbnailViewEnabled = this.pdfSidebar.isThumbnailViewVisible;
    this.pdfRenderingQueue.renderHighestPriority();
  },

  beforePrint() {
    // Given that the "beforeprint" browser event is synchronous, we
    // unfortunately cannot await the scripting event dispatching here.
    this._scriptingInstance?.scripting.dispatchEventInSandbox({
      id: "doc",
      name: "WillPrint",
    });

    if (this.printService) {
      // There is no way to suppress beforePrint/afterPrint events,
      // but PDFPrintService may generate double events -- this will ignore
      // the second event that will be coming from native window.printPDF().
      return;
    }

    if (!this.supportsPrinting) {
      this._localizeMessage("printing_not_supported").then(msg => {
        this._otherError(msg);
      });
      return;
    }

    // The beforePrint is a sync method and we need to know layout before
    // returning from this method. Ensure that we can get sizes of the pages.
    if (!this.pdfViewer.pageViewsReady) {
      this._localizeMessage("printing_not_ready").then(msg => {
        // eslint-disable-next-line no-alert
        window.alert(msg);
      });
      return;
    }

    const pagesOverview = this.pdfViewer.getPagesOverview();
    const printContainer = this.appConfig.printContainer;
    const printResolution = AppOptions.get("printResolution");
    const optionalContentConfigPromise = this.pdfViewer
      .optionalContentConfigPromise;

    const printService = PDFPrintServiceFactory.instance.createPrintService(
      this.pdfDocument,
      pagesOverview,
      printContainer,
      printResolution,
      optionalContentConfigPromise,
      this.l10n,
      this.pdfViewer.eventBus // #588 modified by ngx-extended-pdf-viewer
    );
    this.printService = printService;
    this.forceRendering();

    printService.layout();

    this.externalServices.reportTelemetry({
      type: "print",
    });
  },

  afterPrint() {
    // Given that the "afterprint" browser event is synchronous, we
    // unfortunately cannot await the scripting event dispatching here.
    this._scriptingInstance?.scripting.dispatchEventInSandbox({
      id: "doc",
      name: "DidPrint",
    });

    if (this.printService) {
      document.body.removeAttribute("data-pdfjsprinting");
      this.printService.destroy();
      this.printService = null;

      if (this.pdfDocument) {
        this.pdfDocument.annotationStorage.resetModified();
      }
    }
    this.forceRendering();
  },

  rotatePages(delta) {
    if (!this.pdfDocument) {
      return;
    }
    const newRotation = (this.pdfViewer.pagesRotation + 360 + delta) % 360;
    this.pdfViewer.pagesRotation = newRotation;
    // Note that the thumbnail viewer is updated, and rendering is triggered,
    // in the 'rotationchanging' event handler.
  },

  requestPresentationMode() {
    if (!this.pdfPresentationMode) {
      return;
    }
    this.pdfPresentationMode.request();
  },

  triggerPrinting() {
    if (!this.supportsPrinting) {
      return;
    }
    window.printPDF();
  },

  bindEvents() {
    const { eventBus, _boundEvents } = this;

    _boundEvents.beforePrint = this.beforePrint.bind(this);
    _boundEvents.afterPrint = this.afterPrint.bind(this);

    eventBus._on("resize", webViewerResize);
    eventBus._on("hashchange", webViewerHashchange);
    eventBus._on("beforeprint", _boundEvents.beforePrint);
    eventBus._on("afterprint", _boundEvents.afterPrint);
    eventBus._on("pagerendered", webViewerPageRendered);
    eventBus._on("updateviewarea", webViewerUpdateViewarea);
    eventBus._on("pagechanging", webViewerPageChanging);
    eventBus._on("scalechanging", webViewerScaleChanging);
    eventBus._on("rotationchanging", webViewerRotationChanging);
    eventBus._on("sidebarviewchanged", webViewerSidebarViewChanged);
    eventBus._on("pagemode", webViewerPageMode);
    eventBus._on("namedaction", webViewerNamedAction);
    eventBus._on("presentationmodechanged", webViewerPresentationModeChanged);
    eventBus._on("presentationmode", webViewerPresentationMode);
    eventBus._on("print", webViewerPrint);
    eventBus._on("download", webViewerDownload);
    eventBus._on("save", webViewerSave);
    eventBus._on("firstpage", webViewerFirstPage);
    eventBus._on("lastpage", webViewerLastPage);
    eventBus._on("nextpage", webViewerNextPage);
    eventBus._on("previouspage", webViewerPreviousPage);
    eventBus._on("zoomin", webViewerZoomIn);
    eventBus._on("zoomout", webViewerZoomOut);
    eventBus._on("zoomreset", webViewerZoomReset);
    eventBus._on("pagenumberchanged", webViewerPageNumberChanged);
    eventBus._on("scalechanged", webViewerScaleChanged);
    eventBus._on("rotatecw", webViewerRotateCw);
    eventBus._on("rotateccw", webViewerRotateCcw);
    eventBus._on("optionalcontentconfig", webViewerOptionalContentConfig);
    eventBus._on("switchscrollmode", webViewerSwitchScrollMode);
    eventBus._on("scrollmodechanged", webViewerScrollModeChanged);
    eventBus._on("switchspreadmode", webViewerSwitchSpreadMode);
    eventBus._on("spreadmodechanged", webViewerSpreadModeChanged);
    eventBus._on("documentproperties", webViewerDocumentProperties);
    eventBus._on("find", webViewerFind);
    eventBus._on("findfromurlhash", webViewerFindFromUrlHash);
    eventBus._on("updatefindmatchescount", webViewerUpdateFindMatchesCount);
    eventBus._on("updatefindcontrolstate", webViewerUpdateFindControlState);

    if (AppOptions.get("pdfBug")) {
      _boundEvents.reportPageStatsPDFBug = reportPageStatsPDFBug;

      eventBus._on("pagerendered", _boundEvents.reportPageStatsPDFBug);
      eventBus._on("pagechanging", _boundEvents.reportPageStatsPDFBug);
    }
    if (typeof PDFJSDev === "undefined" || PDFJSDev.test("GENERIC")) {
      eventBus._on("fileinputchange", webViewerFileInputChange);
      eventBus._on("openfile", webViewerOpenFile);
    }
  },

  bindWindowEvents() {
    const { eventBus, _boundEvents } = this;

    _boundEvents.windowResize = () => {
      eventBus.dispatch("resize", { source: window });
    };
    _boundEvents.windowHashChange = () => {
      eventBus.dispatch("hashchange", {
        source: window,
        hash: document.location.hash.substring(1),
      });
    };
    _boundEvents.windowBeforePrint = () => {
      eventBus.dispatch("beforeprint", { source: window });
    };
    _boundEvents.windowAfterPrint = () => {
      eventBus.dispatch("afterprint", { source: window });
    };
    _boundEvents.windowUpdateFromSandbox = event => {
      eventBus.dispatch("updatefromsandbox", {
        source: window,
        detail: event.detail,
      });
    };

    window.addEventListener("visibilitychange", webViewerVisibilityChange);
    window.addEventListener("wheel", webViewerWheel, { passive: false });
    window.addEventListener("touchstart", webViewerTouchStart, {
      passive: false,
    });
    window.addEventListener("click", webViewerClick);
    window.addEventListener("keydown", webViewerKeyDown);
    window.addEventListener("keyup", webViewerKeyUp);
    window.addEventListener("resize", _boundEvents.windowResize);
    window.addEventListener("hashchange", _boundEvents.windowHashChange);
    window.addEventListener("beforeprint", _boundEvents.windowBeforePrint);
    window.addEventListener("afterprint", _boundEvents.windowAfterPrint);
    window.addEventListener(
      "updatefromsandbox",
      _boundEvents.windowUpdateFromSandbox
    );
  },

  unbindEvents() {
    const { eventBus, _boundEvents } = this;

    eventBus._off("resize", webViewerResize);
    eventBus._off("hashchange", webViewerHashchange);
    eventBus._off("beforeprint", _boundEvents.beforePrint);
    eventBus._off("afterprint", _boundEvents.afterPrint);
    eventBus._off("pagerendered", webViewerPageRendered);
    eventBus._off("updateviewarea", webViewerUpdateViewarea);
    eventBus._off("pagechanging", webViewerPageChanging);
    eventBus._off("scalechanging", webViewerScaleChanging);
    eventBus._off("rotationchanging", webViewerRotationChanging);
    eventBus._off("sidebarviewchanged", webViewerSidebarViewChanged);
    eventBus._off("pagemode", webViewerPageMode);
    eventBus._off("namedaction", webViewerNamedAction);
    eventBus._off("presentationmodechanged", webViewerPresentationModeChanged);
    eventBus._off("presentationmode", webViewerPresentationMode);
    eventBus._off("print", webViewerPrint);
    eventBus._off("download", webViewerDownload);
    eventBus._off("save", webViewerSave);
    eventBus._off("firstpage", webViewerFirstPage);
    eventBus._off("lastpage", webViewerLastPage);
    eventBus._off("nextpage", webViewerNextPage);
    eventBus._off("previouspage", webViewerPreviousPage);
    eventBus._off("zoomin", webViewerZoomIn);
    eventBus._off("zoomout", webViewerZoomOut);
    eventBus._off("zoomreset", webViewerZoomReset);
    eventBus._off("pagenumberchanged", webViewerPageNumberChanged);
    eventBus._off("scalechanged", webViewerScaleChanged);
    eventBus._off("rotatecw", webViewerRotateCw);
    eventBus._off("rotateccw", webViewerRotateCcw);
    eventBus._off("optionalcontentconfig", webViewerOptionalContentConfig);
    eventBus._off("switchscrollmode", webViewerSwitchScrollMode);
    eventBus._off("scrollmodechanged", webViewerScrollModeChanged);
    eventBus._off("switchspreadmode", webViewerSwitchSpreadMode);
    eventBus._off("spreadmodechanged", webViewerSpreadModeChanged);
    eventBus._off("documentproperties", webViewerDocumentProperties);
    eventBus._off("find", webViewerFind);
    eventBus._off("findfromurlhash", webViewerFindFromUrlHash);
    eventBus._off("updatefindmatchescount", webViewerUpdateFindMatchesCount);
    eventBus._off("updatefindcontrolstate", webViewerUpdateFindControlState);

    if (_boundEvents.reportPageStatsPDFBug) {
      eventBus._off("pagerendered", _boundEvents.reportPageStatsPDFBug);
      eventBus._off("pagechanging", _boundEvents.reportPageStatsPDFBug);

      _boundEvents.reportPageStatsPDFBug = null;
    }
    if (typeof PDFJSDev === "undefined" || PDFJSDev.test("GENERIC")) {
      eventBus._off("fileinputchange", webViewerFileInputChange);
      eventBus._off("openfile", webViewerOpenFile);
    }

    _boundEvents.beforePrint = null;
    _boundEvents.afterPrint = null;
  },

  unbindWindowEvents() {
    const { _boundEvents } = this;

    window.removeEventListener("visibilitychange", webViewerVisibilityChange);
    window.removeEventListener("wheel", webViewerWheel, { passive: false });
    window.removeEventListener("touchstart", webViewerTouchStart, {
      passive: false,
    });
    window.removeEventListener("click", webViewerClick);
    window.removeEventListener("keydown", webViewerKeyDown);
    window.removeEventListener("keyup", webViewerKeyUp);
    window.removeEventListener("resize", _boundEvents.windowResize);
    window.removeEventListener("hashchange", _boundEvents.windowHashChange);
    window.removeEventListener("beforeprint", _boundEvents.windowBeforePrint);
    window.removeEventListener("afterprint", _boundEvents.windowAfterPrint);
    window.removeEventListener(
      "updatefromsandbox",
      _boundEvents.windowUpdateFromSandbox
    );

    _boundEvents.windowResize = null;
    _boundEvents.windowHashChange = null;
    _boundEvents.windowBeforePrint = null;
    _boundEvents.windowAfterPrint = null;
    _boundEvents.windowUpdateFromSandbox = null;
  },

  accumulateWheelTicks(ticks) {
    // If the scroll direction changed, reset the accumulated wheel ticks.
    if (
      (this._wheelUnusedTicks > 0 && ticks < 0) ||
      (this._wheelUnusedTicks < 0 && ticks > 0)
    ) {
      this._wheelUnusedTicks = 0;
    }
    this._wheelUnusedTicks += ticks;
    const wholeTicks =
      Math.sign(this._wheelUnusedTicks) *
      Math.floor(Math.abs(this._wheelUnusedTicks));
    this._wheelUnusedTicks -= wholeTicks;
    return wholeTicks;
  },

  /**
   * Should be called *after* all pages have loaded, or if an error occurred,
   * to unblock the "load" event; see https://bugzilla.mozilla.org/show_bug.cgi?id=1618553
   * @private
   */
  _unblockDocumentLoadEvent() {
    if (document.blockUnblockOnload) {
      document.blockUnblockOnload(false);
    }
    // Ensure that this method is only ever run once.
    this._unblockDocumentLoadEvent = () => {};
  },

  /**
   * Used together with the integration-tests, to enable awaiting full
   * initialization of the scripting/sandbox.
   */
  get scriptingReady() {
    return this._scriptingInstance?.ready || false;
  },
};

let validateFileURL;
if (typeof PDFJSDev === "undefined" || PDFJSDev.test("GENERIC")) {
  const HOSTED_VIEWER_ORIGINS = [
    "null",
    "http://mozilla.github.io",
    "https://mozilla.github.io",
  ];
  validateFileURL = function (file) {
    if (file === undefined) {
      return;
    }
    try {
      const viewerOrigin = new URL(window.location.href).origin || "null";
      if (HOSTED_VIEWER_ORIGINS.includes(viewerOrigin)) {
        // Hosted or local viewer, allow for any file locations
        return;
      }
      const { origin, protocol } = new URL(file, window.location.href);
      // Removing of the following line will not guarantee that the viewer will
      // start accepting URLs from foreign origin -- CORS headers on the remote
      // server must be properly configured.
      // IE10 / IE11 does not include an origin in `blob:`-URLs. So don't block
      // any blob:-URL. The browser's same-origin policy will block requests to
      // blob:-URLs from other origins, so this is safe.
      if (origin !== viewerOrigin && protocol !== "blob:") {
        throw new Error("file origin does not match viewer's");
      }
    } catch (ex) {
      PDFViewerApplication._localizeMessage("loading_error").then(msg => {
        PDFViewerApplication._documentError(msg, { message: ex?.message });
      });
      throw ex;
    }
  };
}

async function loadFakeWorker() {
  if (!GlobalWorkerOptions.workerSrc) {
    GlobalWorkerOptions.workerSrc = AppOptions.get("workerSrc");
  }
  if (typeof PDFJSDev === "undefined" || !PDFJSDev.test("PRODUCTION")) {
    window.pdfjsWorker = await import("pdfjs/core/worker.js");
    return undefined;
  }
  return loadScript(PDFWorker.getWorkerSrc());
}

function loadAndEnablePDFBug(enabledTabs) {
  const appConfig = PDFViewerApplication.appConfig;
  return loadScript(appConfig.debuggerScriptPath).then(function () {
    PDFBug.enable(enabledTabs);
    PDFBug.init({ OPS }, appConfig.mainContainer);
  });
}

function reportPageStatsPDFBug({ pageNumber }) {
  if (typeof Stats === "undefined" || !Stats.enabled) {
    return;
  }
  const pageView = PDFViewerApplication.pdfViewer.getPageView(
    /* index = */ pageNumber - 1
  );
  const pageStats = pageView?.pdfPage?.stats;
  if (!pageStats) {
    return;
  }
  Stats.add(pageNumber, pageStats);
}

function webViewerInitialized() {
  const appConfig = PDFViewerApplication.appConfig;
  let file;
  if (typeof PDFJSDev === "undefined" || PDFJSDev.test("GENERIC")) {
    const queryString = document.location.search.substring(1);
    const params = parseQueryString(queryString);
    file = "file" in params ? params.file : AppOptions.get("defaultUrl");
    validateFileURL(file);
  } else if (PDFJSDev.test("MOZCENTRAL")) {
    file = window.location.href;
  } else if (PDFJSDev.test("CHROME")) {
    file = AppOptions.get("defaultUrl");
  }

  if (typeof PDFJSDev === "undefined" || PDFJSDev.test("GENERIC")) {
    const fileInput = document.createElement("input");
    fileInput.id = appConfig.openFileInputName;
    fileInput.className = "fileInput";
    fileInput.setAttribute("accept", ".pdf,application/pdf");
    fileInput.setAttribute("type", "file");
    fileInput.oncontextmenu = noContextMenuHandler;
    document.body.appendChild(fileInput);

    if (
      !window.File ||
      !window.FileReader ||
      !window.FileList ||
      !window.Blob
    ) {
      appConfig.toolbar.openFile.hidden = true;
      appConfig.secondaryToolbar.openFileButton.hidden = true;
    } else {
      fileInput.value = null;
    }

    fileInput.addEventListener("change", function (evt) {
      const files = evt.target.files;
      if (!files || files.length === 0) {
        return;
      }
      PDFViewerApplication.eventBus.dispatch("fileinputchange", {
        source: this,
        fileInput: evt.target,
      });
    });

    // Enable dragging-and-dropping a new PDF file onto the viewerContainer.
    appConfig.mainContainer.addEventListener("dragover", function (evt) {
      evt.preventDefault();

      evt.dataTransfer.dropEffect = "move";
    });
    appConfig.mainContainer.addEventListener("drop", function (evt) {
      evt.preventDefault();

      const files = evt.dataTransfer.files;
      if (!files || files.length === 0) {
        return;
      }
      PDFViewerApplication.eventBus.dispatch("fileinputchange", {
        source: this,
        fileInput: evt.dataTransfer,
      });
    });
  } else {
    appConfig.toolbar.openFile.hidden = true;
    appConfig.secondaryToolbar.openFileButton.hidden = true;
  }

  if (!PDFViewerApplication.supportsDocumentFonts) {
    AppOptions.set("disableFontFace", true);
    PDFViewerApplication._localizeMessage("web_fonts_disabled").then(msg => {
      console.warn(msg);
    });
  }

  if (!PDFViewerApplication.supportsPrinting) {
    appConfig.toolbar.print.classList.add("hidden");
    appConfig.secondaryToolbar.printButton.classList.add("hidden");
  }

  if (!PDFViewerApplication.supportsFullscreen) {
    appConfig.toolbar.presentationModeButton.classList.add("hidden");
    appConfig.secondaryToolbar.presentationModeButton.classList.add("hidden");
  }

  if (PDFViewerApplication.supportsIntegratedFind) {
    appConfig.toolbar.viewFind.classList.add("hidden");
  }

  appConfig.mainContainer.addEventListener(
    "transitionend",
    function (evt) {
      if (evt.target === /* mainContainer */ this) {
        PDFViewerApplication.eventBus.dispatch("resize", { source: this });
      }
    },
    true
  );

  try {
    webViewerOpenFileViaURL(file);
  } catch (reason) {
    PDFViewerApplication._localizeMessage("loading_error").then(msg => {
      PDFViewerApplication._documentError(msg, reason);
    });
  }
}

let webViewerOpenFileViaURL;
if (typeof PDFJSDev === "undefined" || PDFJSDev.test("GENERIC")) {
  webViewerOpenFileViaURL = function (file) {
    if (file && file.lastIndexOf("file:", 0) === 0) {
      // file:-scheme. Load the contents in the main thread because QtWebKit
      // cannot load file:-URLs in a Web Worker. file:-URLs are usually loaded
      // very quickly, so there is no need to set up progress event listeners.
      PDFViewerApplication.setTitleUsingUrl(file);
      const xhr = new XMLHttpRequest();
      xhr.onload = function () {
        PDFViewerApplication.open(new Uint8Array(xhr.response));
      };
      xhr.open("GET", file);
      xhr.responseType = "arraybuffer";
      xhr.send();
      return;
    }

    if (file) {
      PDFViewerApplication.open(file);
    }
  };
} else if (PDFJSDev.test("MOZCENTRAL || CHROME")) {
  webViewerOpenFileViaURL = function (file) {
    PDFViewerApplication.setTitleUsingUrl(file);
    PDFViewerApplication.initPassiveLoading();
  };
} else {
  webViewerOpenFileViaURL = function (file) {
    if (file) {
      throw new Error("Not implemented: webViewerOpenFileViaURL");
    }
  };
}

function webViewerResetPermissions() {
  const { appConfig } = PDFViewerApplication;
  if (!appConfig) {
    return;
  }
  // Currently only the "copy"-permission is supported.
  appConfig.viewerContainer.classList.remove(ENABLE_PERMISSIONS_CLASS);
}

function webViewerPageRendered({ pageNumber, timestamp, error }) {
  // If the page is still visible when it has finished rendering,
  // ensure that the page number input loading indicator is hidden.
  if (pageNumber === PDFViewerApplication.page) {
    PDFViewerApplication.toolbar.updateLoadingIndicatorState(false);
  }

  // Use the rendered page to set the corresponding thumbnail image.
  if (PDFViewerApplication.pdfSidebar.isThumbnailViewVisible) {
    const pageView = PDFViewerApplication.pdfViewer.getPageView(
      /* index = */ pageNumber - 1
    );
    const thumbnailView = PDFViewerApplication.pdfThumbnailViewer.getThumbnail(
      /* index = */ pageNumber - 1
    );
    if (pageView && thumbnailView) {
      thumbnailView.setImage(pageView);
    }
  }

  if (error) {
    PDFViewerApplication._localizeMessage("rendering_error").then(msg => {
      PDFViewerApplication._otherError(msg, error);
    });
  }

  PDFViewerApplication.externalServices.reportTelemetry({
    type: "pageInfo",
    timestamp,
  });
  // It is a good time to report stream and font types.
  PDFViewerApplication.pdfDocument.getStats().then(function (stats) {
    PDFViewerApplication.externalServices.reportTelemetry({
      type: "documentStats",
      stats,
    });
  });
}

function webViewerPageMode({ mode }) {
  // Handle the 'pagemode' hash parameter, see also `PDFLinkService_setHash`.
  let view;
  switch (mode) {
    case "thumbs":
      view = SidebarView.THUMBS;
      break;
    case "bookmarks":
    case "outline": // non-standard
      view = SidebarView.OUTLINE;
      break;
    case "attachments": // non-standard
      view = SidebarView.ATTACHMENTS;
      break;
    case "layers": // non-standard
      view = SidebarView.LAYERS;
      break;
    case "none":
      view = SidebarView.NONE;
      break;
    default:
      console.error('Invalid "pagemode" hash parameter: ' + mode);
      return;
  }
  PDFViewerApplication.pdfSidebar.switchView(view, /* forceOpen = */ true);
}

function webViewerNamedAction(evt) {
  // Processing a couple of named actions that might be useful, see also
  // `PDFLinkService.executeNamedAction`.
  switch (evt.action) {
    case "GoToPage":
      PDFViewerApplication.appConfig.toolbar.pageNumber.select();
      break;

    case "Find":
      if (!PDFViewerApplication.supportsIntegratedFind) {
        PDFViewerApplication.findBar.toggle();
      }
      break;

    case "Print":
      PDFViewerApplication.triggerPrinting();
      break;

    case "SaveAs":
      webViewerSave();
      break;
  }
}

function webViewerPresentationModeChanged(evt) {
  PDFViewerApplication.pdfViewer.presentationModeState = evt.state;
}

function webViewerSidebarViewChanged(evt) {
  PDFViewerApplication.pdfRenderingQueue.isThumbnailViewEnabled =
    PDFViewerApplication.pdfSidebar.isThumbnailViewVisible;

  const store = PDFViewerApplication.store;
  if (store && PDFViewerApplication.isInitialViewSet) {
    // Only update the storage when the document has been loaded *and* rendered.
    store.set("sidebarView", evt.view).catch(function () {});
  }
}

function webViewerUpdateViewarea(evt) {
  const location = evt.location,
    store = PDFViewerApplication.store;

  if (store && PDFViewerApplication.isInitialViewSet) {
    store
      .setMultiple({
        page: location.pageNumber,
        zoom: location.scale,
        scrollLeft: location.left,
        scrollTop: location.top,
        rotation: location.rotation,
      })
      .catch(function () {
        /* unable to write to storage */
      });
  }
  const href = PDFViewerApplication.pdfLinkService.getAnchorUrl(
    location.pdfOpenParams
  );
  PDFViewerApplication.appConfig.toolbar.viewBookmark.href = href;
  PDFViewerApplication.appConfig.secondaryToolbar.viewBookmarkButton.href = href;

  // Show/hide the loading indicator in the page number input element.
  const currentPage = PDFViewerApplication.pdfViewer.getPageView(
    /* index = */ PDFViewerApplication.page - 1
  );
  const loading = currentPage?.renderingState !== RenderingStates.FINISHED;
  PDFViewerApplication.toolbar.updateLoadingIndicatorState(loading);
}

function webViewerScrollModeChanged(evt) {
  const store = PDFViewerApplication.store;
  if (store && PDFViewerApplication.isInitialViewSet) {
    // Only update the storage when the document has been loaded *and* rendered.
    store.set("scrollMode", evt.mode).catch(function () {});
  }
}

function webViewerSpreadModeChanged(evt) {
  const store = PDFViewerApplication.store;
  if (store && PDFViewerApplication.isInitialViewSet) {
    // Only update the storage when the document has been loaded *and* rendered.
    store.set("spreadMode", evt.mode).catch(function () {});
  }
}

function webViewerResize() {
  const { pdfDocument, pdfViewer } = PDFViewerApplication;
  if (!pdfDocument) {
    return;
  }
  const currentScaleValue = pdfViewer.currentScaleValue;
  if (
    currentScaleValue === "auto" ||
    currentScaleValue === "page-fit" ||
    currentScaleValue === "page-width"
  ) {
    // Note: the scale is constant for 'page-actual'.
    pdfViewer.currentScaleValue = currentScaleValue;
  }
  pdfViewer.update();
}

function webViewerHashchange(evt) {
  const hash = evt.hash;
  if (!hash) {
    return;
  }
  if (!PDFViewerApplication.isInitialViewSet) {
    PDFViewerApplication.initialBookmark = hash;
  } else if (!PDFViewerApplication.pdfHistory.popStateInProgress) {
    PDFViewerApplication.pdfLinkService.setHash(hash);
  }
}

let webViewerFileInputChange, webViewerOpenFile;
if (typeof PDFJSDev === "undefined" || PDFJSDev.test("GENERIC")) {
  webViewerFileInputChange = function (evt) {
    if (PDFViewerApplication.pdfViewer?.isInPresentationMode) {
      return; // Opening a new PDF file isn't supported in Presentation Mode.
    }
    const file = evt.fileInput.files[0];

    if (!viewerCompatibilityParams.disableCreateObjectURL) {
      let url = URL.createObjectURL(file);
      if (file.name) {
        url = { url, originalUrl: file.name };
      }
      PDFViewerApplication.open(url);
    } else {
      PDFViewerApplication.setTitleUsingUrl(file.name);
      // Read the local file into a Uint8Array.
      const fileReader = new FileReader();
      fileReader.onload = function webViewerChangeFileReaderOnload(event) {
        const buffer = event.target.result;
        PDFViewerApplication.open(new Uint8Array(buffer));
      };
      fileReader.readAsArrayBuffer(file);
    }

    // URL does not reflect proper document location - hiding some icons.
    const appConfig = PDFViewerApplication.appConfig;
    appConfig.toolbar.viewBookmark.hidden = true;
    appConfig.secondaryToolbar.viewBookmarkButton.hidden = true;
    appConfig.toolbar.download.hidden = true;
    appConfig.secondaryToolbar.downloadButton.hidden = true;
  };

  webViewerOpenFile = function (evt) {
    const openFileInputName = PDFViewerApplication.appConfig.openFileInputName;
    document.getElementById(openFileInputName).click();
  };
}

function webViewerPresentationMode() {
  PDFViewerApplication.requestPresentationMode();
}
function webViewerPrint() {
  PDFViewerApplication.triggerPrinting();
}
function webViewerDownload() {
  PDFViewerApplication.downloadOrSave({ sourceEventType: "download" });
}
function webViewerSave() {
  PDFViewerApplication.downloadOrSave({ sourceEventType: "save" });
}
function webViewerFirstPage() {
  if (PDFViewerApplication.pdfDocument) {
    PDFViewerApplication.page = 1;
  }
}
function webViewerLastPage() {
  if (PDFViewerApplication.pdfDocument) {
    PDFViewerApplication.page = PDFViewerApplication.pagesCount;
    // #542 prevent IE11 and Edge from scrolling to the end of the page
    if (PDFViewerApplication.pageViewMode === "single") {
      if (PDFViewerApplication.pdfViewer && PDFViewerApplication.pdfViewer.container) {
        PDFViewerApplication.pdfViewer.container.scrollTop = 0;
      }
    }
    // #542 end of modification
  }
}
function webViewerNextPage() {
  PDFViewerApplication.pdfViewer.nextPage();
  // #542 prevent IE11 and Edge from scrolling to the end of the page
  if (PDFViewerApplication.pageViewMode === "single") {
    if (PDFViewerApplication.pdfViewer && PDFViewerApplication.pdfViewer.container) {
     PDFViewerApplication.pdfViewer.container.scrollTop = 0;
    }
  }
  // #542 end of modification
}
function webViewerPreviousPage() {
  PDFViewerApplication.pdfViewer.previousPage();
}
function webViewerZoomIn() {
  PDFViewerApplication.zoomIn();
}
function webViewerZoomOut() {
  PDFViewerApplication.zoomOut();
}
function webViewerZoomReset() {
  PDFViewerApplication.zoomReset();
}
function webViewerPageNumberChanged(evt) {
  const pdfViewer = PDFViewerApplication.pdfViewer;
  // Note that for `<input type="number">` HTML elements, an empty string will
  // be returned for non-number inputs; hence we simply do nothing in that case.
  if (evt.value !== "") {
    PDFViewerApplication.pdfLinkService.goToPage(evt.value);
  }

  // Ensure that the page number input displays the correct value, even if the
  // value entered by the user was invalid (e.g. a floating point number).
  if (
    evt.value !== pdfViewer.currentPageNumber.toString() &&
    evt.value !== pdfViewer.currentPageLabel
  ) {
    PDFViewerApplication.toolbar.setPageNumber(
      pdfViewer.currentPageNumber,
      pdfViewer.currentPageLabel
    );
  }
}
function webViewerScaleChanged(evt) {
  PDFViewerApplication.pdfViewer.currentScaleValue = evt.value;
}
function webViewerRotateCw() {
  PDFViewerApplication.rotatePages(90);
}
function webViewerRotateCcw() {
  PDFViewerApplication.rotatePages(-90);
}
function webViewerOptionalContentConfig(evt) {
  PDFViewerApplication.pdfViewer.optionalContentConfigPromise = evt.promise;
}
function webViewerSwitchScrollMode(evt) {
  PDFViewerApplication.pdfViewer.scrollMode = evt.mode;
}
function webViewerSwitchSpreadMode(evt) {
  PDFViewerApplication.pdfViewer.spreadMode = evt.mode;
}
function webViewerDocumentProperties() {
  PDFViewerApplication.pdfDocumentProperties.open();
}

function webViewerFind(evt) {
  PDFViewerApplication.findController.executeCommand("find" + evt.type, {
    query: evt.query,
    phraseSearch: evt.phraseSearch,
    caseSensitive: evt.caseSensitive,
    entireWord: evt.entireWord,
    ignoreAccents: evt.ignoreAccents, // #177
    fuzzySearch: evt.fuzzySearch, // #304
    highlightAll: evt.highlightAll,
    findPrevious: evt.findPrevious,
  });
}

function webViewerFindFromUrlHash(evt) {
  PDFViewerApplication.findController.executeCommand("find", {
    query: evt.query,
    phraseSearch: evt.phraseSearch,
    caseSensitive: false,
    entireWord: false,
    ignoreAccents: false, // #177
    fuzzySearch: false, // #304
    highlightAll: true,
    findPrevious: false,
  });
}

function webViewerUpdateFindMatchesCount({ matchesCount }) {
  if (PDFViewerApplication.supportsIntegratedFind) {
    PDFViewerApplication.externalServices.updateFindMatchesCount(matchesCount);
  } else {
    PDFViewerApplication.findBar.updateResultsCount(matchesCount);
  }
}

function webViewerUpdateFindControlState({
  state,
  previous,
  matchesCount,
  rawQuery,
}) {
  if (PDFViewerApplication.supportsIntegratedFind) {
    PDFViewerApplication.externalServices.updateFindControlState({
      result: state,
      findPrevious: previous,
      matchesCount,
      rawQuery,
    });
  } else {
    PDFViewerApplication.findBar.updateUIState(state, previous, matchesCount);
  }
}

function webViewerScaleChanging(evt) {
  PDFViewerApplication.toolbar.setPageScale(evt.presetValue, evt.scale);

  PDFViewerApplication.pdfViewer.update();
}

function webViewerRotationChanging(evt) {
  PDFViewerApplication.pdfThumbnailViewer.pagesRotation = evt.pagesRotation;

  PDFViewerApplication.forceRendering();
  // Ensure that the active page doesn't change during rotation.
  PDFViewerApplication.pdfViewer.currentPageNumber = evt.pageNumber;
}

function webViewerPageChanging({ pageNumber, pageLabel }) {
  PDFViewerApplication.toolbar.setPageNumber(pageNumber, pageLabel);
  PDFViewerApplication.secondaryToolbar.setPageNumber(pageNumber);

  if (PDFViewerApplication.pdfSidebar.isThumbnailViewVisible) {
    PDFViewerApplication.pdfThumbnailViewer.scrollThumbnailIntoView(pageNumber);
  }
  const pageNumberInput = document.getElementById("pageNumber");
  if (pageNumberInput) {
    const pageScrollEvent = new CustomEvent("page-change");
    pageNumberInput.dispatchEvent(pageScrollEvent);
  }
}

function webViewerVisibilityChange(evt) {
  if (document.visibilityState === "visible") {
    // Ignore mouse wheel zooming during tab switches (bug 1503412).
    setZoomDisabledTimeout();
  }
}

let zoomDisabledTimeout = null;
function setZoomDisabledTimeout() {
  if (zoomDisabledTimeout) {
    clearTimeout(zoomDisabledTimeout);
  }
  zoomDisabledTimeout = setTimeout(function () {
    zoomDisabledTimeout = null;
  }, WHEEL_ZOOM_DISABLED_TIMEOUT);
}

function webViewerWheel(evt) {
  const {
    pdfViewer,
    supportedMouseWheelZoomModifierKeys,
  } = PDFViewerApplication;

  if (pdfViewer.isInPresentationMode) {
    return;
  }

  const cmd =
    (evt.ctrlKey ? 1 : 0) |
    (evt.altKey ? 2 : 0) |
    (evt.shiftKey ? 4 : 0) |
    (evt.metaKey ? 8 : 0);

  if (window.isKeyIgnored && window.isKeyIgnored(cmd, "WHEEL")) {
    return;
  }

  if (
    (evt.ctrlKey && supportedMouseWheelZoomModifierKeys.ctrlKey) ||
    (evt.metaKey && supportedMouseWheelZoomModifierKeys.metaKey)
  ) {
    // Only zoom the pages, not the entire viewer.
    evt.preventDefault();
    // NOTE: this check must be placed *after* preventDefault.
    if (zoomDisabledTimeout || document.visibilityState === "hidden") {
      return;
    }

    const previousScale = pdfViewer.currentScale;

    const delta = normalizeWheelEventDirection(evt);
    let ticks = 0;
    if (
      evt.deltaMode === WheelEvent.DOM_DELTA_LINE ||
      evt.deltaMode === WheelEvent.DOM_DELTA_PAGE
    ) {
      // For line-based devices, use one tick per event, because different
      // OSs have different defaults for the number lines. But we generally
      // want one "clicky" roll of the wheel (which produces one event) to
      // adjust the zoom by one step.
      if (Math.abs(delta) >= 1) {
        ticks = Math.sign(delta);
      } else {
        // If we're getting fractional lines (I can't think of a scenario
        // this might actually happen), be safe and use the accumulator.
        ticks = PDFViewerApplication.accumulateWheelTicks(delta);
      }
    } else {
      // pixel-based devices
      const PIXELS_PER_LINE_SCALE = 30;
      ticks = PDFViewerApplication.accumulateWheelTicks(
        delta / PIXELS_PER_LINE_SCALE
      );
    }

    if (ticks < 0) {
      PDFViewerApplication.zoomOut(-ticks);
    } else if (ticks > 0) {
      PDFViewerApplication.zoomIn(ticks);
    }

    const currentScale = pdfViewer.currentScale;
    if (previousScale !== currentScale) {
      // After scaling the page via zoomIn/zoomOut, the position of the upper-
      // left corner is restored. When the mouse wheel is used, the position
      // under the cursor should be restored instead.
      const scaleCorrectionFactor = currentScale / previousScale - 1;
      const rect = pdfViewer.container.getBoundingClientRect();
      const dx = evt.clientX - rect.left;
      const dy = evt.clientY - rect.top;
      pdfViewer.container.scrollLeft += dx * scaleCorrectionFactor;
      pdfViewer.container.scrollTop += dy * scaleCorrectionFactor;
    }
  } else {
    setZoomDisabledTimeout();
  }
}

function webViewerTouchStart(evt) {
  if (evt.touches.length > 1) {
    // Disable touch-based zooming, because the entire UI bits gets zoomed and
    // that doesn't look great. If we do want to have a good touch-based
    // zooming experience, we need to implement smooth zoom capability (probably
    // using a CSS transform for faster visual response, followed by async
    // re-rendering at the final zoom level) and do gesture detection on the
    // touchmove events to drive it. Or if we want to settle for a less good
    // experience we can make the touchmove events drive the existing step-zoom
    // behaviour that the ctrl+mousewheel path takes.
    evt.preventDefault();
  }
}

function webViewerClick(evt) {
  // Avoid triggering the fallback bar when the user clicks on the
  // toolbar or sidebar.
  if (
    PDFViewerApplication.triggerDelayedFallback &&
    PDFViewerApplication.pdfViewer.containsElement(evt.target)
  ) {
    PDFViewerApplication.triggerDelayedFallback();
  }

  if (!PDFViewerApplication.secondaryToolbar.isOpen) {
    return;
  }
  const appConfig = PDFViewerApplication.appConfig;
  if (
    PDFViewerApplication.pdfViewer.containsElement(evt.target) ||
    (appConfig.toolbar.container.contains(evt.target) &&
      evt.target !== appConfig.secondaryToolbar.toggleButton)
  ) {
    if (
      evt.target &&
      evt.target.parentElement === appConfig.secondaryToolbar.toggleButton
    ) {
      return;
    }
    if (
      evt.target &&
      evt.target.parentElement &&
      evt.target.parentElement.parentElement ===
        appConfig.secondaryToolbar.toggleButton
    ) {
      return;
    }

    PDFViewerApplication.secondaryToolbar.close();
  }
}

function webViewerKeyUp(evt) {
  if (evt.keyCode === 9) {
    // The user is tabbing into the viewer. Trigger the fallback bar if it has
    // not already been displayed.
    if (PDFViewerApplication.triggerDelayedFallback) {
      PDFViewerApplication.triggerDelayedFallback();
    }
  }
}

function webViewerKeyDown(evt) {
  if (PDFViewerApplication.overlayManager.active) {
    return;
  }

  let handled = false,
    ensureViewerFocused = false;
  const cmd =
    (evt.ctrlKey ? 1 : 0) |
    (evt.altKey ? 2 : 0) |
    (evt.shiftKey ? 4 : 0) |
    (evt.metaKey ? 8 : 0);

  const pdfViewer = PDFViewerApplication.pdfViewer;
  const isViewerInPresentationMode = pdfViewer?.isInPresentationMode;

  if (window.isKeyIgnored && window.isKeyIgnored(cmd, evt.keyCode)) {
    return;
  }
  // First, handle the key bindings that are independent whether an input
  // control is selected or not.
  if (cmd === 1 || cmd === 8 || cmd === 5 || cmd === 12) {
    // either CTRL or META key with optional SHIFT.
    switch (evt.keyCode) {
      case 70: // f
        if (!PDFViewerApplication.supportsIntegratedFind && !evt.shiftKey) {
          PDFViewerApplication.findBar.open();
          handled = true;
        }
        break;
      case 71: // g
        if (!PDFViewerApplication.supportsIntegratedFind) {
          const findState = PDFViewerApplication.findController.state;
          if (findState) {
            PDFViewerApplication.findController.executeCommand("findagain", {
              query: findState.query,
              phraseSearch: findState.phraseSearch,
              caseSensitive: findState.caseSensitive,
              entireWord: findState.entireWord,
              ignoreAccents: findState.ignoreAccents, // #177
              fuzzySearch: findState.fuzzySearch, // #304
              highlightAll: findState.highlightAll,
              findPrevious: cmd === 5 || cmd === 12,
            });
          }
          handled = true;
        }
        break;
      case 61: // FF/Mac '='
      case 107: // FF '+' and '='
      case 187: // Chrome '+'
      case 171: // FF with German keyboard
        if (!isViewerInPresentationMode) {
          PDFViewerApplication.zoomIn();
        }
        handled = true;
        break;
      case 173: // FF/Mac '-'
      case 109: // FF '-'
      case 189: // Chrome '-'
        if (!isViewerInPresentationMode) {
          PDFViewerApplication.zoomOut();
        }
        handled = true;
        break;
      case 48: // '0'
      case 96: // '0' on Numpad of Swedish keyboard
        if (!isViewerInPresentationMode) {
          // keeping it unhandled (to restore page zoom to 100%)
          setTimeout(function () {
            // ... and resetting the scale after browser adjusts its scale
            PDFViewerApplication.zoomReset();
          });
          handled = false;
        }
        break;

      case 38: // up arrow
        if (isViewerInPresentationMode || PDFViewerApplication.page > 1) {
          PDFViewerApplication.page = 1;
          handled = true;
          ensureViewerFocused = true;
        }
        break;
      case 40: // down arrow
        if (
          isViewerInPresentationMode ||
          PDFViewerApplication.page < PDFViewerApplication.pagesCount
        ) {
          PDFViewerApplication.page = PDFViewerApplication.pagesCount;
          handled = true;
          ensureViewerFocused = true;
        }
        break;
    }
  }

  if (typeof PDFJSDev === "undefined" || PDFJSDev.test("GENERIC || CHROME")) {
    const { eventBus } = PDFViewerApplication;

    // CTRL or META without shift
    if (cmd === 1 || cmd === 8) {
      switch (evt.keyCode) {
        case 83: // s
          eventBus.dispatch("download", { source: window });
          handled = true;
          break;

        case 79: // o
          if (typeof PDFJSDev === "undefined" || PDFJSDev.test("GENERIC")) {
            eventBus.dispatch("openfile", { source: window });
            handled = true;
          }
          break;
      }
    }
  }

  // CTRL+ALT or Option+Command
  if (cmd === 3 || cmd === 10) {
    switch (evt.keyCode) {
      case 80: // p
        PDFViewerApplication.requestPresentationMode();
        handled = true;
        break;
      case 71: // g
        // focuses input#pageNumber field
        PDFViewerApplication.appConfig.toolbar.pageNumber.select();
        handled = true;
        break;
    }
  }

  if (handled) {
    if (ensureViewerFocused && !isViewerInPresentationMode) {
      pdfViewer.focus();
    }
    evt.preventDefault();
    return;
  }

  // Some shortcuts should not get handled if a control/input element
  // is selected.
  const curElement = getActiveOrFocusedElement();
  const curElementTagName = curElement?.tagName.toUpperCase();
  if (
    curElementTagName === "INPUT" ||
    curElementTagName === "TEXTAREA" ||
    curElementTagName === "SELECT" ||
    curElement?.isContentEditable
  ) {
    // Make sure that the secondary toolbar is closed when Escape is pressed.
    if (evt.keyCode !== /* Esc = */ 27) {
      return;
    }
  }

  // No control key pressed at all.
  if (cmd === 0) {
    let turnPage = 0,
      turnOnlyIfPageFit = false;
    switch (evt.keyCode) {
      case 38: // up arrow
      case 33: // pg up
        // vertical scrolling using arrow/pg keys
        if (pdfViewer.isVerticalScrollbarEnabled) {
          turnOnlyIfPageFit = true;
        }
        turnPage = -1;
        break;
      case 8: // backspace
        if (!isViewerInPresentationMode) {
          turnOnlyIfPageFit = true;
        }
        turnPage = -1;
        break;
      case 37: // left arrow
        // horizontal scrolling using arrow keys
        if (pdfViewer.isHorizontalScrollbarEnabled) {
          turnOnlyIfPageFit = true;
        }
      /* falls through */
      case 75: // 'k'
      case 80: // 'p'
        turnPage = -1;
        break;
      case 27: // esc key
        if (PDFViewerApplication.secondaryToolbar.isOpen) {
          PDFViewerApplication.secondaryToolbar.close();
          handled = true;
        }
        if (
          !PDFViewerApplication.supportsIntegratedFind &&
          PDFViewerApplication.findBar.opened
        ) {
          PDFViewerApplication.findBar.close();
          handled = true;
        }
        break;
      case 40: // down arrow
      case 34: // pg down
        // vertical scrolling using arrow/pg keys
        if (pdfViewer.isVerticalScrollbarEnabled) {
          turnOnlyIfPageFit = true;
        }
        turnPage = 1;
        break;
      case 13: // enter key
      case 32: // spacebar
        if (!isViewerInPresentationMode) {
          turnOnlyIfPageFit = true;
        }
        turnPage = 1;
        break;
      case 39: // right arrow
        // horizontal scrolling using arrow keys
        if (pdfViewer.isHorizontalScrollbarEnabled) {
          turnOnlyIfPageFit = true;
        }
      /* falls through */
      case 74: // 'j'
      case 78: // 'n'
        turnPage = 1;
        break;

      case 36: // home
        if (isViewerInPresentationMode || PDFViewerApplication.page > 1) {
          PDFViewerApplication.page = 1;
          handled = true;
          ensureViewerFocused = true;
        }
        break;
      case 35: // end
        if (
          isViewerInPresentationMode ||
          PDFViewerApplication.page < PDFViewerApplication.pagesCount
        ) {
          PDFViewerApplication.page = PDFViewerApplication.pagesCount;
          handled = true;
          ensureViewerFocused = true;
        }
        break;

      case 83: // 's'
        PDFViewerApplication.pdfCursorTools.switchTool(CursorTool.SELECT);
        break;
      case 72: // 'h'
        PDFViewerApplication.pdfCursorTools.switchTool(CursorTool.HAND);
        break;

      case 82: // 'r'
        PDFViewerApplication.rotatePages(90);
        break;

      case 115: // F4
        PDFViewerApplication.pdfSidebar.toggle();
        break;
    }

    if (
      turnPage !== 0 &&
      (!turnOnlyIfPageFit || pdfViewer.currentScaleValue === "page-fit")
    ) {
      if (turnPage > 0) {
        pdfViewer.nextPage();
      } else {
        pdfViewer.previousPage();
      }
      handled = true;
    }
  }

  // shift-key
  if (cmd === 4) {
    switch (evt.keyCode) {
      case 13: // enter key
      case 32: // spacebar
        if (
          !isViewerInPresentationMode &&
          pdfViewer.currentScaleValue !== "page-fit"
        ) {
          break;
        }
        if (PDFViewerApplication.page > 1) {
          PDFViewerApplication.page--;
        }
        handled = true;
        break;

      case 82: // 'r'
        PDFViewerApplication.rotatePages(-90);
        break;
    }
  }

  // ngx-extended-pdf-viewer must not enforce getting the focus

  if (ensureViewerFocused && !pdfViewer.containsElement(curElement)) {
    // The page container is not focused, but a page navigation key has been
    // pressed. Change the focus to the viewer container to make sure that
    // navigation by keyboard works as expected.
    pdfViewer.focus();
  }

  if (handled) {
    evt.preventDefault();
  }
}

function beforeUnload(evt) {
  evt.preventDefault();
  evt.returnValue = "";
  return false;
}

/**
 * Converts API PageLayout values to the format used by `PDFViewer`.
 * NOTE: This is supported to the extent that the viewer implements the
 *       necessary Scroll/Spread modes (since SinglePage, TwoPageLeft,
 *       and TwoPageRight all suggests using non-continuous scrolling).
 * @param {string} mode - The API PageLayout value.
 * @returns {number} A value from {SpreadMode}.
 */
function apiPageLayoutToSpreadMode(layout) {
  switch (layout) {
    case "SinglePage":
    case "OneColumn":
      return SpreadMode.NONE;
    case "TwoColumnLeft":
    case "TwoPageLeft":
      return SpreadMode.ODD;
    case "TwoColumnRight":
    case "TwoPageRight":
      return SpreadMode.EVEN;
  }
  return SpreadMode.NONE; // Default value.
}

/**
 * Converts API PageMode values to the format used by `PDFSidebar`.
 * NOTE: There's also a "FullScreen" parameter which is not possible to support,
 *       since the Fullscreen API used in browsers requires that entering
 *       fullscreen mode only occurs as a result of a user-initiated event.
 * @param {string} mode - The API PageMode value.
 * @returns {number} A value from {SidebarView}.
 */
function apiPageModeToSidebarView(mode) {
  switch (mode) {
    case "UseNone":
      return SidebarView.NONE;
    case "UseThumbs":
      return SidebarView.THUMBS;
    case "UseOutlines":
      return SidebarView.OUTLINE;
    case "UseAttachments":
      return SidebarView.ATTACHMENTS;
    case "UseOC":
      return SidebarView.LAYERS;
  }
  return SidebarView.NONE; // Default value.
}

/* Abstract factory for the print service. */
const PDFPrintServiceFactory = {
  instance: {
    supportsPrinting: false,
    createPrintService() {
      throw new Error("Not implemented: createPrintService");
    },
  },
};

export {
  DefaultExternalServices,
  PDFPrintServiceFactory,
  PDFViewerApplication,
};<|MERGE_RESOLUTION|>--- conflicted
+++ resolved
@@ -785,9 +785,8 @@
           this._documentError(msg, err);
         });
       },
-<<<<<<< HEAD
       onProgress(loaded, total) {
-        PDFViewerApplication.progress(loaded / total);
+        this.progress(loaded / total);
         // #588 modified by ngx-extended-pdf-viewer
         this.eventBus.dispatch("progress", {
           source: this,
@@ -797,10 +796,6 @@
           percent: (100 * loaded) / total,
         });
         // #588 end of modification
-=======
-      onProgress: (loaded, total) => {
-        this.progress(loaded / total);
->>>>>>> c79fd714
       },
     });
   },
@@ -1034,16 +1029,9 @@
         } else if (exception instanceof UnexpectedResponseException) {
           key = "unexpected_response_error";
         }
-<<<<<<< HEAD
-
-        return loadingErrorMessage.then(msg => {
-          this.error(msg, { message });
-          this.onError(exception); // #205
-          this._documentError(msg, { message });
-=======
         return this._localizeMessage(key).then(msg => {
           this._documentError(msg, { message: exception?.message });
->>>>>>> c79fd714
+          this.onError(exception);
           throw exception;
         });
       }
