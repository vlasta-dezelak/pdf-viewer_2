/* eslint-disable prettier/prettier */
/* Copyright 2012 Mozilla Foundation
 *
 * Licensed under the Apache License, Version 2.0 (the "License");
 * you may not use this file except in compliance with the License.
 * You may obtain a copy of the License at
 *
 *     http://www.apache.org/licenses/LICENSE-2.0
 *
 * Unless required by applicable law or agreed to in writing, software
 * distributed under the License is distributed on an "AS IS" BASIS,
 * WITHOUT WARRANTIES OR CONDITIONS OF ANY KIND, either express or implied.
 * See the License for the specific language governing permissions and
 * limitations under the License.
 */

import {
  animationStarted,
  apiPageLayoutToViewerModes,
  apiPageModeToSidebarView,
  AutoPrintRegExp,
  DEFAULT_SCALE_VALUE,
  getActiveOrFocusedElement,
  isValidRotation,
  isValidScrollMode,
  isValidSpreadMode,
  noContextMenuHandler,
  normalizeWheelEventDirection,
  parseQueryString,
  ProgressBar,
  RendererType,
  RenderingStates,
  ScrollMode,
  SidebarView,
  SpreadMode,
  TextLayerMode,
} from "./ui_utils.js";
import { AppOptions, OptionKind } from "./app_options.js";
import { AutomationEventBus, EventBus } from "./event_utils.js";
import {
  build,
  createPromiseCapability,
  getDocument,
  getFilenameFromUrl,
  getPdfFilenameFromUrl,
  GlobalWorkerOptions,
  InvalidPDFException,
  isPdfFile,
  loadScript,
  MissingPDFException,
  OPS,
  PDFWorker,
  shadow,
  UnexpectedResponseException,
  UNSUPPORTED_FEATURES,
  version,
} from "pdfjs-lib";
import { CursorTool, PDFCursorTools } from "./pdf_cursor_tools.js";
import { LinkTarget, PDFLinkService } from "./pdf_link_service.js";
import { OverlayManager } from "./overlay_manager.js";
import { PasswordPrompt } from "./password_prompt.js";
import { PDFAttachmentViewer } from "./pdf_attachment_viewer.js";
import { PDFDocumentProperties } from "./pdf_document_properties.js";
import { PDFFindBar } from "./pdf_find_bar.js";
import { PDFFindController } from "./pdf_find_controller.js";
import { PDFHistory } from "./pdf_history.js";
import { PDFLayerViewer } from "./pdf_layer_viewer.js";
import { PDFOutlineViewer } from "./pdf_outline_viewer.js";
import { PDFPresentationMode } from "./pdf_presentation_mode.js";
import { PDFRenderingQueue } from "./pdf_rendering_queue.js";
import { PDFScriptingManager } from "./pdf_scripting_manager.js";
import { PDFSidebar } from "./pdf_sidebar.js";
import { PDFSidebarResizer } from "./pdf_sidebar_resizer.js";
import { PDFThumbnailViewer } from "./pdf_thumbnail_viewer.js";
import { PDFViewer } from "./pdf_viewer.js";
import { SecondaryToolbar } from "./secondary_toolbar.js";
import { Toolbar } from "./toolbar.js";
import { ViewHistory } from "./view_history.js";

const DISABLE_AUTO_FETCH_LOADING_BAR_TIMEOUT = 5000; // ms
const FORCE_PAGES_LOADED_TIMEOUT = 10000; // ms
const WHEEL_ZOOM_DISABLED_TIMEOUT = 1000; // ms

const ViewOnLoad = {
  UNKNOWN: -1,
  PREVIOUS: 0, // Default value.
  INITIAL: 1,
};

const ViewerCssTheme = {
  AUTOMATIC: 0, // Default value.
  LIGHT: 1,
  DARK: 2,
};

// Keep these in sync with mozilla-central's Histograms.json.
const KNOWN_VERSIONS = [
  "1.0",
  "1.1",
  "1.2",
  "1.3",
  "1.4",
  "1.5",
  "1.6",
  "1.7",
  "1.8",
  "1.9",
  "2.0",
  "2.1",
  "2.2",
  "2.3",
];
// Keep these in sync with mozilla-central's Histograms.json.
const KNOWN_GENERATORS = [
  "acrobat distiller",
  "acrobat pdfwriter",
  "adobe livecycle",
  "adobe pdf library",
  "adobe photoshop",
  "ghostscript",
  "tcpdf",
  "cairo",
  "dvipdfm",
  "dvips",
  "pdftex",
  "pdfkit",
  "itext",
  "prince",
  "quarkxpress",
  "mac os x",
  "microsoft",
  "openoffice",
  "oracle",
  "luradocument",
  "pdf-xchange",
  "antenna house",
  "aspose.cells",
  "fpdf",
];

class DefaultExternalServices {
  constructor() {
    throw new Error("Cannot initialize DefaultExternalServices.");
  }

  static updateFindControlState(data) {}

  static updateFindMatchesCount(data) {}

  static initPassiveLoading(callbacks) {}

  static reportTelemetry(data) {}

  static createDownloadManager(options) {
    throw new Error("Not implemented: createDownloadManager");
  }

  static createPreferences() {
    throw new Error("Not implemented: createPreferences");
  }

  static createL10n(options) {
    throw new Error("Not implemented: createL10n");
  }

  static createScripting(options) {
    throw new Error("Not implemented: createScripting");
  }

  static get supportsIntegratedFind() {
    return shadow(this, "supportsIntegratedFind", false);
  }

  static get supportsDocumentFonts() {
    return shadow(this, "supportsDocumentFonts", true);
  }

  static get supportedMouseWheelZoomModifierKeys() {
    return shadow(this, "supportedMouseWheelZoomModifierKeys", {
      ctrlKey: true,
      metaKey: true,
    });
  }

  static get isInAutomation() {
    return shadow(this, "isInAutomation", false);
  }
}

const PDFViewerApplication = {
  initialBookmark: document.location.hash.substring(1),
  _initializedCapability: createPromiseCapability(),
  appConfig: null,
  pdfDocument: null,
  pdfLoadingTask: null,
  printService: null,
  /** @type {PDFViewer} */
  pdfViewer: null,
  /** @type {PDFThumbnailViewer} */
  pdfThumbnailViewer: null,
  /** @type {PDFRenderingQueue} */
  pdfRenderingQueue: null,
  /** @type {PDFPresentationMode} */
  pdfPresentationMode: null,
  /** @type {PDFDocumentProperties} */
  pdfDocumentProperties: null,
  /** @type {PDFLinkService} */
  pdfLinkService: null,
  /** @type {PDFHistory} */
  pdfHistory: null,
  /** @type {PDFSidebar} */
  pdfSidebar: null,
  /** @type {PDFSidebarResizer} */
  pdfSidebarResizer: null,
  /** @type {PDFOutlineViewer} */
  pdfOutlineViewer: null,
  /** @type {PDFAttachmentViewer} */
  pdfAttachmentViewer: null,
  /** @type {PDFLayerViewer} */
  pdfLayerViewer: null,
  /** @type {PDFCursorTools} */
  pdfCursorTools: null,
  /** @type {PDFScriptingManager} */
  pdfScriptingManager: null,
  /** @type {ViewHistory} */
  store: null,
  /** @type {DownloadManager} */
  downloadManager: null,
  /** @type {OverlayManager} */
  overlayManager: null,
  /** @type {Preferences} */
  preferences: null,
  /** @type {Toolbar} */
  toolbar: null,
  /** @type {SecondaryToolbar} */
  secondaryToolbar: null,
  /** @type {EventBus} */
  eventBus: null,
  /** @type {IL10n} */
  l10n: null,
  isInitialViewSet: false,
  downloadComplete: false,
  isViewerEmbedded: window.parent !== window,
  url: "",
  baseUrl: "",
  _downloadUrl: "",
  externalServices: DefaultExternalServices,
  _boundEvents: Object.create(null),
  documentInfo: null,
  metadata: null,
  _contentDispositionFilename: null,
  _contentLength: null,
  _saveInProgress: false,
  _docStats: null,
  _wheelUnusedTicks: 0,
  _idleCallbacks: new Set(),

  // Called once when the document is loaded.
  async initialize(appConfig) {
    this.preferences = this.externalServices.createPreferences();
    this.appConfig = appConfig;

    await this._readPreferences();
    await this._parseHashParameters();
    this._forceCssTheme();
    await this._initializeL10n();

    if (
      this.isViewerEmbedded &&
      AppOptions.get("externalLinkTarget") === LinkTarget.NONE
    ) {
      // Prevent external links from "replacing" the viewer,
      // when it's embedded in e.g. an <iframe> or an <object>.
      AppOptions.set("externalLinkTarget", LinkTarget.TOP);
    }
    await this._initializeViewerComponents();

    // Bind the various event handlers *after* the viewer has been
    // initialized, to prevent errors if an event arrives too soon.
    this.bindEvents();
    this.bindWindowEvents();

    // We can start UI localization now.
    const appContainer = appConfig.appContainer || document.documentElement;
    this.l10n.translate(appContainer).then(() => {
      // Dispatch the 'localized' event on the `eventBus` once the viewer
      // has been fully initialized and translated.
      this.eventBus.dispatch("localized", { source: this });
    });

    this._initializedCapability.resolve();

    /* modified by ngx-extended-pdf-viewer #633.
       The shadow() function must be called each time the PDF viewer is initialized. */
    this.initializeLoadingBar();
    /* #633 end of modification */
  },

  /**
   * @private
   */
  async _readPreferences() {
    if (
      typeof PDFJSDev === "undefined" ||
      PDFJSDev.test("!PRODUCTION || GENERIC")
    ) {
      if (AppOptions.get("disablePreferences")) {
        // Give custom implementations of the default viewer a simpler way to
        // opt-out of having the `Preferences` override existing `AppOptions`.
        return;
      }
      if (AppOptions._hasUserOptions()) {
        Window['ngxConsole'].warn(
          "_readPreferences: The Preferences may override manually set AppOptions; " +
            'please use the "disablePreferences"-option in order to prevent that.'
        );
      }
    }
    try {
      AppOptions.setAll(await this.preferences.getAll());
    } catch (reason) {
      Window['ngxConsole'].error(`_readPreferences: "${reason?.message}".`);
    }
  },

  /**
   * Potentially parse special debugging flags in the hash section of the URL.
   * @private
   */
  async _parseHashParameters() {
    if (!AppOptions.get("pdfBugEnabled")) {
      return;
    }
    const hash = document.location.hash.substring(1);
    if (!hash) {
      return;
    }
    const params = parseQueryString(hash),
      waitOn = [];

    if (params.get("disableworker") === "true") {
      waitOn.push(loadFakeWorker());
    }
    if (params.has("disablerange")) {
      AppOptions.set("disableRange", params.get("disablerange") === "true");
    }
    if (params.has("disablestream")) {
      AppOptions.set("disableStream", params.get("disablestream") === "true");
    }
    if (params.has("disableautofetch")) {
      AppOptions.set(
        "disableAutoFetch",
        params.get("disableautofetch") === "true"
      );
    }
    if (params.has("disablefontface")) {
      AppOptions.set(
        "disableFontFace",
        params.get("disablefontface") === "true"
      );
    }
    if (params.has("disablehistory")) {
      AppOptions.set("disableHistory", params.get("disablehistory") === "true");
    }
    if (params.has("verbosity")) {
      AppOptions.set("verbosity", params.get("verbosity") | 0);
    }
    if (params.has("textlayer")) {
      switch (params.get("textlayer")) {
        case "off":
          AppOptions.set("textLayerMode", TextLayerMode.DISABLE);
          break;
        case "visible":
        case "shadow":
        case "hover":
          const viewer = this.appConfig.viewerContainer;
          viewer.classList.add(`textLayer-${params.get("textlayer")}`);
          break;
      }
    }
    if (params.has("pdfbug")) {
      AppOptions.set("pdfBug", true);
      AppOptions.set("fontExtraProperties", true);

      const enabled = params.get("pdfbug").split(",");
      waitOn.push(initPDFBug(enabled));
    }
    // It is not possible to change locale for the (various) extension builds.
    if (
      (typeof PDFJSDev === "undefined" ||
        PDFJSDev.test("!PRODUCTION || GENERIC")) &&
      params.has("locale")
    ) {
      AppOptions.set("locale", params.get("locale"));
    }

    if (waitOn.length === 0) {
      return;
    }
    try {
      await Promise.all(waitOn);
    } catch (reason) {
      Window['ngxConsole'].error(`_parseHashParameters: "${reason.message}".`);
    }
  },

  /**
   * @private
   */
  async _initializeL10n() {
    this.l10n = this.externalServices.createL10n(
      typeof PDFJSDev === "undefined" || PDFJSDev.test("!PRODUCTION || GENERIC")
        ? { locale: AppOptions.get("locale") }
        : null
    );
    const dir = await this.l10n.getDirection();
    document.getElementsByTagName("html")[0].dir = dir;
  },

  /**
   * @private
   */
  _forceCssTheme() {
    const cssTheme = AppOptions.get("viewerCssTheme");
    if (
      cssTheme === ViewerCssTheme.AUTOMATIC ||
      !Object.values(ViewerCssTheme).includes(cssTheme)
    ) {
      return;
    }
    try {
      const styleSheet = document.styleSheets[0];
      const cssRules = styleSheet?.cssRules || [];
      for (let i = 0, ii = cssRules.length; i < ii; i++) {
        const rule = cssRules[i];
        if (
          rule instanceof CSSMediaRule &&
          rule.media?.[0] === "(prefers-color-scheme: dark)"
        ) {
          if (cssTheme === ViewerCssTheme.LIGHT) {
            styleSheet.deleteRule(i);
            return;
          }
          // cssTheme === ViewerCssTheme.DARK
          const darkRules =
            /^@media \(prefers-color-scheme: dark\) {\n\s*([\w\s-.,:;/\\{}()]+)\n}$/.exec(
              rule.cssText
            );
          if (darkRules?.[1]) {
            styleSheet.deleteRule(i);
            styleSheet.insertRule(darkRules[1], i);
          }
          return;
        }
      }
    } catch (reason) {
      Window['ngxConsole'].error(`_forceCssTheme: "${reason?.message}".`);
    }
  },

  /**
   * @private
   */
  async _initializeViewerComponents() {
    const { appConfig, externalServices } = this;

    const eventBus = externalServices.isInAutomation
      ? new AutomationEventBus()
      : new EventBus();
    this.eventBus = eventBus;

    this.overlayManager = new OverlayManager();

    const pdfRenderingQueue = new PDFRenderingQueue();
    pdfRenderingQueue.onIdle = this._cleanup.bind(this);
    this.pdfRenderingQueue = pdfRenderingQueue;

    const pdfLinkService = new PDFLinkService({
      eventBus,
      externalLinkTarget: AppOptions.get("externalLinkTarget"),
      externalLinkRel: AppOptions.get("externalLinkRel"),
      ignoreDestinationZoom: AppOptions.get("ignoreDestinationZoom"),
    });
    this.pdfLinkService = pdfLinkService;

    const downloadManager = externalServices.createDownloadManager();
    this.downloadManager = downloadManager;

    const findController = new PDFFindController({
      linkService: pdfLinkService,
      eventBus,
      // #492 modified by ngx-extended-pdf-viewer
      pageViewMode: AppOptions.get("pageViewMode"),
      // #492 modification end
    });
    this.findController = findController;

    const pdfScriptingManager = new PDFScriptingManager({
      eventBus,
      sandboxBundleSrc:
        typeof PDFJSDev === "undefined" ||
        PDFJSDev.test("!PRODUCTION || GENERIC || CHROME")
          ? AppOptions.get("sandboxBundleSrc")
          : null,
      scriptingFactory: externalServices,
      docPropertiesLookup: this._scriptingDocProperties.bind(this),
    });
    this.pdfScriptingManager = pdfScriptingManager;

    const container = appConfig.mainContainer;
    const viewer = appConfig.viewerContainer;
    this.pdfViewer = new PDFViewer({
      container,
      viewer,
      eventBus,
      renderingQueue: pdfRenderingQueue,
      linkService: pdfLinkService,
      downloadManager,
      findController,
      scriptingManager:
        AppOptions.get("enableScripting") && pdfScriptingManager,
      renderer: AppOptions.get("renderer"),
      l10n: this.l10n,
      textLayerMode: AppOptions.get("textLayerMode"),
      annotationMode: AppOptions.get("annotationMode"),
      imageResourcesPath: AppOptions.get("imageResourcesPath"),
      removePageBorders: AppOptions.get("removePageBorders"), // #194
      enablePrintAutoRotate: AppOptions.get("enablePrintAutoRotate"),
      useOnlyCssZoom: AppOptions.get("useOnlyCssZoom"),
      maxCanvasPixels: AppOptions.get("maxCanvasPixels"),
      /** #495 modified by ngx-extended-pdf-viewer */
      pageViewMode: AppOptions.get("pageViewMode"),
      /** end of modification */
      enablePermissions: AppOptions.get("enablePermissions"),
    });
    pdfRenderingQueue.setViewer(this.pdfViewer);
    pdfLinkService.setViewer(this.pdfViewer);
    pdfScriptingManager.setViewer(this.pdfViewer);

    this.pdfThumbnailViewer = new PDFThumbnailViewer({
      container: appConfig.sidebar.thumbnailView,
      eventBus,
      renderingQueue: pdfRenderingQueue,
      linkService: pdfLinkService,
      l10n: this.l10n,
    });
    pdfRenderingQueue.setThumbnailViewer(this.pdfThumbnailViewer);

    // The browsing history is only enabled when the viewer is standalone,
    // i.e. not when it is embedded in a web page.
    if (!this.isViewerEmbedded && !AppOptions.get("disableHistory")) {
      this.pdfHistory = new PDFHistory({
        linkService: pdfLinkService,
        eventBus,
      });
      pdfLinkService.setHistory(this.pdfHistory);
    }

    if (!this.supportsIntegratedFind) {
      this.findBar = new PDFFindBar(appConfig.findBar, eventBus, this.l10n);
    }

    this.pdfDocumentProperties = new PDFDocumentProperties(
      appConfig.documentProperties,
      this.overlayManager,
      eventBus,
      this.l10n
    );

    this.pdfCursorTools = new PDFCursorTools({
      container,
      eventBus,
      cursorToolOnLoad: AppOptions.get("cursorToolOnLoad"),
    });

    this.toolbar = new Toolbar(appConfig.toolbar, eventBus, this.l10n);

    this.secondaryToolbar = new SecondaryToolbar(
      appConfig.secondaryToolbar,
      container,
      eventBus
    );

    if (this.supportsFullscreen) {
      this.pdfPresentationMode = new PDFPresentationMode({
        container,
        pdfViewer: this.pdfViewer,
        eventBus,
      });
    }

    // #763 modified by ngx-extended-pdf-viewer

    let prompt = AppOptions.get("passwordPrompt");
    if (!prompt) {
      prompt = new PasswordPrompt(
        appConfig.passwordOverlay,
        this.overlayManager,
        this.l10n,
        this.isViewerEmbedded
      );
    }
    this.passwordPrompt = prompt;
    // #763 end of modification by ngx-extended-pdf-viewer

    this.pdfOutlineViewer = new PDFOutlineViewer({
      container: appConfig.sidebar.outlineView,
      eventBus,
      linkService: pdfLinkService,
    });

    this.pdfAttachmentViewer = new PDFAttachmentViewer({
      container: appConfig.sidebar.attachmentsView,
      eventBus,
      downloadManager,
    });

    this.pdfLayerViewer = new PDFLayerViewer({
      container: appConfig.sidebar.layersView,
      eventBus,
      l10n: this.l10n,
    });

    this.pdfSidebar = new PDFSidebar({
      elements: appConfig.sidebar,
      pdfViewer: this.pdfViewer,
      pdfThumbnailViewer: this.pdfThumbnailViewer,
      eventBus,
      l10n: this.l10n,
    });
    this.pdfSidebar.onToggled = this.forceRendering.bind(this);

    this.pdfSidebarResizer = new PDFSidebarResizer(
      appConfig.sidebarResizer,
      eventBus,
      this.l10n
    );
  },

  run(config) {
    this.initialize(config).then(webViewerInitialized);
  },

  get initialized() {
    return this._initializedCapability.settled;
  },

  get initializedPromise() {
    return this._initializedCapability.promise;
  },

  zoomIn(steps) {
    if (this.pdfViewer.isInPresentationMode) {
      return;
    }
    this.pdfViewer.increaseScale(steps);
  },

  zoomOut(steps) {
    if (this.pdfViewer.isInPresentationMode) {
      return;
    }
    this.pdfViewer.decreaseScale(steps);
  },

  zoomReset() {
    if (this.pdfViewer.isInPresentationMode) {
      return;
    }
    this.pdfViewer.currentScaleValue = DEFAULT_SCALE_VALUE;
  },

  get pagesCount() {
    return this.pdfDocument ? this.pdfDocument.numPages : 0;
  },

  get page() {
    return this.pdfViewer.currentPageNumber;
  },

  set page(val) {
    this.pdfViewer.currentPageNumber = val;
  },

  get supportsPrinting() {
    return PDFPrintServiceFactory.instance.supportsPrinting;
  },

  get supportsFullscreen() {
    return shadow(this, "supportsFullscreen", document.fullscreenEnabled);
  },

  get supportsIntegratedFind() {
    return this.externalServices.supportsIntegratedFind;
  },

  get supportsDocumentFonts() {
    return this.externalServices.supportsDocumentFonts;
  },

  /* modified by ngx-extended-pdf-viewer #633. The shadow() function        */
  /* replaces the getter by a property,so when a new instance of            */
  /* ngx-extended-pdf-viewer is opened, it still references the old viewer. */
  /** The bug fix solves this problem.                                      */
  initializeLoadingBar() {
    const bar = new ProgressBar("#loadingBar");
    bar.hide();
    return shadow(this, "loadingBar", bar);
  },
  // get loadingBar() {
  //  const bar = new ProgressBar("#loadingBar");
  //  return shadow(this, "loadingBar", bar);
  // },
  /** end of modification */

  get supportedMouseWheelZoomModifierKeys() {
    return this.externalServices.supportedMouseWheelZoomModifierKeys;
  },

  initPassiveLoading() {
    if (
      typeof PDFJSDev === "undefined" ||
      !PDFJSDev.test("MOZCENTRAL || CHROME")
    ) {
      throw new Error("Not implemented: initPassiveLoading");
    }
    this.externalServices.initPassiveLoading({
      onOpenWithTransport: (url, length, transport) => {
        this.open(url, { length, range: transport });
      },
      onOpenWithData: (data, contentDispositionFilename) => {
        if (isPdfFile(contentDispositionFilename)) {
          this._contentDispositionFilename = contentDispositionFilename;
        }
        this.open(data);
      },
      onOpenWithURL: (url, length, originalUrl) => {
        const file = originalUrl !== undefined ? { url, originalUrl } : url;
        const args = length !== undefined ? { length } : null;

        this.open(file, args);
      },
      onError: err => {
        this.l10n.get("loading_error").then(msg => {
          this._documentError(msg, err);
        });
      },
      onProgress: (loaded, total) => {
        this.progress(loaded / total);
        // #588 modified by ngx-extended-pdf-viewer
        this.eventBus.dispatch("progress", {
          source: this,
          type: "load",
          total,
          loaded,
          percent: (100 * loaded) / total,
        });
        // #588 end of modification
      },
    });
  },

  setTitleUsingUrl(url = "", downloadUrl = null) {
    this.url = url;
    this.baseUrl = url.split("#")[0];
    if (downloadUrl) {
      this._downloadUrl =
        downloadUrl === url ? this.baseUrl : downloadUrl.split("#")[0];
    }
    let title = getPdfFilenameFromUrl(url, "");
    if (!title) {
      try {
        title = decodeURIComponent(getFilenameFromUrl(url)) || url;
      } catch (ex) {
        // decodeURIComponent may throw URIError,
        // fall back to using the unprocessed url in that case
        title = url;
      }
    }
    this.setTitle(title);
  },

  setTitle(title) {
    if (this.isViewerEmbedded) {
      // Embedded PDF viewers should not be changing their parent page's title.
      return;
    }
    document.title = title;
  },

  get _docFilename() {
    // Use `this.url` instead of `this.baseUrl` to perform filename detection
    // based on the reference fragment as ultimate fallback if needed.
    return this._contentDispositionFilename || getPdfFilenameFromUrl(this.url);
  },

  /**
   * @private
   */
  _hideViewBookmark() {
    // URL does not reflect proper document location - hiding some buttons.
    const { toolbar, secondaryToolbar } = this.appConfig;
    toolbar.viewBookmark.hidden = true;
    secondaryToolbar.viewBookmarkButton.hidden = true;
  },

  /**
   * @private
   */
  _cancelIdleCallbacks() {
    if (!this._idleCallbacks.size) {
      return;
    }
    for (const callback of this._idleCallbacks) {
      window.cancelIdleCallback(callback);
    }
    this._idleCallbacks.clear();
  },

  /**
   * Closes opened PDF document.
   * @returns {Promise} - Returns the promise, which is resolved when all
   *                      destruction is completed.
   */
  async close() {
    this._unblockDocumentLoadEvent();
    this._hideViewBookmark();

    if (typeof PDFJSDev === "undefined" || !PDFJSDev.test("MOZCENTRAL")) {
      const { container } = this.appConfig.errorWrapper;
      container.hidden = true;
    }

    if (!this.pdfLoadingTask) {
      return;
    }
    if (
      (typeof PDFJSDev === "undefined" || PDFJSDev.test("GENERIC")) &&
      this.pdfDocument?.annotationStorage.size > 0 &&
      this._annotationStorageModified
    ) {
      try {
        // Trigger saving, to prevent data loss in forms; see issue 12257.
        await this.save({ sourceEventType: "save" });
      } catch (reason) {
        // Ignoring errors, to ensure that document closing won't break.
      }
    }
    const promises = [];

    promises.push(this.pdfLoadingTask.destroy());
    this.pdfLoadingTask = null;

    if (this.pdfDocument) {
      this.pdfDocument = null;

      this.pdfThumbnailViewer.setDocument(null);
      this.pdfViewer.setDocument(null);
      this.pdfLinkService.setDocument(null);
      this.pdfDocumentProperties.setDocument(null);
    }
    this.pdfLinkService.externalLinkEnabled = true;
    this.store = null;
    this.isInitialViewSet = false;
    this.downloadComplete = false;
    this.url = "";
    this.baseUrl = "";
    this._downloadUrl = "";
    this.documentInfo = null;
    this.metadata = null;
    this._contentDispositionFilename = null;
    this._contentLength = null;
    this._saveInProgress = false;
    this._docStats = null;

    this._cancelIdleCallbacks();
    promises.push(this.pdfScriptingManager.destroyPromise);

    this.pdfSidebar.reset();
    this.pdfOutlineViewer.reset();
    this.pdfAttachmentViewer.reset();
    this.pdfLayerViewer.reset();

    this.pdfHistory?.reset();
    this.findBar?.reset();
    this.toolbar.reset();
    this.secondaryToolbar.reset();

    await Promise.all(promises);
  },

  /**
   * Opens PDF document specified by URL or array with additional arguments.
   * @param {string|TypedArray|ArrayBuffer} file - PDF location or binary data.
   * @param {Object} [args] - Additional arguments for the getDocument call,
   *                          e.g. HTTP headers ('httpHeaders') or alternative
   *                          data transport ('range').
   * @returns {Promise} - Returns the promise, which is resolved when document
   *                      is opened.
   */
  async open(file, args) {
    window.ngxZone.runOutsideAngular(async () => {
      if (this.pdfLoadingTask) {
        // We need to destroy already opened document.
        await this.close();
      }
      // Set the necessary global worker parameters, using the available options.
      const workerParameters = AppOptions.getAll(OptionKind.WORKER);
      for (const key in workerParameters) {
        GlobalWorkerOptions[key] = workerParameters[key];
      }

      const parameters = Object.create(null);
      if (typeof file === "string") {
        // URL
        this.setTitleUsingUrl(file, /* downloadUrl = */ file);
        parameters.url = file;
      } else if (file && "byteLength" in file) {
        // ArrayBuffer
        parameters.data = file;
      } else if (file.url && file.originalUrl) {
        this.setTitleUsingUrl(file.originalUrl, /* downloadUrl = */ file.url);
        parameters.url = file.url;
      }
      // Set the necessary API parameters, using the available options.
      const apiParameters = AppOptions.getAll(OptionKind.API);
      for (const key in apiParameters) {
        let value = apiParameters[key];

        if (key === "docBaseUrl" && !value) {
          if (typeof PDFJSDev === "undefined" || !PDFJSDev.test("PRODUCTION")) {
            value = document.URL.split("#")[0];
          } else if (PDFJSDev.test("MOZCENTRAL || CHROME")) {
            value = this.baseUrl;
          }
        }
        parameters[key] = value;
      }
      // Finally, update the API parameters with the arguments (if they exist).
      if (args) {
        for (const key in args) {
          parameters[key] = args[key];
        }
      }

    const loadingTask = getDocument(parameters);
    this.pdfLoadingTask = loadingTask;

    loadingTask.onPassword = (updateCallback, reason) => {
      this.pdfLinkService.externalLinkEnabled = false;
      this.passwordPrompt.setUpdateCallback(updateCallback, reason);
      this.passwordPrompt.open();
    };

    loadingTask.onProgress = ({ loaded, total }) => {
        this.progress(loaded / total);
        // #588 modified by ngx-extended-pdf-viewer
        this.eventBus.dispatch("progress", {
          source: this,
          type: "load",
          total,
          loaded,
          percent: (100 * loaded) / total,
        });
        // #588 end of modification
      };

      // Listen for unsupported features to report telemetry.
      loadingTask.onUnsupportedFeature = this.fallback.bind(this);

      this.loadingBar.show(); // #707 added by ngx-extended-pdf-viewer
      return loadingTask.promise.then(
        pdfDocument => {
          this.load(pdfDocument);
        },
        reason => {
          if (loadingTask !== this.pdfLoadingTask) {
            return undefined; // Ignore errors for previously opened PDF files.
          }

          let key = "loading_error";
          if (reason instanceof InvalidPDFException) {
            key = "invalid_file_error";
          } else if (reason instanceof MissingPDFException) {
            key = "missing_file_error";
          } else if (reason instanceof UnexpectedResponseException) {
            key = "unexpected_response_error";
          }
          return this.l10n.get(key).then(msg => {
            this._documentError(msg, { message: reason?.message });
            throw reason;
          });
        }
      );
    });
  },

  /**
   * @private
   */
  _ensureDownloadComplete() {
    if (this.pdfDocument && this.downloadComplete) {
      return;
    }
    throw new Error("PDF document not downloaded.");
  },

  async download({ sourceEventType = "download" } = {}) {
    const url = this._downloadUrl,
      filename = this._docFilename;
    try {
      this._ensureDownloadComplete();

      const data = await this.pdfDocument.getData();
      const blob = new Blob([data], { type: "application/pdf" });

      await this.downloadManager.download(blob, url, filename, sourceEventType);
    } catch (reason) {
      // When the PDF document isn't ready, or the PDF file is still
      // downloading, simply download using the URL.
      await this.downloadManager.downloadUrl(url, filename);
    }
  },

  async save({ sourceEventType = "download" } = {}) {
    if (this._saveInProgress) {
      return;
    }
    this._saveInProgress = true;
    await this.pdfScriptingManager.dispatchWillSave();

    const url = this._downloadUrl,
      filename = this._docFilename;
    try {
      this._ensureDownloadComplete();

      const data = await this.pdfDocument.saveDocument();
      const blob = new Blob([data], { type: "application/pdf" });

      await this.downloadManager.download(blob, url, filename, sourceEventType);
    } catch (reason) {
      // When the PDF document isn't ready, or the PDF file is still
      // downloading, simply fallback to a "regular" download.
      Window['ngxConsole'].error(`Error when saving the document: ${reason.message}`);
      await this.download({ sourceEventType });
    } finally {
      await this.pdfScriptingManager.dispatchDidSave();
      this._saveInProgress = false;
    }
  },

  downloadOrSave(options) {
    if (this.pdfDocument?.annotationStorage.size > 0) {
      this.save(options);
    } else {
      this.download(options);
    }
  },

  fallback(featureId) {
    this.externalServices.reportTelemetry({
      type: "unsupportedFeature",
      featureId,
    });
  },

  /**
   * Show the error box; used for errors affecting loading and/or parsing of
   * the entire PDF document.
   */
  _documentError(message, moreInfo = null) {
    this._unblockDocumentLoadEvent();

    this._otherError(message, moreInfo);

    this.eventBus.dispatch("documenterror", {
      source: this,
      message,
      reason: moreInfo?.message ?? null,
    });
  },

  /**
   * Show the error box; used for errors affecting e.g. only a single page.
   *
   * @param {string} message - A message that is human readable.
   * @param {Object} [moreInfo] - Further information about the error that is
   *                              more technical.  Should have a 'message' and
   *                              optionally a 'stack' property.
   */
  _otherError(message, moreInfo = null) {
    const moreInfoText = [
      this.l10n.get("error_version_info", {
        version: version || "?",
        build: build || "?",
      }),
    ];
    if (moreInfo) {
      moreInfoText.push(
        this.l10n.get("error_message", { message: moreInfo.message })
      );
      if (moreInfo.stack) {
        moreInfoText.push(
          this.l10n.get("error_stack", { stack: moreInfo.stack })
        );
      } else {
        if (moreInfo.filename) {
          moreInfoText.push(
            this.l10n.get("error_file", { file: moreInfo.filename })
          );
        }
        if (moreInfo.lineNumber) {
          moreInfoText.push(
            this.l10n.get("error_line", { line: moreInfo.lineNumber })
          );
        }
      }
    }

    if (typeof PDFJSDev === "undefined" || !PDFJSDev.test("MOZCENTRAL")) {
      const errorWrapperConfig = this.appConfig.errorWrapper;
      const errorWrapper = errorWrapperConfig.container;
      errorWrapper.hidden = false;

      const errorMessage = errorWrapperConfig.errorMessage;
      errorMessage.textContent = message;

      const closeButton = errorWrapperConfig.closeButton;
      closeButton.onclick = function () {
        errorWrapper.hidden = true;
      };

      const errorMoreInfo = errorWrapperConfig.errorMoreInfo;
      const moreInfoButton = errorWrapperConfig.moreInfoButton;
      const lessInfoButton = errorWrapperConfig.lessInfoButton;
      moreInfoButton.onclick = function () {
        errorMoreInfo.hidden = false;
        moreInfoButton.hidden = true;
        lessInfoButton.hidden = false;
        errorMoreInfo.style.height = errorMoreInfo.scrollHeight + "px";
      };
      lessInfoButton.onclick = function () {
        errorMoreInfo.hidden = true;
        moreInfoButton.hidden = false;
        lessInfoButton.hidden = true;
      };
      moreInfoButton.oncontextmenu = noContextMenuHandler;
      lessInfoButton.oncontextmenu = noContextMenuHandler;
      closeButton.oncontextmenu = noContextMenuHandler;
      moreInfoButton.hidden = false;
      lessInfoButton.hidden = true;
      Promise.all(moreInfoText).then(parts => {
        errorMoreInfo.value = parts.join("\n");
      });
    } else {
      Promise.all(moreInfoText).then(parts => {
        Window['ngxConsole'].error(message + "\n" + parts.join("\n"));
      });
      this.fallback();
    }
  },

  progress(level) {
    if (this.downloadComplete) {
      // Don't accidentally show the loading bar again when the entire file has
      // already been fetched (only an issue when disableAutoFetch is enabled).
      return;
    }
    const percent = Math.round(level * 100);
    // When we transition from full request to range requests, it's possible
    // that we discard some of the loaded data. This can cause the loading
    // bar to move backwards. So prevent this by only updating the bar if it
    // increases.
    if (percent > this.loadingBar.percent || isNaN(percent)) {
      this.loadingBar.percent = percent;

      // When disableAutoFetch is enabled, it's not uncommon for the entire file
      // to never be fetched (depends on e.g. the file structure). In this case
      // the loading bar will not be completely filled, nor will it be hidden.
      // To prevent displaying a partially filled loading bar permanently, we
      // hide it when no data has been loaded during a certain amount of time.
      const disableAutoFetch = this.pdfDocument
        ? this.pdfDocument.loadingParams.disableAutoFetch
        : AppOptions.get("disableAutoFetch");

      if (disableAutoFetch && percent) {
        if (this.disableAutoFetchLoadingBarTimeout) {
          clearTimeout(this.disableAutoFetchLoadingBarTimeout);
          this.disableAutoFetchLoadingBarTimeout = null;
        }
        this.loadingBar.show();

        this.disableAutoFetchLoadingBarTimeout = setTimeout(() => {
          this.loadingBar.hide();
          this.disableAutoFetchLoadingBarTimeout = null;
        }, DISABLE_AUTO_FETCH_LOADING_BAR_TIMEOUT);
      }
    }
  },

  load(pdfDocument) {
    this.pdfDocument = pdfDocument;

    pdfDocument.getDownloadInfo().then(({ length }) => {
      this._contentLength = length; // Ensure that the correct length is used.
      this.downloadComplete = true;
      this.loadingBar.hide();

      firstPagePromise.then(() => {
        this.eventBus.dispatch("documentloaded", { source: this });
      });
    });

    // Since the `setInitialView` call below depends on this being resolved,
    // fetch it early to avoid delaying initial rendering of the PDF document.
    const pageLayoutPromise = pdfDocument.getPageLayout().catch(function () {
      /* Avoid breaking initial rendering; ignoring errors. */
    });
    const pageModePromise = pdfDocument.getPageMode().catch(function () {
      /* Avoid breaking initial rendering; ignoring errors. */
    });
    const openActionPromise = pdfDocument.getOpenAction().catch(function () {
      /* Avoid breaking initial rendering; ignoring errors. */
    });

    this.toolbar.setPagesCount(pdfDocument.numPages, false);
    this.secondaryToolbar.setPagesCount(pdfDocument.numPages);

    let baseDocumentUrl;
    if (typeof PDFJSDev === "undefined" || PDFJSDev.test("GENERIC")) {
      baseDocumentUrl = null;
    } else if (PDFJSDev.test("MOZCENTRAL")) {
      baseDocumentUrl = this.baseUrl;
    } else if (PDFJSDev.test("CHROME")) {
      baseDocumentUrl = location.href.split("#")[0];
    }
    this.pdfLinkService.setDocument(pdfDocument, baseDocumentUrl);
    this.pdfDocumentProperties.setDocument(pdfDocument, this.url);

    const pdfViewer = this.pdfViewer;
    pdfViewer.setDocument(pdfDocument);
    const { firstPagePromise, onePageRendered, pagesPromise } = pdfViewer;

    const pdfThumbnailViewer = this.pdfThumbnailViewer;
    pdfThumbnailViewer.setDocument(pdfDocument);

    const storedPromise = (this.store = new ViewHistory(
      pdfDocument.fingerprints[0]
    ))
      .getMultiple({
        page: null,
        zoom: DEFAULT_SCALE_VALUE,
        scrollLeft: "0",
        scrollTop: "0",
        rotation: null,
        sidebarView: SidebarView.UNKNOWN,
        scrollMode: ScrollMode.UNKNOWN,
        spreadMode: SpreadMode.UNKNOWN,
      })
      .catch(() => {
        /* Unable to read from storage; ignoring errors. */
        return Object.create(null);
      });

    firstPagePromise.then(pdfPage => {
      this.loadingBar.setWidth(this.appConfig.viewerContainer);
      this._initializeAnnotationStorageCallbacks(pdfDocument);

      Promise.all([
        animationStarted,
        storedPromise,
        pageLayoutPromise,
        pageModePromise,
        openActionPromise,
      ])
        .then(async ([timeStamp, stored, pageLayout, pageMode, openAction]) => {
          const viewOnLoad = AppOptions.get("viewOnLoad");

          this._initializePdfHistory({
            fingerprint: pdfDocument.fingerprints[0],
            viewOnLoad,
            initialDest: openAction?.dest,
          });
          const initialBookmark = this.initialBookmark;

          // Initialize the default values, from user preferences.
          const zoom = AppOptions.get("defaultZoomValue");
          let hash = zoom ? `zoom=${zoom}` : null;

          let rotation = null;
          let sidebarView = AppOptions.get("sidebarViewOnLoad");
          let scrollMode = AppOptions.get("scrollModeOnLoad");
          let spreadMode = AppOptions.get("spreadModeOnLoad");

          if (stored.page && viewOnLoad !== ViewOnLoad.INITIAL) {
            hash =
              `page=${stored.page}&zoom=${zoom || stored.zoom},` +
              `${stored.scrollLeft},${stored.scrollTop}`;

            rotation = parseInt(stored.rotation, 10);
            // Always let user preference take precedence over the view history.
            if (sidebarView === SidebarView.UNKNOWN) {
              sidebarView = stored.sidebarView | 0;
            }
            if (scrollMode === ScrollMode.UNKNOWN) {
              scrollMode = stored.scrollMode | 0;
            }
            if (spreadMode === SpreadMode.UNKNOWN) {
              spreadMode = stored.spreadMode | 0;
            }
          }
          // Always let the user preference/view history take precedence.
          if (pageMode && sidebarView === SidebarView.UNKNOWN) {
            sidebarView = apiPageModeToSidebarView(pageMode);
          }
          if (
            pageLayout &&
            scrollMode === ScrollMode.UNKNOWN &&
            spreadMode === SpreadMode.UNKNOWN
          ) {
            const modes = apiPageLayoutToViewerModes(pageLayout);
            // TODO: Try to improve page-switching when using the mouse-wheel
            // and/or arrow-keys before allowing the document to control this.
            // scrollMode = modes.scrollMode;
            spreadMode = modes.spreadMode;
          }

          this.setInitialView(hash, {
            rotation,
            sidebarView,
            scrollMode,
            spreadMode,
          });
          this.eventBus.dispatch("documentinit", { source: this });
          // Make all navigation keys work on document load,
          // unless the viewer is embedded in a web page.
          if (!this.isViewerEmbedded) {
            pdfViewer.focus();
          }

          // For documents with different page sizes, once all pages are
          // resolved, ensure that the correct location becomes visible on load.
          // (To reduce the risk, in very large and/or slow loading documents,
          //  that the location changes *after* the user has started interacting
          //  with the viewer, wait for either `pagesPromise` or a timeout.)
          await Promise.race([
            pagesPromise,
            new Promise(resolve => {
              setTimeout(resolve, FORCE_PAGES_LOADED_TIMEOUT);
            }),
          ]);
          if (!initialBookmark && !hash) {
            return;
          }
          if (pdfViewer.hasEqualPageSizes) {
            return;
          }
          this.initialBookmark = initialBookmark;

          // eslint-disable-next-line no-self-assign
          pdfViewer.currentScaleValue = pdfViewer.currentScaleValue;
          // Re-apply the initial document location.
          this.setInitialView(hash);
        })
        .catch(() => {
          // Ensure that the document is always completely initialized,
          // even if there are any errors thrown above.
          this.setInitialView();
        })
        .then(function () {
          // At this point, rendering of the initial page(s) should always have
          // started (and may even have completed).
          // To prevent any future issues, e.g. the document being completely
          // blank on load, always trigger rendering here.
          pdfViewer.update();
        });
    });

    pagesPromise.then(
      () => {
        this._unblockDocumentLoadEvent();

        this._initializeAutoPrint(pdfDocument, openActionPromise);
      },
      reason => {
        this.l10n.get("loading_error").then(msg => {
          this._documentError(msg, { message: reason?.message });
        });
      }
    );

    onePageRendered.then(data => {
      this.externalServices.reportTelemetry({
        type: "pageInfo",
        timestamp: data.timestamp,
      });

      pdfDocument.getOutline().then(outline => {
        if (pdfDocument !== this.pdfDocument) {
          return; // The document was closed while the outline resolved.
        }
        this.pdfOutlineViewer.render({ outline, pdfDocument });
      });
      pdfDocument.getAttachments().then(attachments => {
        if (pdfDocument !== this.pdfDocument) {
          return; // The document was closed while the attachments resolved.
        }
        this.pdfAttachmentViewer.render({ attachments });
      });
      // Ensure that the layers accurately reflects the current state in the
      // viewer itself, rather than the default state provided by the API.
      pdfViewer.optionalContentConfigPromise.then(optionalContentConfig => {
        if (pdfDocument !== this.pdfDocument) {
          return; // The document was closed while the layers resolved.
        }
        this.pdfLayerViewer.render({ optionalContentConfig, pdfDocument });
      });
      if (
        (typeof PDFJSDev !== "undefined" && PDFJSDev.test("MOZCENTRAL")) ||
        "requestIdleCallback" in window
      ) {
        const callback = window.requestIdleCallback(
          () => {
            this._collectTelemetry(pdfDocument);
            this._idleCallbacks.delete(callback);
          },
          { timeout: 1000 }
        );
        this._idleCallbacks.add(callback);
      }
    });

    this._initializePageLabels(pdfDocument);
    this._initializeMetadata(pdfDocument);
  },

  /**
   * @private
   */
  async _scriptingDocProperties(pdfDocument) {
    if (!this.documentInfo) {
      // It should be *extremely* rare for metadata to not have been resolved
      // when this code runs, but ensure that we handle that case here.
      await new Promise(resolve => {
        this.eventBus._on("metadataloaded", resolve, { once: true });
      });
      if (pdfDocument !== this.pdfDocument) {
        return null; // The document was closed while the metadata resolved.
      }
    }
    if (!this._contentLength) {
      // Always waiting for the entire PDF document to be loaded will, most
      // likely, delay sandbox-creation too much in the general case for all
      // PDF documents which are not provided as binary data to the API.
      // Hence we'll simply have to trust that the `contentLength` (as provided
      // by the server), when it exists, is accurate enough here.
      await new Promise(resolve => {
        this.eventBus._on("documentloaded", resolve, { once: true });
      });
      if (pdfDocument !== this.pdfDocument) {
        return null; // The document was closed while the downloadInfo resolved.
      }
    }

    return {
      ...this.documentInfo,
      baseURL: this.baseUrl,
      filesize: this._contentLength,
      filename: this._docFilename,
      metadata: this.metadata?.getRaw(),
      authors: this.metadata?.get("dc:creator"),
      numPages: this.pagesCount,
      URL: this.url,
    };
  },

  /**
   * A place to fetch data for telemetry after one page is rendered and the
   * viewer is idle.
   * @private
   */
  async _collectTelemetry(pdfDocument) {
    const markInfo = await this.pdfDocument.getMarkInfo();
    if (pdfDocument !== this.pdfDocument) {
      return; // Document was closed while waiting for mark info.
    }
    const tagged = markInfo?.Marked || false;
    this.externalServices.reportTelemetry({
      type: "tagged",
      tagged,
    });
  },

  /**
   * @private
   */
  async _initializeAutoPrint(pdfDocument, openActionPromise) {
    const [openAction, javaScript] = await Promise.all([
      openActionPromise,
      !this.pdfViewer.enableScripting ? pdfDocument.getJavaScript() : null,
    ]);

    if (pdfDocument !== this.pdfDocument) {
      return; // The document was closed while the auto print data resolved.
    }
    let triggerAutoPrint = false;

    if (openAction?.action === "Print") {
      triggerAutoPrint = true;
    }
    if (javaScript) {
      javaScript.some(js => {
        if (!js) {
          // Don't warn/fallback for empty JavaScript actions.
          return false;
        }
        Window['ngxConsole'].warn("Warning: JavaScript support is not enabled");
        this.fallback(UNSUPPORTED_FEATURES.javaScript);
        return true;
      });

      if (!triggerAutoPrint) {
        // Hack to support auto printing.
        for (const js of javaScript) {
          if (js && AutoPrintRegExp.test(js)) {
            triggerAutoPrint = true;
            break;
          }
        }
      }
    }

    if (triggerAutoPrint) {
      this.triggerPrinting();
    }
  },

  /**
   * @private
   */
  async _initializeMetadata(pdfDocument) {
    const { info, metadata, contentDispositionFilename, contentLength } =
      await pdfDocument.getMetadata();

    if (pdfDocument !== this.pdfDocument) {
      return; // The document was closed while the metadata resolved.
    }
    this.documentInfo = info;
    this.metadata = metadata;
    this._contentDispositionFilename ??= contentDispositionFilename;
    this._contentLength ??= contentLength; // See `getDownloadInfo`-call above.

    // Provides some basic debug information
    const PDFViewerApplicationOptions = window.PDFViewerApplicationOptions;
    if ((!PDFViewerApplicationOptions) || PDFViewerApplicationOptions.get("verbosity") > 0) {
      Window['ngxConsole'].log(
        "PDF viewer: ngx-extended-pdf-viewer running on pdf.js " +
          (window["pdfjs-dist/build/pdf"]
            ? window["pdfjs-dist/build/pdf"].version
            : " developer version (?)")
      );
      Window['ngxConsole'].log(
        `PDF ${pdfDocument.fingerprints[0]} [${info.PDFFormatVersion} ` +
          `${(info.Producer || "-").trim()} / ${(info.Creator || "-").trim()}] ` +
          `(PDF.js: ${version || "-"}` +
          `${
            this.pdfViewer.enableWebGL ? " [WebGL]" : ""
          }) modified by ngx-extended-pdf-viewer)`
      );
    }

    if (info.Language) {
      this.appConfig.viewerContainer.lang = info.Language;
    }
    let pdfTitle = info?.Title;

    const metadataTitle = metadata?.get("dc:title");
    if (metadataTitle) {
      // Ghostscript can produce invalid 'dc:title' Metadata entries:
      //  - The title may be "Untitled" (fixes bug 1031612).
      //  - The title may contain incorrectly encoded characters, which thus
      //    looks broken, hence we ignore the Metadata entry when it
      //    contains characters from the Specials Unicode block
      //    (fixes bug 1605526).
      if (
        metadataTitle !== "Untitled" &&
        !/[\uFFF0-\uFFFF]/g.test(metadataTitle)
      ) {
        pdfTitle = metadataTitle;
      }
    }
    if (pdfTitle) {
      this.setTitle(
        `${pdfTitle} - ${contentDispositionFilename || document.title}`
      );
    } else if (contentDispositionFilename) {
      this.setTitle(contentDispositionFilename);
    }

    if (
      info.IsXFAPresent &&
      !info.IsAcroFormPresent &&
      !pdfDocument.isPureXfa
    ) {
      if (pdfDocument.loadingParams.enableXfa) {
        Window['ngxConsole'].warn("Warning: XFA Foreground documents are not supported");
      } else {
        Window['ngxConsole'].warn("Warning: XFA support is not enabled");
      }
      this.fallback(UNSUPPORTED_FEATURES.forms);
    } else if (
      (info.IsAcroFormPresent || info.IsXFAPresent) &&
      !this.pdfViewer.renderForms
    ) {
      Window['ngxConsole'].warn("Warning: Interactive form support is not enabled");
      this.fallback(UNSUPPORTED_FEATURES.forms);
    }

    if (info.IsSignaturesPresent) {
      Window['ngxConsole'].warn("Warning: Digital signatures validation is not supported");
      this.fallback(UNSUPPORTED_FEATURES.signatures);
    }

    // Telemetry labels must be C++ variable friendly.
    let versionId = "other";
    if (KNOWN_VERSIONS.includes(info.PDFFormatVersion)) {
      versionId = `v${info.PDFFormatVersion.replace(".", "_")}`;
    }
    let generatorId = "other";
    if (info.Producer) {
      const producer = info.Producer.toLowerCase();
      KNOWN_GENERATORS.some(function (generator) {
        if (!producer.includes(generator)) {
          return false;
        }
        generatorId = generator.replace(/[ .-]/g, "_");
        return true;
      });
    }
    let formType = null;
    if (info.IsXFAPresent) {
      formType = "xfa";
    } else if (info.IsAcroFormPresent) {
      formType = "acroform";
    }
    this.externalServices.reportTelemetry({
      type: "documentInfo",
      version: versionId,
      generator: generatorId,
      formType,
    });

    this.eventBus.dispatch("metadataloaded", { source: this });
  },

  /**
   * @private
   */
  async _initializePageLabels(pdfDocument) {
    const labels = await pdfDocument.getPageLabels();

    if (pdfDocument !== this.pdfDocument) {
      return; // The document was closed while the page labels resolved.
    }
    if (!labels || AppOptions.get("disablePageLabels")) {
      return;
    }
    const numLabels = labels.length;
    // Ignore page labels that correspond to standard page numbering,
    // or page labels that are all empty.
    let standardLabels = 0,
      emptyLabels = 0;
    for (let i = 0; i < numLabels; i++) {
      const label = labels[i];
      if (label === (i + 1).toString()) {
        standardLabels++;
      } else if (label === "") {
        emptyLabels++;
      } else {
        break;
      }
    }
    if (standardLabels >= numLabels || emptyLabels >= numLabels) {
      return;
    }
    const { pdfViewer, pdfThumbnailViewer, toolbar } = this;

    pdfViewer.setPageLabels(labels);
    pdfThumbnailViewer.setPageLabels(labels);

    // Changing toolbar page display to use labels and we need to set
    // the label of the current page.
    toolbar.setPagesCount(numLabels, true);
    toolbar.setPageNumber(
      pdfViewer.currentPageNumber,
      pdfViewer.currentPageLabel
    );
  },

  /**
   * @private
   */
  _initializePdfHistory({ fingerprint, viewOnLoad, initialDest = null }) {
    if (!this.pdfHistory) {
      return;
    }
    this.pdfHistory.initialize({
      fingerprint,
      resetHistory: viewOnLoad === ViewOnLoad.INITIAL,
      updateUrl: AppOptions.get("historyUpdateUrl"),
    });

    if (this.pdfHistory.initialBookmark) {
      this.initialBookmark = this.pdfHistory.initialBookmark;

      this.initialRotation = this.pdfHistory.initialRotation;
    }

    // Always let the browser history/document hash take precedence.
    if (
      initialDest &&
      !this.initialBookmark &&
      viewOnLoad === ViewOnLoad.UNKNOWN
    ) {
      this.initialBookmark = JSON.stringify(initialDest);
      // TODO: Re-factor the `PDFHistory` initialization to remove this hack
      // that's currently necessary to prevent weird initial history state.
      this.pdfHistory.push({ explicitDest: initialDest, pageNumber: null });
    }
  },

  /**
   * @private
   */
  _initializeAnnotationStorageCallbacks(pdfDocument) {
    if (pdfDocument !== this.pdfDocument) {
      return;
    }
    const { annotationStorage } = pdfDocument;

    annotationStorage.onSetModified = () => {
      window.addEventListener("beforeunload", beforeUnload);

      if (typeof PDFJSDev === "undefined" || PDFJSDev.test("GENERIC")) {
        this._annotationStorageModified = true;
      }
    };
    annotationStorage.onResetModified = () => {
      window.removeEventListener("beforeunload", beforeUnload);

      if (typeof PDFJSDev === "undefined" || PDFJSDev.test("GENERIC")) {
        delete this._annotationStorageModified;
      }
    };
  },

  setInitialView(
    storedHash,
    { rotation, sidebarView, scrollMode, spreadMode } = {}
  ) {
    const setRotation = angle => {
      if (isValidRotation(angle)) {
        this.pdfViewer.pagesRotation = angle;
      }
    };
    const setViewerModes = (scroll, spread) => {
      if (isValidScrollMode(scroll)) {
        this.pdfViewer.scrollMode = scroll;
      }
      if (isValidSpreadMode(spread)) {
        this.pdfViewer.spreadMode = spread;
      }
    };
    this.isInitialViewSet = true;
    this.pdfSidebar.setInitialView(sidebarView);

    setViewerModes(scrollMode, spreadMode);

    if (this.initialBookmark) {
      setRotation(this.initialRotation);
      delete this.initialRotation;

      this.pdfLinkService.setHash(this.initialBookmark);
      this.initialBookmark = null;
    } else if (storedHash) {
      setRotation(rotation);

      this.pdfLinkService.setHash(storedHash);
    }

    // Ensure that the correct page number is displayed in the UI,
    // even if the active page didn't change during document load.
    this.toolbar.setPageNumber(
      this.pdfViewer.currentPageNumber,
      this.pdfViewer.currentPageLabel
    );
    this.secondaryToolbar.setPageNumber(this.pdfViewer.currentPageNumber);

    if (!this.pdfViewer.currentScaleValue) {
      // Scale was not initialized: invalid bookmark or scale was not specified.
      // Setting the default one.
      // eslint-disable-next-line no-undef
      const defaultZoomOption = PDFViewerApplicationOptions.get('defaultZoomValue');
      // #556 #543 modified by ngx-extended-pdf-viewer
      if (defaultZoomOption) {
        this.pdfViewer.currentScaleValue = defaultZoomOption;
      }
      // #556 #543 end of modification
    }
  },

  /**
   * @private
   */
  _cleanup() {
    if (!this.pdfDocument) {
      return; // run cleanup when document is loaded
    }
    this.pdfViewer.cleanup();
    this.pdfThumbnailViewer.cleanup();

    // We don't want to remove fonts used by active page SVGs.
    this.pdfDocument.cleanup(
      /* keepLoadedFonts = */ this.pdfViewer.renderer === RendererType.SVG
    );
  },

  forceRendering() {
    this.pdfRenderingQueue.printing = !!this.printService;
    this.pdfRenderingQueue.isThumbnailViewEnabled =
      this.pdfSidebar.isThumbnailViewVisible;
    this.pdfRenderingQueue.renderHighestPriority();
  },

  beforePrint() {
    // Given that the "beforeprint" browser event is synchronous, we
    // unfortunately cannot await the scripting event dispatching here.
    this.pdfScriptingManager.dispatchWillPrint();

    if (this.printService) {
      // There is no way to suppress beforePrint/afterPrint events,
      // but PDFPrintService may generate double events -- this will ignore
      // the second event that will be coming from native window.printPDF().
      return;
    }

    if (!this.supportsPrinting) {
      this.l10n.get("printing_not_supported").then(msg => {
        this._otherError(msg);
      });
      return;
    }

    // The beforePrint is a sync method and we need to know layout before
    // returning from this method. Ensure that we can get sizes of the pages.
    if (!this.pdfViewer.pageViewsReady) {
      this.l10n.get("printing_not_ready").then(msg => {
        // eslint-disable-next-line no-alert
        window.alert(msg);
      });
      return;
    }

    const pagesOverview = this.pdfViewer.getPagesOverview();
    const printContainer = this.appConfig.printContainer;
    const printResolution = AppOptions.get("printResolution");
    const optionalContentConfigPromise =
      this.pdfViewer.optionalContentConfigPromise;

    const printService = PDFPrintServiceFactory.instance.createPrintService(
      this.pdfDocument,
      pagesOverview,
      printContainer,
      printResolution,
      optionalContentConfigPromise,
      this.l10n,
      this.pdfViewer.eventBus // #588 modified by ngx-extended-pdf-viewer
    );
    this.printService = printService;
    this.forceRendering();

    printService.layout();

    this.externalServices.reportTelemetry({
      type: "print",
    });
  },

  afterPrint() {
    // Given that the "afterprint" browser event is synchronous, we
    // unfortunately cannot await the scripting event dispatching here.
    this.pdfScriptingManager.dispatchDidPrint();

    if (this.printService) {
      this.printService.destroy();
      this.printService = null;

      this.pdfDocument?.annotationStorage.resetModified();
    }
    this.forceRendering();
  },

  rotatePages(delta) {
    this.pdfViewer.pagesRotation += delta;
    // Note that the thumbnail viewer is updated, and rendering is triggered,
    // in the 'rotationchanging' event handler.
  },

  requestPresentationMode() {
    this.pdfPresentationMode?.request();
  },

  triggerPrinting() {
    if (!this.supportsPrinting) {
      return;
    }
    window.printPDF();
  },

  bindEvents() {
    const { eventBus, _boundEvents } = this;

    _boundEvents.beforePrint = this.beforePrint.bind(this);
    _boundEvents.afterPrint = this.afterPrint.bind(this);

    eventBus._on("resize", webViewerResize);
    eventBus._on("hashchange", webViewerHashchange);
    eventBus._on("beforeprint", _boundEvents.beforePrint);
    eventBus._on("afterprint", _boundEvents.afterPrint);
    eventBus._on("pagerendered", webViewerPageRendered);
    eventBus._on("updateviewarea", webViewerUpdateViewarea);
    eventBus._on("pagechanging", webViewerPageChanging);
    eventBus._on("scalechanging", webViewerScaleChanging);
    eventBus._on("rotationchanging", webViewerRotationChanging);
    eventBus._on("sidebarviewchanged", webViewerSidebarViewChanged);
    eventBus._on("pagemode", webViewerPageMode);
    eventBus._on("namedaction", webViewerNamedAction);
    eventBus._on("presentationmodechanged", webViewerPresentationModeChanged);
    eventBus._on("presentationmode", webViewerPresentationMode);
    eventBus._on("print", webViewerPrint);
    eventBus._on("download", webViewerDownload);
    eventBus._on("save", webViewerSave);
    eventBus._on("firstpage", webViewerFirstPage);
    eventBus._on("lastpage", webViewerLastPage);
    eventBus._on("nextpage", webViewerNextPage);
    eventBus._on("previouspage", webViewerPreviousPage);
    eventBus._on("zoomin", webViewerZoomIn);
    eventBus._on("zoomout", webViewerZoomOut);
    eventBus._on("zoomreset", webViewerZoomReset);
    eventBus._on("pagenumberchanged", webViewerPageNumberChanged);
    eventBus._on("scalechanged", webViewerScaleChanged);
    eventBus._on("rotatecw", webViewerRotateCw);
    eventBus._on("rotateccw", webViewerRotateCcw);
    eventBus._on("optionalcontentconfig", webViewerOptionalContentConfig);
    eventBus._on("switchscrollmode", webViewerSwitchScrollMode);
    eventBus._on("scrollmodechanged", webViewerScrollModeChanged);
    eventBus._on("switchspreadmode", webViewerSwitchSpreadMode);
    eventBus._on("spreadmodechanged", webViewerSpreadModeChanged);
    eventBus._on("documentproperties", webViewerDocumentProperties);
    eventBus._on("findfromurlhash", webViewerFindFromUrlHash);
    eventBus._on("updatefindmatchescount", webViewerUpdateFindMatchesCount);
    eventBus._on("updatefindcontrolstate", webViewerUpdateFindControlState);

    if (AppOptions.get("pdfBug")) {
      _boundEvents.reportPageStatsPDFBug = reportPageStatsPDFBug;

      eventBus._on("pagerendered", _boundEvents.reportPageStatsPDFBug);
      eventBus._on("pagechanging", _boundEvents.reportPageStatsPDFBug);
    }
    if (typeof PDFJSDev === "undefined" || PDFJSDev.test("GENERIC")) {
      eventBus._on("fileinputchange", webViewerFileInputChange);
      eventBus._on("openfile", webViewerOpenFile);
    }
  },

  bindWindowEvents() {
    const { eventBus, _boundEvents } = this;

    _boundEvents.windowResize = () => {
      eventBus.dispatch("resize", { source: window });
    };
    _boundEvents.windowHashChange = () => {
      eventBus.dispatch("hashchange", {
        source: window,
        hash: document.location.hash.substring(1),
      });
    };
    _boundEvents.windowBeforePrint = () => {
      eventBus.dispatch("beforeprint", { source: window });
    };
    _boundEvents.windowAfterPrint = () => {
      eventBus.dispatch("afterprint", { source: window });
    };
    _boundEvents.windowUpdateFromSandbox = event => {
      eventBus.dispatch("updatefromsandbox", {
        source: window,
        detail: event.detail,
      });
    };

    window.addEventListener("visibilitychange", webViewerVisibilityChange);
    window.addEventListener("wheel", webViewerWheel, { passive: false });
    // #914 modified by ngx-extended-pdf-viewer
    // window.addEventListener("touchstart", webViewerTouchStart, {
    //  passive: false,
    // });
    // #914 end of modification by ngx-extended-pdf-viewer
    window.addEventListener("click", webViewerClick);
    window.addEventListener("keydown", webViewerKeyDown);
    window.addEventListener("resize", _boundEvents.windowResize);
    window.addEventListener("hashchange", _boundEvents.windowHashChange);
    window.addEventListener("beforeprint", _boundEvents.windowBeforePrint);
    window.addEventListener("afterprint", _boundEvents.windowAfterPrint);
    window.addEventListener(
      "updatefromsandbox",
      _boundEvents.windowUpdateFromSandbox
    );
  },

  unbindEvents() {
    const { eventBus, _boundEvents } = this;

    eventBus._off("resize", webViewerResize);
    eventBus._off("hashchange", webViewerHashchange);
    eventBus._off("beforeprint", _boundEvents.beforePrint);
    eventBus._off("afterprint", _boundEvents.afterPrint);
    eventBus._off("pagerendered", webViewerPageRendered);
    eventBus._off("updateviewarea", webViewerUpdateViewarea);
    eventBus._off("pagechanging", webViewerPageChanging);
    eventBus._off("scalechanging", webViewerScaleChanging);
    eventBus._off("rotationchanging", webViewerRotationChanging);
    eventBus._off("sidebarviewchanged", webViewerSidebarViewChanged);
    eventBus._off("pagemode", webViewerPageMode);
    eventBus._off("namedaction", webViewerNamedAction);
    eventBus._off("presentationmodechanged", webViewerPresentationModeChanged);
    eventBus._off("presentationmode", webViewerPresentationMode);
    eventBus._off("print", webViewerPrint);
    eventBus._off("download", webViewerDownload);
    eventBus._off("save", webViewerSave);
    eventBus._off("firstpage", webViewerFirstPage);
    eventBus._off("lastpage", webViewerLastPage);
    eventBus._off("nextpage", webViewerNextPage);
    eventBus._off("previouspage", webViewerPreviousPage);
    eventBus._off("zoomin", webViewerZoomIn);
    eventBus._off("zoomout", webViewerZoomOut);
    eventBus._off("zoomreset", webViewerZoomReset);
    eventBus._off("pagenumberchanged", webViewerPageNumberChanged);
    eventBus._off("scalechanged", webViewerScaleChanged);
    eventBus._off("rotatecw", webViewerRotateCw);
    eventBus._off("rotateccw", webViewerRotateCcw);
    eventBus._off("optionalcontentconfig", webViewerOptionalContentConfig);
    eventBus._off("switchscrollmode", webViewerSwitchScrollMode);
    eventBus._off("scrollmodechanged", webViewerScrollModeChanged);
    eventBus._off("switchspreadmode", webViewerSwitchSpreadMode);
    eventBus._off("spreadmodechanged", webViewerSpreadModeChanged);
    eventBus._off("documentproperties", webViewerDocumentProperties);
    eventBus._off("findfromurlhash", webViewerFindFromUrlHash);
    eventBus._off("updatefindmatchescount", webViewerUpdateFindMatchesCount);
    eventBus._off("updatefindcontrolstate", webViewerUpdateFindControlState);

    if (_boundEvents.reportPageStatsPDFBug) {
      eventBus._off("pagerendered", _boundEvents.reportPageStatsPDFBug);
      eventBus._off("pagechanging", _boundEvents.reportPageStatsPDFBug);

      _boundEvents.reportPageStatsPDFBug = null;
    }
    if (typeof PDFJSDev === "undefined" || PDFJSDev.test("GENERIC")) {
      eventBus._off("fileinputchange", webViewerFileInputChange);
      eventBus._off("openfile", webViewerOpenFile);
    }

    _boundEvents.beforePrint = null;
    _boundEvents.afterPrint = null;
  },

  unbindWindowEvents() {
    const { _boundEvents } = this;

    window.removeEventListener("visibilitychange", webViewerVisibilityChange);
    window.removeEventListener("wheel", webViewerWheel, { passive: false });
    // #914 modified by ngx-extended-pdf-viewer
    // window.removeEventListener("touchstart", webViewerTouchStart, {
    //  passive: false,
    // });
    // #914 end of modification
    window.removeEventListener("click", webViewerClick);
    window.removeEventListener("keydown", webViewerKeyDown);
    window.removeEventListener("resize", _boundEvents.windowResize);
    window.removeEventListener("hashchange", _boundEvents.windowHashChange);
    window.removeEventListener("beforeprint", _boundEvents.windowBeforePrint);
    window.removeEventListener("afterprint", _boundEvents.windowAfterPrint);
    window.removeEventListener(
      "updatefromsandbox",
      _boundEvents.windowUpdateFromSandbox
    );

    _boundEvents.windowResize = null;
    _boundEvents.windowHashChange = null;
    _boundEvents.windowBeforePrint = null;
    _boundEvents.windowAfterPrint = null;
    _boundEvents.windowUpdateFromSandbox = null;
  },

  accumulateWheelTicks(ticks) {
    // If the scroll direction changed, reset the accumulated wheel ticks.
    if (
      (this._wheelUnusedTicks > 0 && ticks < 0) ||
      (this._wheelUnusedTicks < 0 && ticks > 0)
    ) {
      this._wheelUnusedTicks = 0;
    }
    this._wheelUnusedTicks += ticks;
    const wholeTicks =
      Math.sign(this._wheelUnusedTicks) *
      Math.floor(Math.abs(this._wheelUnusedTicks));
    this._wheelUnusedTicks -= wholeTicks;
    return wholeTicks;
  },

  /**
   * Should be called *after* all pages have loaded, or if an error occurred,
   * to unblock the "load" event; see https://bugzilla.mozilla.org/show_bug.cgi?id=1618553
   * @private
   */
  _unblockDocumentLoadEvent() {
    document.blockUnblockOnload?.(false);

    // Ensure that this method is only ever run once.
    this._unblockDocumentLoadEvent = () => {};
  },

  /**
   * @ignore
   */
  _reportDocumentStatsTelemetry() {
    const { stats } = this.pdfDocument;
    if (stats !== this._docStats) {
      this._docStats = stats;

      this.externalServices.reportTelemetry({
        type: "documentStats",
        stats,
      });
    }
  },

  /**
   * Used together with the integration-tests, to enable awaiting full
   * initialization of the scripting/sandbox.
   */
  get scriptingReady() {
    return this.pdfScriptingManager.ready;
  },
};

let validateFileURL;
if (typeof PDFJSDev === "undefined" || PDFJSDev.test("GENERIC")) {
  const HOSTED_VIEWER_ORIGINS = [
    "null",
    "http://mozilla.github.io",
    "https://mozilla.github.io",
  ];
  validateFileURL = function (file) {
    if (!file) {
      return;
    }
    try {
      const viewerOrigin = new URL(window.location.href).origin || "null";
      if (HOSTED_VIEWER_ORIGINS.includes(viewerOrigin)) {
        // Hosted or local viewer, allow for any file locations
        return;
      }
      const fileOrigin = new URL(file, window.location.href).origin;
      // Removing of the following line will not guarantee that the viewer will
      // start accepting URLs from foreign origin -- CORS headers on the remote
      // server must be properly configured.
      if (fileOrigin !== viewerOrigin) {
        throw new Error("file origin does not match viewer's");
      }
    } catch (ex) {
      PDFViewerApplication.l10n.get("loading_error").then(msg => {
        PDFViewerApplication._documentError(msg, { message: ex?.message });
      });
      throw ex;
    }
  };
}

async function loadFakeWorker() {
  GlobalWorkerOptions.workerSrc ||= AppOptions.get("workerSrc");

  // modified by ngx-extended-pdf-viewer #376
  if (GlobalWorkerOptions.workerSrc.constructor.name === "Function") {
    GlobalWorkerOptions.workerSrc = GlobalWorkerOptions.workerSrc();
  }
  // end of modification
  if (typeof PDFJSDev === "undefined" || !PDFJSDev.test("PRODUCTION")) {
    window.pdfjsWorker = await import("pdfjs/core/worker.js");
    return;
  }
  await loadScript(PDFWorker.workerSrc);
}

async function initPDFBug(enabledTabs) {
  const { debuggerScriptPath, mainContainer } = PDFViewerApplication.appConfig;
  const { PDFBug } =
    typeof PDFJSDev === "undefined" || !PDFJSDev.test("PRODUCTION")
      ? await import(debuggerScriptPath) // eslint-disable-line no-unsanitized/method
      : await __non_webpack_import__(debuggerScriptPath); // eslint-disable-line no-undef
  PDFBug.init({ OPS }, mainContainer, enabledTabs);

  PDFViewerApplication._PDFBug = PDFBug;
}

function reportPageStatsPDFBug({ pageNumber }) {
  if (!globalThis.Stats?.enabled) {
    return;
  }
  const pageView = PDFViewerApplication.pdfViewer.getPageView(
    /* index = */ pageNumber - 1
  );
  globalThis.Stats.add(pageNumber, pageView?.pdfPage?.stats);
}

function webViewerInitialized() {
  const { appConfig, eventBus } = PDFViewerApplication;
  let file;
  // #907 modified by ngx-extended-pdf-viewer
  // if (typeof PDFJSDev === "undefined" || PDFJSDev.test("GENERIC")) {
  //   const queryString = document.location.search.substring(1);
  //   const params = parseQueryString(queryString);
  //   file = params.get("file") ?? AppOptions.get("defaultUrl");
  //   validateFileURL(file);
  // } else if (PDFJSDev.test("MOZCENTRAL")) {
  //   file = window.location.href;
  // } else if (PDFJSDev.test("CHROME")) {
  //   file = AppOptions.get("defaultUrl");
  // }
  // #907 end of modification by ngx-extended-pdf-viewer

  if (typeof PDFJSDev === "undefined" || PDFJSDev.test("GENERIC")) {
<<<<<<< HEAD
    const fileInput = document.createElement("input");
    fileInput.id = appConfig.openFileInputName;
    fileInput.className = "fileInput";
    fileInput.setAttribute("accept", ".pdf,application/pdf");
    fileInput.setAttribute("type", "file");
    fileInput.oncontextmenu = noContextMenuHandler;
    document.body.appendChild(fileInput);

    if (
      !window.File ||
      !window.FileReader ||
      !window.FileList ||
      !window.Blob
    ) {
      appConfig.toolbar.openFile.hidden = true;
      appConfig.secondaryToolbar.openFileButton.hidden = true;
    } else {
      fileInput.value = null;
    }
=======
    const fileInput = appConfig.openFileInput;
    fileInput.value = null;
>>>>>>> 143ba30b

    fileInput.addEventListener("change", function (evt) {
      const { files } = evt.target;
      if (!files || files.length === 0) {
        return;
      }
      eventBus.dispatch("fileinputchange", {
        source: this,
        fileInput: evt.target,
      });
    });

    // Enable dragging-and-dropping a new PDF file onto the viewerContainer.
    appConfig.mainContainer.addEventListener("dragover", function (evt) {
      if (AppOptions.get("enableDragAndDrop")) { // #686 modified by ngx-extended-pdf-viewer
        evt.preventDefault();

        evt.dataTransfer.dropEffect = "move";
      } // #686 end of modification
    });
    appConfig.mainContainer.addEventListener("drop", function (evt) {
      if (AppOptions.get("enableDragAndDrop")) { // #686 modified by ngx-extended-pdf-viewer
        evt.preventDefault();

<<<<<<< HEAD
        const files = evt.dataTransfer.files;
        if (!files || files.length === 0) {
          return;
        }
        PDFViewerApplication.eventBus.dispatch("fileinputchange", {
          source: this,
          fileInput: evt.dataTransfer,
          dropEvent: evt // #972 allowing users to read the drop coordinates
        });
      } // #686 end of modification
=======
      const { files } = evt.dataTransfer;
      if (!files || files.length === 0) {
        return;
      }
      eventBus.dispatch("fileinputchange", {
        source: this,
        fileInput: evt.dataTransfer,
      });
>>>>>>> 143ba30b
    });
  } else {
    appConfig.toolbar.openFile.hidden = true;
    appConfig.secondaryToolbar.openFileButton.hidden = true;
  }

  if (!PDFViewerApplication.supportsDocumentFonts) {
    AppOptions.set("disableFontFace", true);
    PDFViewerApplication.l10n.get("web_fonts_disabled").then(msg => {
      Window['ngxConsole'].warn(msg);
    });
  }

  if (!PDFViewerApplication.supportsPrinting) {
    appConfig.toolbar.print.classList.add("hidden");
    appConfig.secondaryToolbar.printButton.classList.add("hidden");
  }

  if (!PDFViewerApplication.supportsFullscreen) {
    appConfig.toolbar.presentationModeButton.classList.add("hidden");
    appConfig.secondaryToolbar.presentationModeButton.classList.add("hidden");
  }

  if (PDFViewerApplication.supportsIntegratedFind) {
    appConfig.toolbar.viewFind.classList.add("hidden");
  }

  appConfig.mainContainer.addEventListener(
    "transitionend",
    function (evt) {
      if (evt.target === /* mainContainer */ this) {
        eventBus.dispatch("resize", { source: this });
      }
    },
    true
  );

  try {
    webViewerOpenFileViaURL(file);
  } catch (reason) {
    PDFViewerApplication.l10n.get("loading_error").then(msg => {
      PDFViewerApplication._documentError(msg, reason);
    });
  }
}

function webViewerOpenFileViaURL(file) {
  if (typeof PDFJSDev === "undefined" || PDFJSDev.test("GENERIC")) {
    if (file) {
      PDFViewerApplication.open(file);
    } else {
      PDFViewerApplication._hideViewBookmark();
    }
  } else if (PDFJSDev.test("MOZCENTRAL || CHROME")) {
    PDFViewerApplication.setTitleUsingUrl(file, /* downloadUrl = */ file);
    PDFViewerApplication.initPassiveLoading();
  } else {
    if (file) {
      throw new Error("Not implemented: webViewerOpenFileViaURL");
    } else {
      PDFViewerApplication._hideViewBookmark();
    }
  }
}

function webViewerPageRendered({ pageNumber, error }) {
  // If the page is still visible when it has finished rendering,
  // ensure that the page number input loading indicator is hidden.
  if (pageNumber === PDFViewerApplication.page) {
    PDFViewerApplication.toolbar.updateLoadingIndicatorState(false);
  }

  // Use the rendered page to set the corresponding thumbnail image.
  if (PDFViewerApplication.pdfSidebar.isThumbnailViewVisible) {
    const pageView = PDFViewerApplication.pdfViewer.getPageView(
      /* index = */ pageNumber - 1
    );
    const thumbnailView = PDFViewerApplication.pdfThumbnailViewer.getThumbnail(
      /* index = */ pageNumber - 1
    );
    if (pageView && thumbnailView) {
      thumbnailView.setImage(pageView);
    }
  }

  if (error) {
    PDFViewerApplication.l10n.get("rendering_error").then(msg => {
      PDFViewerApplication._otherError(msg, error);
    });
  }

  // It is a good time to report stream and font types.
  PDFViewerApplication._reportDocumentStatsTelemetry();
}

function webViewerPageMode({ mode }) {
  // Handle the 'pagemode' hash parameter, see also `PDFLinkService_setHash`.
  let view;
  switch (mode) {
    case "thumbs":
      view = SidebarView.THUMBS;
      break;
    case "bookmarks":
    case "outline": // non-standard
      view = SidebarView.OUTLINE;
      break;
    case "attachments": // non-standard
      view = SidebarView.ATTACHMENTS;
      break;
    case "layers": // non-standard
      view = SidebarView.LAYERS;
      break;
    case "none":
      view = SidebarView.NONE;
      break;
    default:
      Window['ngxConsole'].error('Invalid "pagemode" hash parameter: ' + mode);
      return;
  }
  PDFViewerApplication.pdfSidebar.switchView(view, /* forceOpen = */ true);
}

function webViewerNamedAction(evt) {
  // Processing a couple of named actions that might be useful, see also
  // `PDFLinkService.executeNamedAction`.
  switch (evt.action) {
    case "GoToPage":
      PDFViewerApplication.appConfig.toolbar.pageNumber.select();
      break;

    case "Find":
      if (!PDFViewerApplication.supportsIntegratedFind) {
        PDFViewerApplication.findBar.toggle();
      }
      break;

    case "Print":
      PDFViewerApplication.triggerPrinting();
      break;

    case "SaveAs":
      webViewerSave();
      break;
  }
}

function webViewerPresentationModeChanged(evt) {
  PDFViewerApplication.pdfViewer.presentationModeState = evt.state;
}

function webViewerSidebarViewChanged(evt) {
  PDFViewerApplication.pdfRenderingQueue.isThumbnailViewEnabled =
    PDFViewerApplication.pdfSidebar.isThumbnailViewVisible;

  if (PDFViewerApplication.isInitialViewSet) {
    // Only update the storage when the document has been loaded *and* rendered.
    PDFViewerApplication.store?.set("sidebarView", evt.view).catch(() => {
      // Unable to write to storage.
    });
  }
}

function webViewerUpdateViewarea(evt) {
  const location = evt.location;

   if (PDFViewerApplication.isInitialViewSet) {
    // #90 #543 modified by ngx-extended-pdf-viewer
    const settings = {};
    if (location.pageNumber !== undefined || location.pageNumber !== null) {
      settings.page = location.pageNumber;
    }
    if (location.scale) {
      settings.zoom = location.scale;
    }
    if (location.left) {
      settings.scrollLeft = location.left;
    }
    if (location.top) {
      settings.scrollTop = location.top;
    }
    if (location.rotation !== undefined || location.rotation !== null) {
      settings.rotation = location.rotation;
    }
    PDFViewerApplication.store
      ?.setMultiple(settings)
      .catch(() => {
        // Unable to write to storage.
      });
  }
  const href = PDFViewerApplication.pdfLinkService.getAnchorUrl(
    location.pdfOpenParams
  );
  PDFViewerApplication.appConfig.toolbar.viewBookmark.href = href;
  PDFViewerApplication.appConfig.secondaryToolbar.viewBookmarkButton.href =
    href;

  // Show/hide the loading indicator in the page number input element.
  const currentPage = PDFViewerApplication.pdfViewer.getPageView(
    /* index = */ PDFViewerApplication.page - 1
  );
  const loading = currentPage?.renderingState !== RenderingStates.FINISHED;
  PDFViewerApplication.toolbar.updateLoadingIndicatorState(loading);
}

function webViewerScrollModeChanged(evt) {
  if (PDFViewerApplication.isInitialViewSet) {
    // Only update the storage when the document has been loaded *and* rendered.
    PDFViewerApplication.store?.set("scrollMode", evt.mode).catch(() => {
      // Unable to write to storage.
    });
  }
}

function webViewerSpreadModeChanged(evt) {
  if (PDFViewerApplication.isInitialViewSet) {
    // Only update the storage when the document has been loaded *and* rendered.
    PDFViewerApplication.store?.set("spreadMode", evt.mode).catch(() => {
      // Unable to write to storage.
    });
  }
}

function webViewerResize() {
  const { pdfDocument, pdfViewer } = PDFViewerApplication;
  if (!pdfDocument) {
    return;
  }
  const currentScaleValue = pdfViewer.currentScaleValue;
  if (
    currentScaleValue === "auto" ||
    currentScaleValue === "page-fit" ||
    currentScaleValue === "page-width"
  ) {
    // Note: the scale is constant for 'page-actual'.
    pdfViewer.currentScaleValue = currentScaleValue;
  }
  pdfViewer.update();
}

function webViewerHashchange(evt) {
  const hash = evt.hash;
  if (!hash) {
    return;
  }
  if (!PDFViewerApplication.isInitialViewSet) {
    PDFViewerApplication.initialBookmark = hash;
  } else if (!PDFViewerApplication.pdfHistory?.popStateInProgress) {
    PDFViewerApplication.pdfLinkService.setHash(hash);
  }
}

let webViewerFileInputChange, webViewerOpenFile;
if (typeof PDFJSDev === "undefined" || PDFJSDev.test("GENERIC")) {
  webViewerFileInputChange = function (evt) {
    if (PDFViewerApplication.pdfViewer?.isInPresentationMode) {
      return; // Opening a new PDF file isn't supported in Presentation Mode.
    }
    const file = evt.fileInput.files[0];

    let url = URL.createObjectURL(file);
    if (file.name) {
      url = { url, originalUrl: file.name };
    }
    PDFViewerApplication.open(url);
    if (window["setNgxExtendedPdfViewerSource"]) {
      window["setNgxExtendedPdfViewerSource"](file.name ? file.name : url);
    }
  };

  webViewerOpenFile = function (evt) {
    const fileInput = PDFViewerApplication.appConfig.openFileInput;
    fileInput.click();
  };
}

function webViewerPresentationMode() {
  PDFViewerApplication.requestPresentationMode();
}
function webViewerPrint() {
  PDFViewerApplication.triggerPrinting();
}
function webViewerDownload() {
  PDFViewerApplication.downloadOrSave({ sourceEventType: "download" });
}
function webViewerSave() {
  PDFViewerApplication.downloadOrSave({ sourceEventType: "save" });
}
function webViewerFirstPage() {
  if (PDFViewerApplication.pdfDocument) {
    PDFViewerApplication.page = 1;
  }
}
function webViewerLastPage() {
  if (PDFViewerApplication.pdfDocument) {
    PDFViewerApplication.page = PDFViewerApplication.pagesCount;
  }
}
function webViewerNextPage() {
  PDFViewerApplication.pdfViewer.nextPage();
}
function webViewerPreviousPage() {
  PDFViewerApplication.pdfViewer.previousPage();
}
function webViewerZoomIn() {
  PDFViewerApplication.zoomIn();
}
function webViewerZoomOut() {
  PDFViewerApplication.zoomOut();
}
function webViewerZoomReset() {
  PDFViewerApplication.zoomReset();
}
function webViewerPageNumberChanged(evt) {
  const pdfViewer = PDFViewerApplication.pdfViewer;
  // Note that for `<input type="number">` HTML elements, an empty string will
  // be returned for non-number inputs; hence we simply do nothing in that case.
  if (evt.value !== "") {
    PDFViewerApplication.pdfLinkService.goToPage(evt.value);
  }

  // Ensure that the page number input displays the correct value, even if the
  // value entered by the user was invalid (e.g. a floating point number).
  if (
    evt.value !== pdfViewer.currentPageNumber.toString() &&
    evt.value !== pdfViewer.currentPageLabel
  ) {
    PDFViewerApplication.toolbar.setPageNumber(
      pdfViewer.currentPageNumber,
      pdfViewer.currentPageLabel
    );
  }
}
function webViewerScaleChanged(evt) {
  PDFViewerApplication.pdfViewer.currentScaleValue = evt.value;
}
function webViewerRotateCw() {
  PDFViewerApplication.rotatePages(90);
}
function webViewerRotateCcw() {
  PDFViewerApplication.rotatePages(-90);
}
function webViewerOptionalContentConfig(evt) {
  PDFViewerApplication.pdfViewer.optionalContentConfigPromise = evt.promise;
}
function webViewerSwitchScrollMode(evt) {
  PDFViewerApplication.pdfViewer.scrollMode = evt.mode;
}
function webViewerSwitchSpreadMode(evt) {
  PDFViewerApplication.pdfViewer.spreadMode = evt.mode;
}
function webViewerDocumentProperties() {
  PDFViewerApplication.pdfDocumentProperties.open();
}

function webViewerFindFromUrlHash(evt) {
  PDFViewerApplication.eventBus.dispatch("find", {
    source: evt.source,
    type: "",
    query: evt.query,
    phraseSearch: evt.phraseSearch,
    caseSensitive: false,
    entireWord: false,
    ignoreAccents: false, // #177
    fuzzySearch: false, // #304
    highlightAll: true,
    findPrevious: false,
    matchDiacritics: true,
  });
}

function webViewerUpdateFindMatchesCount({ matchesCount }) {
  if (PDFViewerApplication.supportsIntegratedFind) {
    PDFViewerApplication.externalServices.updateFindMatchesCount(matchesCount);
  } else {
    PDFViewerApplication.findBar.updateResultsCount(matchesCount);
  }
}

function webViewerUpdateFindControlState({
  state,
  previous,
  matchesCount,
  rawQuery,
}) {
  if (PDFViewerApplication.supportsIntegratedFind) {
    PDFViewerApplication.externalServices.updateFindControlState({
      result: state,
      findPrevious: previous,
      matchesCount,
      rawQuery,
    });
  } else {
    PDFViewerApplication.findBar.updateUIState(state, previous, matchesCount);
  }
}

function webViewerScaleChanging(evt) {
  PDFViewerApplication.toolbar.setPageScale(evt.presetValue, evt.scale);

  PDFViewerApplication.pdfViewer.update();
}

function webViewerRotationChanging(evt) {
  PDFViewerApplication.pdfThumbnailViewer.pagesRotation = evt.pagesRotation;

  PDFViewerApplication.forceRendering();
  // Ensure that the active page doesn't change during rotation.
  PDFViewerApplication.pdfViewer.currentPageNumber = evt.pageNumber;
}

function webViewerPageChanging({ pageNumber, pageLabel }) {
  PDFViewerApplication.toolbar.setPageNumber(pageNumber, pageLabel);
  PDFViewerApplication.secondaryToolbar.setPageNumber(pageNumber);

  if (PDFViewerApplication.pdfSidebar.isThumbnailViewVisible) {
    PDFViewerApplication.pdfThumbnailViewer.scrollThumbnailIntoView(pageNumber);
  }
  // modified by ngx-extended-pdf-viewer
  const pageNumberInput = document.getElementById("pageNumber");
  if (pageNumberInput) {
    const pageScrollEvent = new CustomEvent("page-change");
    pageNumberInput.dispatchEvent(pageScrollEvent);
  }
  // end of modification by ngx-extended-pdf-viewer
}

function webViewerVisibilityChange(evt) {
  if (document.visibilityState === "visible") {
    // Ignore mouse wheel zooming during tab switches (bug 1503412).
    setZoomDisabledTimeout();
  }
}

let zoomDisabledTimeout = null;
function setZoomDisabledTimeout() {
  if (zoomDisabledTimeout) {
    clearTimeout(zoomDisabledTimeout);
  }
  zoomDisabledTimeout = setTimeout(function () {
    zoomDisabledTimeout = null;
  }, WHEEL_ZOOM_DISABLED_TIMEOUT);
}

function webViewerWheel(evt) {
  const { pdfViewer, supportedMouseWheelZoomModifierKeys } =
    PDFViewerApplication;

  if (pdfViewer.isInPresentationMode) {
    return;
  }

  const cmd =
    (evt.ctrlKey ? 1 : 0) |
    (evt.altKey ? 2 : 0) |
    (evt.shiftKey ? 4 : 0) |
    (evt.metaKey ? 8 : 0);

  if (window.isKeyIgnored && window.isKeyIgnored(cmd, "WHEEL")) {
    return;
  }

  // #1007 modified by ngx-extended-pdf-viewer
  const defaultWheelAction = AppOptions.get("wheelAction");

  const modifierKeyHasBeenPressed =
    (evt.ctrlKey && supportedMouseWheelZoomModifierKeys.ctrlKey) || (evt.metaKey && supportedMouseWheelZoomModifierKeys.metaKey);
  const userIntendsToZoom = modifierKeyHasBeenPressed ? defaultWheelAction !== "zoom" : defaultWheelAction === "zoom";
  if (userIntendsToZoom) {
    // #1007 end of modification by ngx-extended-pdf-viewer
    // Only zoom the pages, not the entire viewer.
    evt.preventDefault();
    // NOTE: this check must be placed *after* preventDefault.
    if (zoomDisabledTimeout || document.visibilityState === "hidden") {
      return;
    }

    // It is important that we query deltaMode before delta{X,Y}, so that
    // Firefox doesn't switch to DOM_DELTA_PIXEL mode for compat with other
    // browsers, see https://bugzilla.mozilla.org/show_bug.cgi?id=1392460.
    const deltaMode = evt.deltaMode;
    const delta = normalizeWheelEventDirection(evt);
    const previousScale = pdfViewer.currentScale;

    let ticks = 0;
    if (
      deltaMode === WheelEvent.DOM_DELTA_LINE ||
      deltaMode === WheelEvent.DOM_DELTA_PAGE
    ) {
      // For line-based devices, use one tick per event, because different
      // OSs have different defaults for the number lines. But we generally
      // want one "clicky" roll of the wheel (which produces one event) to
      // adjust the zoom by one step.
      if (Math.abs(delta) >= 1) {
        ticks = Math.sign(delta);
      } else {
        // If we're getting fractional lines (I can't think of a scenario
        // this might actually happen), be safe and use the accumulator.
        ticks = PDFViewerApplication.accumulateWheelTicks(delta);
      }
    } else {
      // pixel-based devices
      const PIXELS_PER_LINE_SCALE = 30;
      ticks = PDFViewerApplication.accumulateWheelTicks(
        delta / PIXELS_PER_LINE_SCALE
      );
    }

    if (ticks < 0) {
      PDFViewerApplication.zoomOut(-ticks);
    } else if (ticks > 0) {
      PDFViewerApplication.zoomIn(ticks);
    }

    const currentScale = pdfViewer.currentScale;
    if (previousScale !== currentScale) {
      // After scaling the page via zoomIn/zoomOut, the position of the upper-
      // left corner is restored. When the mouse wheel is used, the position
      // under the cursor should be restored instead.
      const scaleCorrectionFactor = currentScale / previousScale - 1;
      const rect = pdfViewer.container.getBoundingClientRect();
      const dx = evt.clientX - rect.left;
      const dy = evt.clientY - rect.top;
      pdfViewer.container.scrollLeft += dx * scaleCorrectionFactor;
      pdfViewer.container.scrollTop += dy * scaleCorrectionFactor;
    }
  } else {
    setZoomDisabledTimeout();
  }
}

// #914 modified by ngx-extended-pdf-viewer
// function webViewerTouchStart(evt) {
//  if (evt.touches.length > 1) {
    // Disable touch-based zooming, because the entire UI bits gets zoomed and
    // that doesn't look great. If we do want to have a good touch-based
    // zooming experience, we need to implement smooth zoom capability (probably
    // using a CSS transform for faster visual response, followed by async
    // re-rendering at the final zoom level) and do gesture detection on the
    // touchmove events to drive it. Or if we want to settle for a less good
    // experience we can make the touchmove events drive the existing step-zoom
    // behaviour that the ctrl+mousewheel path takes.
//    evt.preventDefault();
//  }
// }
// #914 end of modification

function webViewerClick(evt) {
  if (!PDFViewerApplication.secondaryToolbar.isOpen) {
    return;
  }
  const appConfig = PDFViewerApplication.appConfig;
  if (
    PDFViewerApplication.pdfViewer.containsElement(evt.target) ||
    (appConfig.toolbar.container.contains(evt.target) &&
      evt.target !== appConfig.secondaryToolbar.toggleButton)
  ) {
    // modified by ngx-extended-pdf-viewer?
    if (
      evt.target &&
      evt.target.parentElement === appConfig.secondaryToolbar.toggleButton
    ) {
      return;
    }
    if (
      evt.target &&
      evt.target.parentElement &&
      evt.target.parentElement.parentElement ===
        appConfig.secondaryToolbar.toggleButton
    ) {
      return;
    }
    // end of modification by ngx-extended-pdf-viewer

    PDFViewerApplication.secondaryToolbar.close();
  }
}

function webViewerKeyDown(evt) {
  if (PDFViewerApplication.overlayManager.active) {
    return;
  }
  const { eventBus, pdfViewer } = PDFViewerApplication;
  const isViewerInPresentationMode = pdfViewer.isInPresentationMode;

  let handled = false,
    ensureViewerFocused = false;
  const cmd =
    (evt.ctrlKey ? 1 : 0) |
    (evt.altKey ? 2 : 0) |
    (evt.shiftKey ? 4 : 0) |
    (evt.metaKey ? 8 : 0);

  // modified by ngx-extended-pdf-viewer
  if (window.isKeyIgnored && window.isKeyIgnored(cmd, evt.keyCode)) {
    return;
  }
  // end of modification by ngx-extended-pdf-viewer

  // First, handle the key bindings that are independent whether an input
  // control is selected or not.
  if (cmd === 1 || cmd === 8 || cmd === 5 || cmd === 12) {
    // either CTRL or META key with optional SHIFT.
    switch (evt.keyCode) {
      case 70: // f
        if (!PDFViewerApplication.supportsIntegratedFind && !evt.shiftKey) {
          PDFViewerApplication.findBar.open();
          handled = true;
        }
        break;
      case 71: // g
        if (!PDFViewerApplication.supportsIntegratedFind) {
          const { state } = PDFViewerApplication.findController;
          if (state) {
            const eventState = Object.assign(Object.create(null), state, {
              source: window,
              type: "again",
              findPrevious: cmd === 5 || cmd === 12,
            });
            eventBus.dispatch("find", eventState);
          }
          handled = true;
        }
        break;
      case 61: // FF/Mac '='
      case 107: // FF '+' and '='
      case 187: // Chrome '+'
      case 171: // FF with German keyboard
        if (!isViewerInPresentationMode) {
          PDFViewerApplication.zoomIn();
        }
        handled = true;
        break;
      case 173: // FF/Mac '-'
      case 109: // FF '-'
      case 189: // Chrome '-'
        if (!isViewerInPresentationMode) {
          PDFViewerApplication.zoomOut();
        }
        handled = true;
        break;
      case 48: // '0'
      case 96: // '0' on Numpad of Swedish keyboard
        if (!isViewerInPresentationMode) {
          // keeping it unhandled (to restore page zoom to 100%)
          setTimeout(function () {
            // ... and resetting the scale after browser adjusts its scale
            PDFViewerApplication.zoomReset();
          });
          handled = false;
        }
        break;

      case 38: // up arrow
        if (isViewerInPresentationMode || PDFViewerApplication.page > 1) {
          PDFViewerApplication.page = 1;
          handled = true;
          ensureViewerFocused = true;
        }
        break;
      case 40: // down arrow
        if (
          isViewerInPresentationMode ||
          PDFViewerApplication.page < PDFViewerApplication.pagesCount
        ) {
          PDFViewerApplication.page = PDFViewerApplication.pagesCount;
          handled = true;
          ensureViewerFocused = true;
        }
        break;
    }
  }

  if (typeof PDFJSDev === "undefined" || PDFJSDev.test("GENERIC || CHROME")) {
    // CTRL or META without shift
    if (cmd === 1 || cmd === 8) {
      switch (evt.keyCode) {
        case 83: // s
          eventBus.dispatch("download", { source: window });
          handled = true;
          break;

        case 79: // o
          if (typeof PDFJSDev === "undefined" || PDFJSDev.test("GENERIC")) {
            eventBus.dispatch("openfile", { source: window });
            handled = true;
          }
          break;
      }
    }
  }

  // CTRL+ALT or Option+Command
  if (cmd === 3 || cmd === 10) {
    switch (evt.keyCode) {
      case 80: // p
        PDFViewerApplication.requestPresentationMode();
        handled = true;
        break;
      case 71: // g
        // focuses input#pageNumber field
        PDFViewerApplication.appConfig.toolbar.pageNumber.select();
        handled = true;
        break;
    }
  }

  if (handled) {
    if (ensureViewerFocused && !isViewerInPresentationMode) {
      pdfViewer.focus();
    }
    evt.preventDefault();
    return;
  }

  // Some shortcuts should not get handled if a control/input element
  // is selected.
  const curElement = getActiveOrFocusedElement();
  const curElementTagName = curElement?.tagName.toUpperCase();
  if (
    curElementTagName === "INPUT" ||
    curElementTagName === "TEXTAREA" ||
    curElementTagName === "SELECT" ||
    curElement?.isContentEditable
  ) {
    // Make sure that the secondary toolbar is closed when Escape is pressed.
    if (evt.keyCode !== /* Esc = */ 27) {
      return;
    }
  }

  // No control key pressed at all.
  if (cmd === 0) {
    let turnPage = 0,
      turnOnlyIfPageFit = false;
    switch (evt.keyCode) {
      case 38: // up arrow
      case 33: // pg up
        // vertical scrolling using arrow/pg keys
        if (pdfViewer.isVerticalScrollbarEnabled) {
          turnOnlyIfPageFit = true;
        }
        turnPage = -1;
        break;
      case 8: // backspace
        if (!isViewerInPresentationMode) {
          turnOnlyIfPageFit = true;
        }
        turnPage = -1;
        break;
      case 37: // left arrow
        // horizontal scrolling using arrow keys
        if (pdfViewer.isHorizontalScrollbarEnabled) {
          turnOnlyIfPageFit = true;
        }
      /* falls through */
      case 75: // 'k'
      case 80: // 'p'
        turnPage = -1;
        break;
      case 27: // esc key
        if (PDFViewerApplication.secondaryToolbar.isOpen) {
          PDFViewerApplication.secondaryToolbar.close();
          handled = true;
        }
        if (
          !PDFViewerApplication.supportsIntegratedFind &&
          PDFViewerApplication.findBar.opened
        ) {
          PDFViewerApplication.findBar.close();
          handled = true;
        }
        break;
      case 40: // down arrow
      case 34: // pg down
        // vertical scrolling using arrow/pg keys
        if (pdfViewer.isVerticalScrollbarEnabled) {
          turnOnlyIfPageFit = true;
        }
        turnPage = 1;
        break;
      case 13: // enter key
      case 32: // spacebar
        if (!isViewerInPresentationMode) {
          turnOnlyIfPageFit = true;
        }
        turnPage = 1;
        break;
      case 39: // right arrow
        // horizontal scrolling using arrow keys
        if (pdfViewer.isHorizontalScrollbarEnabled) {
          turnOnlyIfPageFit = true;
        }
      /* falls through */
      case 74: // 'j'
      case 78: // 'n'
        turnPage = 1;
        break;

      case 36: // home
        if (isViewerInPresentationMode || PDFViewerApplication.page > 1) {
          PDFViewerApplication.page = 1;
          handled = true;
          ensureViewerFocused = true;
        }
        break;
      case 35: // end
        if (
          isViewerInPresentationMode ||
          PDFViewerApplication.page < PDFViewerApplication.pagesCount
        ) {
          PDFViewerApplication.page = PDFViewerApplication.pagesCount;
          handled = true;
          ensureViewerFocused = true;
        }
        break;

      case 83: // 's'
        PDFViewerApplication.pdfCursorTools.switchTool(CursorTool.SELECT);
        break;
      case 72: // 'h'
        PDFViewerApplication.pdfCursorTools.switchTool(CursorTool.HAND);
        break;

      case 82: // 'r'
        PDFViewerApplication.rotatePages(90);
        break;

      case 115: // F4
        PDFViewerApplication.pdfSidebar.toggle();
        break;
    }

    if (
      turnPage !== 0 &&
      (!turnOnlyIfPageFit || pdfViewer.currentScaleValue === "page-fit")
    ) {
      if (turnPage > 0) {
        pdfViewer.nextPage();
      } else {
        pdfViewer.previousPage();
      }
      handled = true;
    }
  }

  // shift-key
  if (cmd === 4) {
    switch (evt.keyCode) {
      case 13: // enter key
      case 32: // spacebar
        if (
          !isViewerInPresentationMode &&
          pdfViewer.currentScaleValue !== "page-fit"
        ) {
          break;
        }
        pdfViewer.previousPage();

        handled = true;
        break;

      case 82: // 'r'
        PDFViewerApplication.rotatePages(-90);
        break;
    }
  }

  // ngx-extended-pdf-viewer must not enforce getting the focus

  if (ensureViewerFocused && !pdfViewer.containsElement(curElement)) {
    // The page container is not focused, but a page navigation key has been
    // pressed. Change the focus to the viewer container to make sure that
    // navigation by keyboard works as expected.
    pdfViewer.focus();
  }

  if (handled) {
    evt.preventDefault();
  }
}

function beforeUnload(evt) {
  evt.preventDefault();
  evt.returnValue = "";
  return false;
}

/* Abstract factory for the print service. */
const PDFPrintServiceFactory = {
  instance: {
    supportsPrinting: false,
    createPrintService() {
      throw new Error("Not implemented: createPrintService");
    },
  },
};

export {
  DefaultExternalServices,
  PDFPrintServiceFactory,
  PDFViewerApplication,
};<|MERGE_RESOLUTION|>--- conflicted
+++ resolved
@@ -2225,44 +2225,20 @@
 function webViewerInitialized() {
   const { appConfig, eventBus } = PDFViewerApplication;
   let file;
-  // #907 modified by ngx-extended-pdf-viewer
-  // if (typeof PDFJSDev === "undefined" || PDFJSDev.test("GENERIC")) {
-  //   const queryString = document.location.search.substring(1);
-  //   const params = parseQueryString(queryString);
-  //   file = params.get("file") ?? AppOptions.get("defaultUrl");
-  //   validateFileURL(file);
-  // } else if (PDFJSDev.test("MOZCENTRAL")) {
-  //   file = window.location.href;
-  // } else if (PDFJSDev.test("CHROME")) {
-  //   file = AppOptions.get("defaultUrl");
-  // }
-  // #907 end of modification by ngx-extended-pdf-viewer
-
   if (typeof PDFJSDev === "undefined" || PDFJSDev.test("GENERIC")) {
-<<<<<<< HEAD
-    const fileInput = document.createElement("input");
-    fileInput.id = appConfig.openFileInputName;
-    fileInput.className = "fileInput";
-    fileInput.setAttribute("accept", ".pdf,application/pdf");
-    fileInput.setAttribute("type", "file");
-    fileInput.oncontextmenu = noContextMenuHandler;
-    document.body.appendChild(fileInput);
-
-    if (
-      !window.File ||
-      !window.FileReader ||
-      !window.FileList ||
-      !window.Blob
-    ) {
-      appConfig.toolbar.openFile.hidden = true;
-      appConfig.secondaryToolbar.openFileButton.hidden = true;
-    } else {
-      fileInput.value = null;
-    }
-=======
+    const queryString = document.location.search.substring(1);
+    const params = parseQueryString(queryString);
+    file = params.get("file") ?? AppOptions.get("defaultUrl");
+    validateFileURL(file);
+  } else if (PDFJSDev.test("MOZCENTRAL")) {
+    file = window.location.href;
+  } else if (PDFJSDev.test("CHROME")) {
+    file = AppOptions.get("defaultUrl");
+  }
+
+  if (typeof PDFJSDev === "undefined" || PDFJSDev.test("GENERIC")) {
     const fileInput = appConfig.openFileInput;
     fileInput.value = null;
->>>>>>> 143ba30b
 
     fileInput.addEventListener("change", function (evt) {
       const { files } = evt.target;
@@ -2287,8 +2263,7 @@
       if (AppOptions.get("enableDragAndDrop")) { // #686 modified by ngx-extended-pdf-viewer
         evt.preventDefault();
 
-<<<<<<< HEAD
-        const files = evt.dataTransfer.files;
+        const { files } = evt.dataTransfer;
         if (!files || files.length === 0) {
           return;
         }
@@ -2298,16 +2273,6 @@
           dropEvent: evt // #972 allowing users to read the drop coordinates
         });
       } // #686 end of modification
-=======
-      const { files } = evt.dataTransfer;
-      if (!files || files.length === 0) {
-        return;
-      }
-      eventBus.dispatch("fileinputchange", {
-        source: this,
-        fileInput: evt.dataTransfer,
-      });
->>>>>>> 143ba30b
     });
   } else {
     appConfig.toolbar.openFile.hidden = true;
