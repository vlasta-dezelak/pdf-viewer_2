/* eslint-disable prettier/prettier */
/* Copyright 2012 Mozilla Foundation
 *
 * Licensed under the Apache License, Version 2.0 (the "License");
 * you may not use this file except in compliance with the License.
 * You may obtain a copy of the License at
 *
 *     http://www.apache.org/licenses/LICENSE-2.0
 *
 * Unless required by applicable law or agreed to in writing, software
 * distributed under the License is distributed on an "AS IS" BASIS,
 * WITHOUT WARRANTIES OR CONDITIONS OF ANY KIND, either express or implied.
 * See the License for the specific language governing permissions and
 * limitations under the License.
 */
/* globals PDFBug, Stats */

import {
  animationStarted,
  apiPageLayoutToViewerModes,
  apiPageModeToSidebarView,
  AutomationEventBus,
  AutoPrintRegExp,
  DEFAULT_SCALE_VALUE,
  EventBus,
  getActiveOrFocusedElement,
  isValidRotation,
  isValidScrollMode,
  isValidSpreadMode,
  noContextMenuHandler,
  normalizeWheelEventDirection,
  parseQueryString,
  ProgressBar,
  RendererType,
  ScrollMode,
  SidebarView,
  SpreadMode,
  TextLayerMode,
} from "./ui_utils.js";
import { AppOptions, compatibilityParams, OptionKind } from "./app_options.js";
import {
  build,
  createPromiseCapability,
  getDocument,
  getFilenameFromUrl,
  getPdfFilenameFromUrl,
  GlobalWorkerOptions,
  InvalidPDFException,
  isPdfFile,
  LinkTarget,
  loadScript,
  MissingPDFException,
  OPS,
  PDFWorker,
  PermissionFlag,
  shadow,
  UnexpectedResponseException,
  UNSUPPORTED_FEATURES,
  version,
} from "pdfjs-lib";
import { CursorTool, PDFCursorTools } from "./pdf_cursor_tools.js";
import { PDFRenderingQueue, RenderingStates } from "./pdf_rendering_queue.js";
import { OverlayManager } from "./overlay_manager.js";
import { PasswordPrompt } from "./password_prompt.js";
import { PDFAttachmentViewer } from "./pdf_attachment_viewer.js";
import { PDFDocumentProperties } from "./pdf_document_properties.js";
import { PDFFindBar } from "./pdf_find_bar.js";
import { PDFFindController } from "./pdf_find_controller.js";
import { PDFHistory } from "./pdf_history.js";
import { PDFLayerViewer } from "./pdf_layer_viewer.js";
import { PDFLinkService } from "./pdf_link_service.js";
import { PDFOutlineViewer } from "./pdf_outline_viewer.js";
import { PDFPresentationMode } from "./pdf_presentation_mode.js";
import { PDFScriptingManager } from "./pdf_scripting_manager.js";
import { PDFSidebar } from "./pdf_sidebar.js";
import { PDFSidebarResizer } from "./pdf_sidebar_resizer.js";
import { PDFThumbnailViewer } from "./pdf_thumbnail_viewer.js";
import { PDFViewer } from "./pdf_viewer.js";
import { SecondaryToolbar } from "./secondary_toolbar.js";
import { Toolbar } from "./toolbar.js";
import { ViewHistory } from "./view_history.js";

const DISABLE_AUTO_FETCH_LOADING_BAR_TIMEOUT = 5000; // ms
const FORCE_PAGES_LOADED_TIMEOUT = 10000; // ms
const WHEEL_ZOOM_DISABLED_TIMEOUT = 1000; // ms
const ENABLE_PERMISSIONS_CLASS = "enablePermissions";

const ViewOnLoad = {
  UNKNOWN: -1,
  PREVIOUS: 0, // Default value.
  INITIAL: 1,
};

const ViewerCssTheme = {
  AUTOMATIC: 0, // Default value.
  LIGHT: 1,
  DARK: 2,
};

// Keep these in sync with mozilla-central's Histograms.json.
const KNOWN_VERSIONS = [
  "1.0",
  "1.1",
  "1.2",
  "1.3",
  "1.4",
  "1.5",
  "1.6",
  "1.7",
  "1.8",
  "1.9",
  "2.0",
  "2.1",
  "2.2",
  "2.3",
];
// Keep these in sync with mozilla-central's Histograms.json.
const KNOWN_GENERATORS = [
  "acrobat distiller",
  "acrobat pdfwriter",
  "adobe livecycle",
  "adobe pdf library",
  "adobe photoshop",
  "ghostscript",
  "tcpdf",
  "cairo",
  "dvipdfm",
  "dvips",
  "pdftex",
  "pdfkit",
  "itext",
  "prince",
  "quarkxpress",
  "mac os x",
  "microsoft",
  "openoffice",
  "oracle",
  "luradocument",
  "pdf-xchange",
  "antenna house",
  "aspose.cells",
  "fpdf",
];

class DefaultExternalServices {
  constructor() {
    throw new Error("Cannot initialize DefaultExternalServices.");
  }

  static updateFindControlState(data) {}

  static updateFindMatchesCount(data) {}

  static initPassiveLoading(callbacks) {}

  static async fallback(data) {}

  static reportTelemetry(data) {}

  static createDownloadManager(options) {
    throw new Error("Not implemented: createDownloadManager");
  }

  static createPreferences() {
    throw new Error("Not implemented: createPreferences");
  }

  static createL10n(options) {
    throw new Error("Not implemented: createL10n");
  }

  static createScripting(options) {
    throw new Error("Not implemented: createScripting");
  }

  static get supportsIntegratedFind() {
    return shadow(this, "supportsIntegratedFind", false);
  }

  static get supportsDocumentFonts() {
    return shadow(this, "supportsDocumentFonts", true);
  }

  static get supportedMouseWheelZoomModifierKeys() {
    return shadow(this, "supportedMouseWheelZoomModifierKeys", {
      ctrlKey: true,
      metaKey: true,
    });
  }

  static get isInAutomation() {
    return shadow(this, "isInAutomation", false);
  }
}

const PDFViewerApplication = {
  initialBookmark: document.location.hash.substring(1),
  _initializedCapability: createPromiseCapability(),
  _fellback: false,
  appConfig: null,
  pdfDocument: null,
  pdfLoadingTask: null,
  printService: null,
  /** @type {PDFViewer} */
  pdfViewer: null,
  /** @type {PDFThumbnailViewer} */
  pdfThumbnailViewer: null,
  /** @type {PDFRenderingQueue} */
  pdfRenderingQueue: null,
  /** @type {PDFPresentationMode} */
  pdfPresentationMode: null,
  /** @type {PDFDocumentProperties} */
  pdfDocumentProperties: null,
  /** @type {PDFLinkService} */
  pdfLinkService: null,
  /** @type {PDFHistory} */
  pdfHistory: null,
  /** @type {PDFSidebar} */
  pdfSidebar: null,
  /** @type {PDFSidebarResizer} */
  pdfSidebarResizer: null,
  /** @type {PDFOutlineViewer} */
  pdfOutlineViewer: null,
  /** @type {PDFAttachmentViewer} */
  pdfAttachmentViewer: null,
  /** @type {PDFLayerViewer} */
  pdfLayerViewer: null,
  /** @type {PDFCursorTools} */
  pdfCursorTools: null,
  /** @type {PDFScriptingManager} */
  pdfScriptingManager: null,
  /** @type {ViewHistory} */
  store: null,
  /** @type {DownloadManager} */
  downloadManager: null,
  /** @type {OverlayManager} */
  overlayManager: null,
  /** @type {Preferences} */
  preferences: null,
  /** @type {Toolbar} */
  toolbar: null,
  /** @type {SecondaryToolbar} */
  secondaryToolbar: null,
  /** @type {EventBus} */
  eventBus: null,
  /** @type {IL10n} */
  l10n: null,
  isInitialViewSet: false,
  downloadComplete: false,
  isViewerEmbedded: window.parent !== window,
  url: "",
  baseUrl: "",
  _downloadUrl: "",
  externalServices: DefaultExternalServices,
  _boundEvents: Object.create(null),
  documentInfo: null,
  metadata: null,
  _contentDispositionFilename: null,
  _contentLength: null,
  _saveInProgress: false,
  _wheelUnusedTicks: 0,
  _idleCallbacks: new Set(),

  // Called once when the document is loaded.
  async initialize(appConfig) {
    this.preferences = this.externalServices.createPreferences();
    this.appConfig = appConfig;

    await this._readPreferences();
    await this._parseHashParameters();
    this._forceCssTheme();
    await this._initializeL10n();

    if (
      this.isViewerEmbedded &&
      AppOptions.get("externalLinkTarget") === LinkTarget.NONE
    ) {
      // Prevent external links from "replacing" the viewer,
      // when it's embedded in e.g. an <iframe> or an <object>.
      AppOptions.set("externalLinkTarget", LinkTarget.TOP);
    }
    await this._initializeViewerComponents();

    // Bind the various event handlers *after* the viewer has been
    // initialized, to prevent errors if an event arrives too soon.
    this.bindEvents();
    this.bindWindowEvents();

    // We can start UI localization now.
    const appContainer = appConfig.appContainer || document.documentElement;
    this.l10n.translate(appContainer).then(() => {
      // Dispatch the 'localized' event on the `eventBus` once the viewer
      // has been fully initialized and translated.
      this.eventBus.dispatch("localized", { source: this });
    });

    this._initializedCapability.resolve();

    /* modified by ngx-extended-pdf-viewer #633.
       The shadow() function must be called each time the PDF viewer is initialized. */
    this.initializeLoadingBar();
    /* #633 end of modification */
  },

  /**
   * @private
   */
  async _readPreferences() {
    if (
      typeof PDFJSDev === "undefined" ||
      PDFJSDev.test("!PRODUCTION || GENERIC")
    ) {
      if (AppOptions.get("disablePreferences")) {
        // Give custom implementations of the default viewer a simpler way to
        // opt-out of having the `Preferences` override existing `AppOptions`.
        return;
      }
      if (AppOptions._hasUserOptions()) {
        console.warn(
          "_readPreferences: The Preferences may override manually set AppOptions; " +
            'please use the "disablePreferences"-option in order to prevent that.'
        );
      }
    }
    try {
      AppOptions.setAll(await this.preferences.getAll());
    } catch (reason) {
      console.error(`_readPreferences: "${reason?.message}".`);
    }
  },

  /**
   * Potentially parse special debugging flags in the hash section of the URL.
   * @private
   */
  async _parseHashParameters() {
    if (!AppOptions.get("pdfBugEnabled")) {
      return;
    }
    const hash = document.location.hash.substring(1);
    if (!hash) {
      return;
    }
    const params = parseQueryString(hash),
      waitOn = [];

    if (params.get("disableworker") === "true") {
      waitOn.push(loadFakeWorker());
    }
    if (params.has("disablerange")) {
      AppOptions.set("disableRange", params.get("disablerange") === "true");
    }
    if (params.has("disablestream")) {
      AppOptions.set("disableStream", params.get("disablestream") === "true");
    }
    if (params.has("disableautofetch")) {
      AppOptions.set(
        "disableAutoFetch",
        params.get("disableautofetch") === "true"
      );
    }
    if (params.has("disablefontface")) {
      AppOptions.set(
        "disableFontFace",
        params.get("disablefontface") === "true"
      );
    }
    if (params.has("disablehistory")) {
      AppOptions.set("disableHistory", params.get("disablehistory") === "true");
    }
    if (params.has("verbosity")) {
      AppOptions.set("verbosity", params.get("verbosity") | 0);
    }
    if (params.has("textlayer")) {
      switch (params.get("textlayer")) {
        case "off":
          AppOptions.set("textLayerMode", TextLayerMode.DISABLE);
          break;
        case "visible":
        case "shadow":
        case "hover":
          const viewer = this.appConfig.viewerContainer;
          viewer.classList.add(`textLayer-${params.get("textlayer")}`);
          break;
      }
    }
    if (params.has("pdfbug")) {
      AppOptions.set("pdfBug", true);
      AppOptions.set("fontExtraProperties", true);

      const enabled = params.get("pdfbug").split(",");
      waitOn.push(initPDFBug(enabled));
    }
    // It is not possible to change locale for the (various) extension builds.
    if (
      (typeof PDFJSDev === "undefined" ||
        PDFJSDev.test("!PRODUCTION || GENERIC")) &&
      params.has("locale")
    ) {
      AppOptions.set("locale", params.get("locale"));
    }

    if (waitOn.length === 0) {
      return;
    }
    try {
      await Promise.all(waitOn);
    } catch (reason) {
      console.error(`_parseHashParameters: "${reason.message}".`);
    }
  },

  /**
   * @private
   */
  async _initializeL10n() {
    this.l10n = this.externalServices.createL10n(
      typeof PDFJSDev === "undefined" || PDFJSDev.test("!PRODUCTION || GENERIC")
        ? { locale: AppOptions.get("locale") }
        : null
    );
    const dir = await this.l10n.getDirection();
    document.getElementsByTagName("html")[0].dir = dir;
  },

  /**
   * @private
   */
  _forceCssTheme() {
    const cssTheme = AppOptions.get("viewerCssTheme");
    if (
      cssTheme === ViewerCssTheme.AUTOMATIC ||
      !Object.values(ViewerCssTheme).includes(cssTheme)
    ) {
      return;
    }
    try {
      const styleSheet = document.styleSheets[0];
      const cssRules = styleSheet?.cssRules || [];
      for (let i = 0, ii = cssRules.length; i < ii; i++) {
        const rule = cssRules[i];
        if (
          rule instanceof CSSMediaRule &&
          rule.media?.[0] === "(prefers-color-scheme: dark)"
        ) {
          if (cssTheme === ViewerCssTheme.LIGHT) {
            styleSheet.deleteRule(i);
            return;
          }
          // cssTheme === ViewerCssTheme.DARK
          const darkRules =
            /^@media \(prefers-color-scheme: dark\) {\n\s*([\w\s-.,:;/\\{}()]+)\n}$/.exec(
              rule.cssText
            );
          if (darkRules?.[1]) {
            styleSheet.deleteRule(i);
            styleSheet.insertRule(darkRules[1], i);
          }
          return;
        }
      }
    } catch (reason) {
      console.error(`_forceCssTheme: "${reason?.message}".`);
    }
  },

  /**
   * @private
   */
  async _initializeViewerComponents() {
    const { appConfig, externalServices } = this;

    let eventBus;
    if (appConfig.eventBus) {
      eventBus = appConfig.eventBus;
    } else if (externalServices.isInAutomation) {
      eventBus = new AutomationEventBus();
    } else {
      eventBus = new EventBus();
    }
    this.eventBus = eventBus;

    this.overlayManager = new OverlayManager();

    const pdfRenderingQueue = new PDFRenderingQueue();
    pdfRenderingQueue.onIdle = this._cleanup.bind(this);
    this.pdfRenderingQueue = pdfRenderingQueue;

    const pdfLinkService = new PDFLinkService({
      eventBus,
      externalLinkTarget: AppOptions.get("externalLinkTarget"),
      externalLinkRel: AppOptions.get("externalLinkRel"),
      ignoreDestinationZoom: AppOptions.get("ignoreDestinationZoom"),
    });
    this.pdfLinkService = pdfLinkService;

    const downloadManager = externalServices.createDownloadManager();
    this.downloadManager = downloadManager;

    const findController = new PDFFindController({
      linkService: pdfLinkService,
      eventBus,
      // #492 modified by ngx-extended-pdf-viewer
      pageViewMode: AppOptions.get("pageViewMode"),
      // #492 modification end
    });
    this.findController = findController;

    const pdfScriptingManager = new PDFScriptingManager({
      eventBus,
      sandboxBundleSrc:
        typeof PDFJSDev === "undefined" ||
        PDFJSDev.test("!PRODUCTION || GENERIC || CHROME")
          ? AppOptions.get("sandboxBundleSrc")
          : null,
      scriptingFactory: externalServices,
      docPropertiesLookup: this._scriptingDocProperties.bind(this),
    });
    this.pdfScriptingManager = pdfScriptingManager;

    const container = appConfig.mainContainer;
    const viewer = appConfig.viewerContainer;
    this.pdfViewer = new PDFViewer({
      container,
      viewer,
      eventBus,
      renderingQueue: pdfRenderingQueue,
      linkService: pdfLinkService,
      downloadManager,
      findController,
      scriptingManager:
        AppOptions.get("enableScripting") && pdfScriptingManager,
      renderer: AppOptions.get("renderer"),
      l10n: this.l10n,
      textLayerMode: AppOptions.get("textLayerMode"),
      annotationMode: AppOptions.get("annotationMode"),
      imageResourcesPath: AppOptions.get("imageResourcesPath"),
      removePageBorders: AppOptions.get("removePageBorders"), // #194
      renderInteractiveForms: AppOptions.get("renderInteractiveForms"),
      enablePrintAutoRotate: AppOptions.get("enablePrintAutoRotate"),
      useOnlyCssZoom: AppOptions.get("useOnlyCssZoom"),
      maxCanvasPixels: AppOptions.get("maxCanvasPixels"),
      /** #495 modified by ngx-extended-pdf-viewer */
      pageViewMode: AppOptions.get("pageViewMode"),
      /** end of modification */
    });
    pdfRenderingQueue.setViewer(this.pdfViewer);
    pdfLinkService.setViewer(this.pdfViewer);
    pdfScriptingManager.setViewer(this.pdfViewer);

    this.pdfThumbnailViewer = new PDFThumbnailViewer({
      container: appConfig.sidebar.thumbnailView,
      eventBus,
      renderingQueue: pdfRenderingQueue,
      linkService: pdfLinkService,
      l10n: this.l10n,
    });
    pdfRenderingQueue.setThumbnailViewer(this.pdfThumbnailViewer);

    // The browsing history is only enabled when the viewer is standalone,
    // i.e. not when it is embedded in a web page.
    if (!this.isViewerEmbedded && !AppOptions.get("disableHistory")) {
      this.pdfHistory = new PDFHistory({
        linkService: pdfLinkService,
        eventBus,
      });
      pdfLinkService.setHistory(this.pdfHistory);
    }

    if (!this.supportsIntegratedFind) {
      this.findBar = new PDFFindBar(appConfig.findBar, eventBus, this.l10n);
    }

    this.pdfDocumentProperties = new PDFDocumentProperties(
      appConfig.documentProperties,
      this.overlayManager,
      eventBus,
      this.l10n
    );

    this.pdfCursorTools = new PDFCursorTools({
      container,
      eventBus,
      cursorToolOnLoad: AppOptions.get("cursorToolOnLoad"),
    });

    this.toolbar = new Toolbar(appConfig.toolbar, eventBus, this.l10n);

    this.secondaryToolbar = new SecondaryToolbar(
      appConfig.secondaryToolbar,
      container,
      eventBus
    );

    if (this.supportsFullscreen) {
      this.pdfPresentationMode = new PDFPresentationMode({
        container,
        pdfViewer: this.pdfViewer,
        eventBus,
      });
    }

    this.passwordPrompt = new PasswordPrompt(
      appConfig.passwordOverlay,
      this.overlayManager,
      this.l10n,
      this.isViewerEmbedded
    );

    this.pdfOutlineViewer = new PDFOutlineViewer({
      container: appConfig.sidebar.outlineView,
      eventBus,
      linkService: pdfLinkService,
    });

    this.pdfAttachmentViewer = new PDFAttachmentViewer({
      container: appConfig.sidebar.attachmentsView,
      eventBus,
      downloadManager,
    });

    this.pdfLayerViewer = new PDFLayerViewer({
      container: appConfig.sidebar.layersView,
      eventBus,
      l10n: this.l10n,
    });

    this.pdfSidebar = new PDFSidebar({
      elements: appConfig.sidebar,
      pdfViewer: this.pdfViewer,
      pdfThumbnailViewer: this.pdfThumbnailViewer,
      eventBus,
      l10n: this.l10n,
    });
    this.pdfSidebar.onToggled = this.forceRendering.bind(this);

    this.pdfSidebarResizer = new PDFSidebarResizer(
      appConfig.sidebarResizer,
      eventBus,
      this.l10n
    );
  },

  run(config) {
    this.initialize(config).then(webViewerInitialized);
  },

  get initialized() {
    return this._initializedCapability.settled;
  },

  get initializedPromise() {
    return this._initializedCapability.promise;
  },

  zoomIn(steps) {
    if (this.pdfViewer.isInPresentationMode) {
      return;
    }
    this.pdfViewer.increaseScale(steps);
  },

  zoomOut(steps) {
    if (this.pdfViewer.isInPresentationMode) {
      return;
    }
    this.pdfViewer.decreaseScale(steps);
  },

  zoomReset() {
    if (this.pdfViewer.isInPresentationMode) {
      return;
    }
    this.pdfViewer.currentScaleValue = DEFAULT_SCALE_VALUE;
  },

  get pagesCount() {
    return this.pdfDocument ? this.pdfDocument.numPages : 0;
  },

  get page() {
    return this.pdfViewer.currentPageNumber;
  },

  set page(val) {
    this.pdfViewer.currentPageNumber = val;
  },

  get supportsPrinting() {
    return PDFPrintServiceFactory.instance.supportsPrinting;
  },

  get supportsFullscreen() {
    if (typeof PDFJSDev !== "undefined" && PDFJSDev.test("MOZCENTRAL")) {
      return shadow(this, "supportsFullscreen", document.fullscreenEnabled);
    }
    return shadow(
      this,
      "supportsFullscreen",
      document.fullscreenEnabled ||
        document.mozFullScreenEnabled ||
        document.webkitFullscreenEnabled
    );
  },

  get supportsIntegratedFind() {
    return this.externalServices.supportsIntegratedFind;
  },

  get supportsDocumentFonts() {
    return this.externalServices.supportsDocumentFonts;
  },

  /* modified by ngx-extended-pdf-viewer #633. The shadow() function        */
  /* replaces the getter by a property,so when a new instance of            */
  /* ngx-extended-pdf-viewer is opened, it still references the old viewer. */
  /** The bug fix solves this problem.                                      */
  initializeLoadingBar() {
    const bar = new ProgressBar("#loadingBar");
    bar.hide();
    return shadow(this, "loadingBar", bar);
  },
  // get loadingBar() {
  //  const bar = new ProgressBar("#loadingBar");
  //  return shadow(this, "loadingBar", bar);
  // },
  /** end of modification */

  get supportedMouseWheelZoomModifierKeys() {
    return this.externalServices.supportedMouseWheelZoomModifierKeys;
  },

  initPassiveLoading() {
    if (
      typeof PDFJSDev === "undefined" ||
      !PDFJSDev.test("MOZCENTRAL || CHROME")
    ) {
      throw new Error("Not implemented: initPassiveLoading");
    }
    this.externalServices.initPassiveLoading({
      onOpenWithTransport: (url, length, transport) => {
        this.open(url, { length, range: transport });
      },
      onOpenWithData: (data, contentDispositionFilename) => {
        if (isPdfFile(contentDispositionFilename)) {
          this._contentDispositionFilename = contentDispositionFilename;
        }
        this.open(data);
      },
      onOpenWithURL: (url, length, originalUrl) => {
        const file = originalUrl !== undefined ? { url, originalUrl } : url;
        const args = length !== undefined ? { length } : null;

        this.open(file, args);
      },
      onError: err => {
        this.l10n.get("loading_error").then(msg => {
          this._documentError(msg, err);
        });
      },
      onProgress(loaded, total) {
        this.progress(loaded / total);
        // #588 modified by ngx-extended-pdf-viewer
        this.eventBus.dispatch("progress", {
          source: this,
          type: "load",
          total,
          loaded,
          percent: (100 * loaded) / total,
        });
        // #588 end of modification
      },
    });
  },

  setTitleUsingUrl(url = "", downloadUrl = null) {
    this.url = url;
    this.baseUrl = url.split("#")[0];
    if (downloadUrl) {
      this._downloadUrl =
        downloadUrl === url ? this.baseUrl : downloadUrl.split("#")[0];
    }
    let title = getPdfFilenameFromUrl(url, "");
    if (!title) {
      try {
        title = decodeURIComponent(getFilenameFromUrl(url)) || url;
      } catch (ex) {
        // decodeURIComponent may throw URIError,
        // fall back to using the unprocessed url in that case
        title = url;
      }
    }
    this.setTitle(title);
  },

  setTitle(title) {
    if (this.isViewerEmbedded) {
      // Embedded PDF viewers should not be changing their parent page's title.
      return;
    }
    document.title = title;
  },

  get _docFilename() {
    // Use `this.url` instead of `this.baseUrl` to perform filename detection
    // based on the reference fragment as ultimate fallback if needed.
    return this._contentDispositionFilename || getPdfFilenameFromUrl(this.url);
  },

  /**
   * @private
   */
  _hideViewBookmark() {
    // URL does not reflect proper document location - hiding some buttons.
    const { toolbar, secondaryToolbar } = this.appConfig;
    toolbar.viewBookmark.hidden = true;
    secondaryToolbar.viewBookmarkButton.hidden = true;
  },

  /**
   * @private
   */
  _cancelIdleCallbacks() {
    if (!this._idleCallbacks.size) {
      return;
    }
    for (const callback of this._idleCallbacks) {
      window.cancelIdleCallback(callback);
    }
    this._idleCallbacks.clear();
  },

  /**
   * Closes opened PDF document.
   * @returns {Promise} - Returns the promise, which is resolved when all
   *                      destruction is completed.
   */
  async close() {
    this._unblockDocumentLoadEvent();
    this._hideViewBookmark();

    if (typeof PDFJSDev === "undefined" || !PDFJSDev.test("MOZCENTRAL")) {
      const { container } = this.appConfig.errorWrapper;
      container.hidden = true;
    }
    this.appConfig.viewerContainer.removeAttribute("lang");

    if (!this.pdfLoadingTask) {
      return;
    }
    if (
      (typeof PDFJSDev === "undefined" || PDFJSDev.test("GENERIC")) &&
      this.pdfDocument?.annotationStorage.size > 0 &&
      this._annotationStorageModified
    ) {
      try {
        // Trigger saving, to prevent data loss in forms; see issue 12257.
        await this.save({ sourceEventType: "save" });
      } catch (reason) {
        // Ignoring errors, to ensure that document closing won't break.
      }
    }
    const promises = [];

    promises.push(this.pdfLoadingTask.destroy());
    this.pdfLoadingTask = null;

    if (this.pdfDocument) {
      this.pdfDocument = null;

      this.pdfThumbnailViewer.setDocument(null);
      this.pdfViewer.setDocument(null);
      this.pdfLinkService.setDocument(null);
      this.pdfDocumentProperties.setDocument(null);
    }
    webViewerResetPermissions();
    this.pdfLinkService.externalLinkEnabled = true;
    this._fellback = false;
    this.store = null;
    this.isInitialViewSet = false;
    this.downloadComplete = false;
    this.url = "";
    this.baseUrl = "";
    this._downloadUrl = "";
    this.documentInfo = null;
    this.metadata = null;
    this._contentDispositionFilename = null;
    this._contentLength = null;
    this._saveInProgress = false;

    this._cancelIdleCallbacks();
    promises.push(this.pdfScriptingManager.destroyPromise);

    this.pdfSidebar.reset();
    this.pdfOutlineViewer.reset();
    this.pdfAttachmentViewer.reset();
    this.pdfLayerViewer.reset();

    this.pdfHistory?.reset();
    this.findBar?.reset();
    this.toolbar.reset();
    this.secondaryToolbar.reset();

    if (typeof PDFBug !== "undefined") {
      PDFBug.cleanup();
    }
    await Promise.all(promises);
  },

  /**
   * Opens PDF document specified by URL or array with additional arguments.
   * @param {string|TypedArray|ArrayBuffer} file - PDF location or binary data.
   * @param {Object} [args] - Additional arguments for the getDocument call,
   *                          e.g. HTTP headers ('httpHeaders') or alternative
   *                          data transport ('range').
   * @returns {Promise} - Returns the promise, which is resolved when document
   *                      is opened.
   */
  async open(file, args) {
    if (this.pdfLoadingTask) {
      // We need to destroy already opened document.
      await this.close();
    }
    // Set the necessary global worker parameters, using the available options.
    const workerParameters = AppOptions.getAll(OptionKind.WORKER);
    for (const key in workerParameters) {
      GlobalWorkerOptions[key] = workerParameters[key];
    }

    const parameters = Object.create(null);
    if (typeof file === "string") {
      // URL
      this.setTitleUsingUrl(file, /* downloadUrl = */ file);
      parameters.url = file;
    } else if (file && "byteLength" in file) {
      // ArrayBuffer
      parameters.data = file;
    } else if (file.url && file.originalUrl) {
      this.setTitleUsingUrl(file.originalUrl, /* downloadUrl = */ file.url);
      parameters.url = file.url;
    }
    // Set the necessary API parameters, using the available options.
    const apiParameters = AppOptions.getAll(OptionKind.API);
    for (const key in apiParameters) {
      let value = apiParameters[key];

      if (key === "docBaseUrl" && !value) {
        if (typeof PDFJSDev === "undefined" || !PDFJSDev.test("PRODUCTION")) {
          value = document.URL.split("#")[0];
        } else if (PDFJSDev.test("MOZCENTRAL || CHROME")) {
          value = this.baseUrl;
        }
      }
      parameters[key] = value;
    }
    // Finally, update the API parameters with the arguments (if they exist).
    if (args) {
      for (const key in args) {
        parameters[key] = args[key];
      }
    }

    const loadingTask = getDocument(parameters);
    this.pdfLoadingTask = loadingTask;

    loadingTask.onPassword = (updateCallback, reason) => {
      this.pdfLinkService.externalLinkEnabled = false;
      this.passwordPrompt.setUpdateCallback(updateCallback, reason);
      this.passwordPrompt.open();
    };

    loadingTask.onProgress = ({ loaded, total }) => {
      this.progress(loaded / total);
      // #588 modified by ngx-extended-pdf-viewer
      this.eventBus.dispatch("progress", {
        source: this,
        type: "load",
        total,
        loaded,
        percent: (100 * loaded) / total,
      });
      // #588 end of modification
    };

    // Listen for unsupported features to trigger the fallback UI.
    loadingTask.onUnsupportedFeature = this.fallback.bind(this);

    this.loadingBar.show(); // #707 added by ngx-extended-pdf-viewer
    return loadingTask.promise.then(
      pdfDocument => {
        this.load(pdfDocument);
      },
      exception => {
        if (loadingTask !== this.pdfLoadingTask) {
          return undefined; // Ignore errors for previously opened PDF files.
        }

        let key = "loading_error";
        if (exception instanceof InvalidPDFException) {
          key = "invalid_file_error";
        } else if (exception instanceof MissingPDFException) {
          key = "missing_file_error";
        } else if (exception instanceof UnexpectedResponseException) {
          key = "unexpected_response_error";
        }
        return this.l10n.get(key).then(msg => {
          this._documentError(msg, { message: exception?.message });
          this.onError(exception);
          throw exception;
        });
      }
    );
  },

  /**
   * @private
   */
  _ensureDownloadComplete() {
    if (this.pdfDocument && this.downloadComplete) {
      return;
    }
    throw new Error("PDF document not downloaded.");
  },

  async download({ sourceEventType = "download" } = {}) {
    const url = this._downloadUrl,
      filename = this._docFilename;
    try {
      this._ensureDownloadComplete();

      const data = await this.pdfDocument.getData();
      const blob = new Blob([data], { type: "application/pdf" });

      await this.downloadManager.download(blob, url, filename, sourceEventType);
    } catch (reason) {
      // When the PDF document isn't ready, or the PDF file is still
      // downloading, simply download using the URL.
      await this.downloadManager.downloadUrl(url, filename);
    }
  },

  async save({ sourceEventType = "download" } = {}) {
    if (this._saveInProgress) {
      return;
    }
    this._saveInProgress = true;
    await this.pdfScriptingManager.dispatchWillSave();

    const url = this._downloadUrl,
      filename = this._docFilename;
    try {
      this._ensureDownloadComplete();

      const data = await this.pdfDocument.saveDocument();
      const blob = new Blob([data], { type: "application/pdf" });

      await this.downloadManager.download(blob, url, filename, sourceEventType);
    } catch (reason) {
      // When the PDF document isn't ready, or the PDF file is still
      // downloading, simply fallback to a "regular" download.
      console.error(`Error when saving the document: ${reason.message}`);
      await this.download({ sourceEventType });
    } finally {
      await this.pdfScriptingManager.dispatchDidSave();
      this._saveInProgress = false;
    }
  },

  downloadOrSave(options) {
    if (this.pdfDocument?.annotationStorage.size > 0) {
      this.save(options);
    } else {
      this.download(options);
    }
  },

  fallback(featureId) {
    this.externalServices.reportTelemetry({
      type: "unsupportedFeature",
      featureId,
    });

    // Only trigger the fallback once so we don't spam the user with messages
    // for one PDF.
    if (this._fellback) {
      return;
    }
    this._fellback = true;

    this.externalServices
      .fallback({
        featureId,
        url: this.baseUrl,
      })
      .then(download => {
        if (!download) {
          return;
        }
        this.download({ sourceEventType: "download" });
      });
  },

  /**
   * Show the error box; used for errors affecting loading and/or parsing of
   * the entire PDF document.
   */
  _documentError(message, moreInfo = null) {
    this._unblockDocumentLoadEvent();

    this._otherError(message, moreInfo);
  },

  /**
   * Show the error box; used for errors affecting e.g. only a single page.
   *
   * @param {string} message - A message that is human readable.
   * @param {Object} [moreInfo] - Further information about the error that is
   *                              more technical.  Should have a 'message' and
   *                              optionally a 'stack' property.
   */
  _otherError(message, moreInfo = null) {
    const moreInfoText = [
      this.l10n.get("error_version_info", {
        version: version || "?",
        build: build || "?",
      }),
    ];
    if (moreInfo) {
      moreInfoText.push(
        this.l10n.get("error_message", { message: moreInfo.message })
      );
      if (moreInfo.stack) {
        moreInfoText.push(
          this.l10n.get("error_stack", { stack: moreInfo.stack })
        );
      } else {
        if (moreInfo.filename) {
          moreInfoText.push(
            this.l10n.get("error_file", { file: moreInfo.filename })
          );
        }
        if (moreInfo.lineNumber) {
          moreInfoText.push(
            this.l10n.get("error_line", { line: moreInfo.lineNumber })
          );
        }
      }
    }

    if (typeof PDFJSDev === "undefined" || !PDFJSDev.test("MOZCENTRAL")) {
      const errorWrapperConfig = this.appConfig.errorWrapper;
      const errorWrapper = errorWrapperConfig.container;
      errorWrapper.hidden = false;

      const errorMessage = errorWrapperConfig.errorMessage;
      errorMessage.textContent = message;

      const closeButton = errorWrapperConfig.closeButton;
      closeButton.onclick = function () {
        errorWrapper.hidden = true;
      };

      const errorMoreInfo = errorWrapperConfig.errorMoreInfo;
      const moreInfoButton = errorWrapperConfig.moreInfoButton;
      const lessInfoButton = errorWrapperConfig.lessInfoButton;
      moreInfoButton.onclick = function () {
        errorMoreInfo.hidden = false;
        moreInfoButton.hidden = true;
        lessInfoButton.hidden = false;
        errorMoreInfo.style.height = errorMoreInfo.scrollHeight + "px";
      };
      lessInfoButton.onclick = function () {
        errorMoreInfo.hidden = true;
        moreInfoButton.hidden = false;
        lessInfoButton.hidden = true;
      };
      moreInfoButton.oncontextmenu = noContextMenuHandler;
      lessInfoButton.oncontextmenu = noContextMenuHandler;
      closeButton.oncontextmenu = noContextMenuHandler;
      moreInfoButton.hidden = false;
      lessInfoButton.hidden = true;
      Promise.all(moreInfoText).then(parts => {
        errorMoreInfo.value = parts.join("\n");
      });
    } else {
      Promise.all(moreInfoText).then(parts => {
        console.error(message + "\n" + parts.join("\n"));
      });
      this.fallback();
    }
  },

  progress(level) {
    if (this.downloadComplete) {
      // Don't accidentally show the loading bar again when the entire file has
      // already been fetched (only an issue when disableAutoFetch is enabled).
      return;
    }
    const percent = Math.round(level * 100);
    // When we transition from full request to range requests, it's possible
    // that we discard some of the loaded data. This can cause the loading
    // bar to move backwards. So prevent this by only updating the bar if it
    // increases.
    if (percent > this.loadingBar.percent || isNaN(percent)) {
      this.loadingBar.percent = percent;

      // When disableAutoFetch is enabled, it's not uncommon for the entire file
      // to never be fetched (depends on e.g. the file structure). In this case
      // the loading bar will not be completely filled, nor will it be hidden.
      // To prevent displaying a partially filled loading bar permanently, we
      // hide it when no data has been loaded during a certain amount of time.
      const disableAutoFetch = this.pdfDocument
        ? this.pdfDocument.loadingParams.disableAutoFetch
        : AppOptions.get("disableAutoFetch");

      if (disableAutoFetch && percent) {
        if (this.disableAutoFetchLoadingBarTimeout) {
          clearTimeout(this.disableAutoFetchLoadingBarTimeout);
          this.disableAutoFetchLoadingBarTimeout = null;
        }
        this.loadingBar.show();

        this.disableAutoFetchLoadingBarTimeout = setTimeout(() => {
          this.loadingBar.hide();
          this.disableAutoFetchLoadingBarTimeout = null;
        }, DISABLE_AUTO_FETCH_LOADING_BAR_TIMEOUT);
      }
    }
  },

  load(pdfDocument) {
    this.pdfDocument = pdfDocument;

    pdfDocument.getDownloadInfo().then(({ length }) => {
      this._contentLength = length; // Ensure that the correct length is used.
      this.downloadComplete = true;
      this.loadingBar.hide();

      firstPagePromise.then(() => {
        this.eventBus.dispatch("documentloaded", { source: this });
      });
    });

    // Since the `setInitialView` call below depends on this being resolved,
    // fetch it early to avoid delaying initial rendering of the PDF document.
    const pageLayoutPromise = pdfDocument.getPageLayout().catch(function () {
      /* Avoid breaking initial rendering; ignoring errors. */
    });
    const pageModePromise = pdfDocument.getPageMode().catch(function () {
      /* Avoid breaking initial rendering; ignoring errors. */
    });
    const openActionPromise = pdfDocument.getOpenAction().catch(function () {
      /* Avoid breaking initial rendering; ignoring errors. */
    });

    this.toolbar.setPagesCount(pdfDocument.numPages, false);
    this.secondaryToolbar.setPagesCount(pdfDocument.numPages);

    let baseDocumentUrl;
    if (typeof PDFJSDev === "undefined" || PDFJSDev.test("GENERIC")) {
      baseDocumentUrl = null;
    } else if (PDFJSDev.test("MOZCENTRAL")) {
      baseDocumentUrl = this.baseUrl;
    } else if (PDFJSDev.test("CHROME")) {
      baseDocumentUrl = location.href.split("#")[0];
    }
    this.pdfLinkService.setDocument(pdfDocument, baseDocumentUrl);
    this.pdfDocumentProperties.setDocument(pdfDocument, this.url);

    const pdfViewer = this.pdfViewer;
    pdfViewer.setDocument(pdfDocument);
    const { firstPagePromise, onePageRendered, pagesPromise } = pdfViewer;

    const pdfThumbnailViewer = this.pdfThumbnailViewer;
    pdfThumbnailViewer.setDocument(pdfDocument);

    const storedPromise = (this.store = new ViewHistory(
      pdfDocument.fingerprints[0]
    ))
      .getMultiple({
        page: null,
        zoom: DEFAULT_SCALE_VALUE,
        scrollLeft: "0",
        scrollTop: "0",
        rotation: null,
        sidebarView: SidebarView.UNKNOWN,
        scrollMode: ScrollMode.UNKNOWN,
        spreadMode: SpreadMode.UNKNOWN,
      })
      .catch(() => {
        /* Unable to read from storage; ignoring errors. */
        return Object.create(null);
      });

    firstPagePromise.then(pdfPage => {
      this.loadingBar.setWidth(this.appConfig.viewerContainer);
      this._initializeAnnotationStorageCallbacks(pdfDocument);

      Promise.all([
        animationStarted,
        storedPromise,
        pageLayoutPromise,
        pageModePromise,
        openActionPromise,
      ])
        .then(async ([timeStamp, stored, pageLayout, pageMode, openAction]) => {
          const viewOnLoad = AppOptions.get("viewOnLoad");

          this._initializePdfHistory({
            fingerprint: pdfDocument.fingerprints[0],
            viewOnLoad,
            initialDest: openAction?.dest,
          });
          const initialBookmark = this.initialBookmark;

          // Initialize the default values, from user preferences.
          const zoom = AppOptions.get("defaultZoomValue");
          let hash = zoom ? `zoom=${zoom}` : null;

          let rotation = null;
          let sidebarView = AppOptions.get("sidebarViewOnLoad");
          let scrollMode = AppOptions.get("scrollModeOnLoad");
          let spreadMode = AppOptions.get("spreadModeOnLoad");

          if (stored.page && viewOnLoad !== ViewOnLoad.INITIAL) {
            hash =
              `page=${stored.page}&zoom=${zoom || stored.zoom},` +
              `${stored.scrollLeft},${stored.scrollTop}`;

            rotation = parseInt(stored.rotation, 10);
            // Always let user preference take precedence over the view history.
            if (sidebarView === SidebarView.UNKNOWN) {
              sidebarView = stored.sidebarView | 0;
            }
            if (scrollMode === ScrollMode.UNKNOWN) {
              scrollMode = stored.scrollMode | 0;
            }
            if (spreadMode === SpreadMode.UNKNOWN) {
              spreadMode = stored.spreadMode | 0;
            }
          }
          // Always let the user preference/view history take precedence.
          if (pageMode && sidebarView === SidebarView.UNKNOWN) {
            sidebarView = apiPageModeToSidebarView(pageMode);
          }
          if (
            pageLayout &&
            scrollMode === ScrollMode.UNKNOWN &&
            spreadMode === SpreadMode.UNKNOWN
          ) {
            const modes = apiPageLayoutToViewerModes(pageLayout);
            // TODO: Try to improve page-switching when using the mouse-wheel
            // and/or arrow-keys before allowing the document to control this.
            // scrollMode = modes.scrollMode;
            spreadMode = modes.spreadMode;
          }

          this.setInitialView(hash, {
            rotation,
            sidebarView,
            scrollMode,
            spreadMode,
          });
          this.eventBus.dispatch("documentinit", { source: this });
          // Make all navigation keys work on document load,
          // unless the viewer is embedded in a web page.
          if (!this.isViewerEmbedded) {
            pdfViewer.focus();
          }

          // Currently only the "copy"-permission is supported, hence we delay
          // the `getPermissions` API call until *after* rendering has started.
          this._initializePermissions(pdfDocument);

          // For documents with different page sizes, once all pages are
          // resolved, ensure that the correct location becomes visible on load.
          // (To reduce the risk, in very large and/or slow loading documents,
          //  that the location changes *after* the user has started interacting
          //  with the viewer, wait for either `pagesPromise` or a timeout.)
          await Promise.race([
            pagesPromise,
            new Promise(resolve => {
              setTimeout(resolve, FORCE_PAGES_LOADED_TIMEOUT);
            }),
          ]);
          if (!initialBookmark && !hash) {
            return;
          }
          if (pdfViewer.hasEqualPageSizes) {
            return;
          }
          this.initialBookmark = initialBookmark;

          // eslint-disable-next-line no-self-assign
          pdfViewer.currentScaleValue = pdfViewer.currentScaleValue;
          // Re-apply the initial document location.
          this.setInitialView(hash);
        })
        .catch(() => {
          // Ensure that the document is always completely initialized,
          // even if there are any errors thrown above.
          this.setInitialView();
        })
        .then(function () {
          // At this point, rendering of the initial page(s) should always have
          // started (and may even have completed).
          // To prevent any future issues, e.g. the document being completely
          // blank on load, always trigger rendering here.
          pdfViewer.update();
        });
    });

    pagesPromise.then(() => {
      this._unblockDocumentLoadEvent();

      this._initializeAutoPrint(pdfDocument, openActionPromise);
    });

    onePageRendered.then(() => {
      pdfDocument.getOutline().then(outline => {
        if (pdfDocument !== this.pdfDocument) {
          return; // The document was closed while the outline resolved.
        }
        this.pdfOutlineViewer.render({ outline, pdfDocument });
      });
      pdfDocument.getAttachments().then(attachments => {
        if (pdfDocument !== this.pdfDocument) {
          return; // The document was closed while the attachments resolved.
        }
        this.pdfAttachmentViewer.render({ attachments });
      });
      // Ensure that the layers accurately reflects the current state in the
      // viewer itself, rather than the default state provided by the API.
      pdfViewer.optionalContentConfigPromise.then(optionalContentConfig => {
        if (pdfDocument !== this.pdfDocument) {
          return; // The document was closed while the layers resolved.
        }
        this.pdfLayerViewer.render({ optionalContentConfig, pdfDocument });
      });
      if (
        (typeof PDFJSDev !== "undefined" && PDFJSDev.test("MOZCENTRAL")) ||
        "requestIdleCallback" in window
      ) {
        const callback = window.requestIdleCallback(
          () => {
            this._collectTelemetry(pdfDocument);
            this._idleCallbacks.delete(callback);
          },
          { timeout: 1000 }
        );
        this._idleCallbacks.add(callback);
      }
    });

    this._initializePageLabels(pdfDocument);
    this._initializeMetadata(pdfDocument);
  },

  /**
   * @private
   */
  async _scriptingDocProperties(pdfDocument) {
    if (!this.documentInfo) {
      // It should be *extremely* rare for metadata to not have been resolved
      // when this code runs, but ensure that we handle that case here.
      await new Promise(resolve => {
        this.eventBus._on("metadataloaded", resolve, { once: true });
      });
      if (pdfDocument !== this.pdfDocument) {
        return null; // The document was closed while the metadata resolved.
      }
    }
    if (!this._contentLength) {
      // Always waiting for the entire PDF document to be loaded will, most
      // likely, delay sandbox-creation too much in the general case for all
      // PDF documents which are not provided as binary data to the API.
      // Hence we'll simply have to trust that the `contentLength` (as provided
      // by the server), when it exists, is accurate enough here.
      await new Promise(resolve => {
        this.eventBus._on("documentloaded", resolve, { once: true });
      });
      if (pdfDocument !== this.pdfDocument) {
        return null; // The document was closed while the downloadInfo resolved.
      }
    }

    return {
      ...this.documentInfo,
      baseURL: this.baseUrl,
      filesize: this._contentLength,
      filename: this._docFilename,
      metadata: this.metadata?.getRaw(),
      authors: this.metadata?.get("dc:creator"),
      numPages: this.pagesCount,
      URL: this.url,
    };
  },

  /**
   * A place to fetch data for telemetry after one page is rendered and the
   * viewer is idle.
   * @private
   */
  async _collectTelemetry(pdfDocument) {
    const markInfo = await this.pdfDocument.getMarkInfo();
    if (pdfDocument !== this.pdfDocument) {
      return; // Document was closed while waiting for mark info.
    }
    const tagged = markInfo?.Marked || false;
    this.externalServices.reportTelemetry({
      type: "tagged",
      tagged,
    });
  },

  /**
   * @private
   */
  async _initializeAutoPrint(pdfDocument, openActionPromise) {
    const [openAction, javaScript] = await Promise.all([
      openActionPromise,
      !this.pdfViewer.enableScripting ? pdfDocument.getJavaScript() : null,
    ]);

    if (pdfDocument !== this.pdfDocument) {
      return; // The document was closed while the auto print data resolved.
    }
    let triggerAutoPrint = false;

    if (openAction?.action === "Print") {
      triggerAutoPrint = true;
    }
    if (javaScript) {
      javaScript.some(js => {
        if (!js) {
          // Don't warn/fallback for empty JavaScript actions.
          return false;
        }
        console.warn("Warning: JavaScript support is not enabled");
        this.fallback(UNSUPPORTED_FEATURES.javaScript);
        return true;
      });

      if (!triggerAutoPrint) {
        // Hack to support auto printing.
        for (const js of javaScript) {
          if (js && AutoPrintRegExp.test(js)) {
            triggerAutoPrint = true;
            break;
          }
        }
      }
    }

    if (triggerAutoPrint) {
      this.triggerPrinting();
    }
  },

  /**
   * @private
   */
  async _initializeMetadata(pdfDocument) {
    const { info, metadata, contentDispositionFilename, contentLength } =
      await pdfDocument.getMetadata();

    if (pdfDocument !== this.pdfDocument) {
      return; // The document was closed while the metadata resolved.
    }
    this.documentInfo = info;
    this.metadata = metadata;
    this._contentDispositionFilename ??= contentDispositionFilename;
    this._contentLength ??= contentLength; // See `getDownloadInfo`-call above.

    // Provides some basic debug information
    const PDFViewerApplicationOptions = window.PDFViewerApplicationOptions;
    if ((!PDFViewerApplicationOptions) || PDFViewerApplicationOptions.get("verbosity") > 0) {
      console.log(
        "PDF viewer: ngx-extended-pdf-viewer running on pdf.js " +
          (window["pdfjs-dist/build/pdf"]
            ? window["pdfjs-dist/build/pdf"].version
            : " developer version (?)")
      );
      console.log(
        `PDF ${pdfDocument.fingerprints[0]} [${info.PDFFormatVersion} ` +
          `${(info.Producer || "-").trim()} / ${(info.Creator || "-").trim()}] ` +
          `(PDF.js: ${version || "-"}` +
          `${
            this.pdfViewer.enableWebGL ? " [WebGL]" : ""
          }) modified by ngx-extended-pdf-viewer)`
      );
    }

    if (info.Language) {
      this.appConfig.viewerContainer.lang = info.Language;
    }
    let pdfTitle = info?.Title;

    const metadataTitle = metadata?.get("dc:title");
    if (metadataTitle) {
      // Ghostscript can produce invalid 'dc:title' Metadata entries:
      //  - The title may be "Untitled" (fixes bug 1031612).
      //  - The title may contain incorrectly encoded characters, which thus
      //    looks broken, hence we ignore the Metadata entry when it
      //    contains characters from the Specials Unicode block
      //    (fixes bug 1605526).
      if (
        metadataTitle !== "Untitled" &&
        !/[\uFFF0-\uFFFF]/g.test(metadataTitle)
      ) {
        pdfTitle = metadataTitle;
      }
    }
    if (pdfTitle) {
      this.setTitle(
        `${pdfTitle} - ${contentDispositionFilename || document.title}`
      );
    } else if (contentDispositionFilename) {
      this.setTitle(contentDispositionFilename);
    }

    if (
      info.IsXFAPresent &&
      !info.IsAcroFormPresent &&
      !pdfDocument.isPureXfa
    ) {
      if (pdfDocument.loadingParams.enableXfa) {
        console.warn("Warning: XFA Foreground documents are not supported");
      } else {
        console.warn("Warning: XFA support is not enabled");
      }
      this.fallback(UNSUPPORTED_FEATURES.forms);
    } else if (
      (info.IsAcroFormPresent || info.IsXFAPresent) &&
      !this.pdfViewer.renderForms
    ) {
      console.warn("Warning: Interactive form support is not enabled");
      this.fallback(UNSUPPORTED_FEATURES.forms);
    }

    if (info.IsSignaturesPresent) {
      console.warn("Warning: Digital signatures validation is not supported");
      this.fallback(UNSUPPORTED_FEATURES.signatures);
    }

    // Telemetry labels must be C++ variable friendly.
    let versionId = "other";
    if (KNOWN_VERSIONS.includes(info.PDFFormatVersion)) {
      versionId = `v${info.PDFFormatVersion.replace(".", "_")}`;
    }
    let generatorId = "other";
    if (info.Producer) {
      const producer = info.Producer.toLowerCase();
      KNOWN_GENERATORS.some(function (generator) {
        if (!producer.includes(generator)) {
          return false;
        }
        generatorId = generator.replace(/[ .-]/g, "_");
        return true;
      });
    }
    let formType = null;
    if (info.IsXFAPresent) {
      formType = "xfa";
    } else if (info.IsAcroFormPresent) {
      formType = "acroform";
    }
    this.externalServices.reportTelemetry({
      type: "documentInfo",
      version: versionId,
      generator: generatorId,
      formType,
    });

    this.eventBus.dispatch("metadataloaded", { source: this });
  },

  /**
   * @private
   */
  async _initializePageLabels(pdfDocument) {
    const labels = await pdfDocument.getPageLabels();

    if (pdfDocument !== this.pdfDocument) {
      return; // The document was closed while the page labels resolved.
    }
    if (!labels || AppOptions.get("disablePageLabels")) {
      return;
    }
    const numLabels = labels.length;
    // Ignore page labels that correspond to standard page numbering,
    // or page labels that are all empty.
    let standardLabels = 0,
      emptyLabels = 0;
    for (let i = 0; i < numLabels; i++) {
      const label = labels[i];
      if (label === (i + 1).toString()) {
        standardLabels++;
      } else if (label === "") {
        emptyLabels++;
      } else {
        break;
      }
    }
    if (standardLabels >= numLabels || emptyLabels >= numLabels) {
      return;
    }
    const { pdfViewer, pdfThumbnailViewer, toolbar } = this;

    pdfViewer.setPageLabels(labels);
    pdfThumbnailViewer.setPageLabels(labels);

    // Changing toolbar page display to use labels and we need to set
    // the label of the current page.
    toolbar.setPagesCount(numLabels, true);
    toolbar.setPageNumber(
      pdfViewer.currentPageNumber,
      pdfViewer.currentPageLabel
    );
  },

  /**
   * @private
   */
  _initializePdfHistory({ fingerprint, viewOnLoad, initialDest = null }) {
    if (!this.pdfHistory) {
      return;
    }
    this.pdfHistory.initialize({
      fingerprint,
      resetHistory: viewOnLoad === ViewOnLoad.INITIAL,
      updateUrl: AppOptions.get("historyUpdateUrl"),
    });

    if (this.pdfHistory.initialBookmark) {
      this.initialBookmark = this.pdfHistory.initialBookmark;

      this.initialRotation = this.pdfHistory.initialRotation;
    }

    // Always let the browser history/document hash take precedence.
    if (
      initialDest &&
      !this.initialBookmark &&
      viewOnLoad === ViewOnLoad.UNKNOWN
    ) {
      this.initialBookmark = JSON.stringify(initialDest);
      // TODO: Re-factor the `PDFHistory` initialization to remove this hack
      // that's currently necessary to prevent weird initial history state.
      this.pdfHistory.push({ explicitDest: initialDest, pageNumber: null });
    }
  },

  /**
   * @private
   */
  async _initializePermissions(pdfDocument) {
    const permissions = await pdfDocument.getPermissions();

    if (pdfDocument !== this.pdfDocument) {
      return; // The document was closed while the permissions resolved.
    }
    if (!permissions || !AppOptions.get("enablePermissions")) {
      return;
    }
    // Currently only the "copy"-permission is supported.
    if (!permissions.includes(PermissionFlag.COPY)) {
      this.appConfig.viewerContainer.classList.add(ENABLE_PERMISSIONS_CLASS);
    }
  },

  /**
   * @private
   */
  _initializeAnnotationStorageCallbacks(pdfDocument) {
    if (pdfDocument !== this.pdfDocument) {
      return;
    }
    const { annotationStorage } = pdfDocument;

    annotationStorage.onSetModified = () => {
      window.addEventListener("beforeunload", beforeUnload);

      if (typeof PDFJSDev === "undefined" || PDFJSDev.test("GENERIC")) {
        this._annotationStorageModified = true;
      }
    };
    annotationStorage.onResetModified = () => {
      window.removeEventListener("beforeunload", beforeUnload);

      if (typeof PDFJSDev === "undefined" || PDFJSDev.test("GENERIC")) {
        delete this._annotationStorageModified;
      }
    };
  },

  setInitialView(
    storedHash,
    { rotation, sidebarView, scrollMode, spreadMode } = {}
  ) {
    const setRotation = angle => {
      if (isValidRotation(angle)) {
        this.pdfViewer.pagesRotation = angle;
      }
    };
    const setViewerModes = (scroll, spread) => {
      if (isValidScrollMode(scroll)) {
        this.pdfViewer.scrollMode = scroll;
      }
      if (isValidSpreadMode(spread)) {
        this.pdfViewer.spreadMode = spread;
      }
    };
    this.isInitialViewSet = true;
    this.pdfSidebar.setInitialView(sidebarView);

    setViewerModes(scrollMode, spreadMode);

    if (this.initialBookmark) {
      setRotation(this.initialRotation);
      delete this.initialRotation;

      this.pdfLinkService.setHash(this.initialBookmark);
      this.initialBookmark = null;
    } else if (storedHash) {
      setRotation(rotation);

      this.pdfLinkService.setHash(storedHash);
    }

    // Ensure that the correct page number is displayed in the UI,
    // even if the active page didn't change during document load.
    this.toolbar.setPageNumber(
      this.pdfViewer.currentPageNumber,
      this.pdfViewer.currentPageLabel
    );
    this.secondaryToolbar.setPageNumber(this.pdfViewer.currentPageNumber);

    if (!this.pdfViewer.currentScaleValue) {
      // Scale was not initialized: invalid bookmark or scale was not specified.
      // Setting the default one.
      // eslint-disable-next-line no-undef
      const defaultZoomOption = PDFViewerApplicationOptions.get('defaultZoomValue');
      // #556 #543 modified by ngx-extended-pdf-viewer
      if (defaultZoomOption) {
        this.pdfViewer.currentScaleValue = defaultZoomOption;
      }
      // #556 #543 end of modification
    }
  },

  /**
   * @private
   */
  _cleanup() {
    if (!this.pdfDocument) {
      return; // run cleanup when document is loaded
    }
    this.pdfViewer.cleanup();
    this.pdfThumbnailViewer.cleanup();

    // We don't want to remove fonts used by active page SVGs.
    this.pdfDocument.cleanup(
      /* keepLoadedFonts = */ this.pdfViewer.renderer === RendererType.SVG
    );
  },

  forceRendering() {
    this.pdfRenderingQueue.printing = !!this.printService;
    this.pdfRenderingQueue.isThumbnailViewEnabled =
      this.pdfSidebar.isThumbnailViewVisible;
    this.pdfRenderingQueue.renderHighestPriority();
  },

  beforePrint() {
    // Given that the "beforeprint" browser event is synchronous, we
    // unfortunately cannot await the scripting event dispatching here.
    this.pdfScriptingManager.dispatchWillPrint();

    if (this.printService) {
      // There is no way to suppress beforePrint/afterPrint events,
      // but PDFPrintService may generate double events -- this will ignore
      // the second event that will be coming from native window.printPDF().
      return;
    }

    if (!this.supportsPrinting) {
      this.l10n.get("printing_not_supported").then(msg => {
        this._otherError(msg);
      });
      return;
    }

    // The beforePrint is a sync method and we need to know layout before
    // returning from this method. Ensure that we can get sizes of the pages.
    if (!this.pdfViewer.pageViewsReady) {
      this.l10n.get("printing_not_ready").then(msg => {
        // eslint-disable-next-line no-alert
        window.alert(msg);
      });
      return;
    }

    const pagesOverview = this.pdfViewer.getPagesOverview();
    const printContainer = this.appConfig.printContainer;
    const printResolution = AppOptions.get("printResolution");
    const optionalContentConfigPromise =
      this.pdfViewer.optionalContentConfigPromise;

    const printService = PDFPrintServiceFactory.instance.createPrintService(
      this.pdfDocument,
      pagesOverview,
      printContainer,
      printResolution,
      optionalContentConfigPromise,
      this.l10n,
      this.pdfViewer.eventBus // #588 modified by ngx-extended-pdf-viewer
    );
    this.printService = printService;
    this.forceRendering();

    printService.layout();

    this.externalServices.reportTelemetry({
      type: "print",
    });
  },

  afterPrint() {
    // Given that the "afterprint" browser event is synchronous, we
    // unfortunately cannot await the scripting event dispatching here.
    this.pdfScriptingManager.dispatchDidPrint();

    if (this.printService) {
      document.body.removeAttribute("data-pdfjsprinting");
      this.printService.destroy();
      this.printService = null;

      this.pdfDocument?.annotationStorage.resetModified();
    }
    this.forceRendering();
  },

  rotatePages(delta) {
    this.pdfViewer.pagesRotation += delta;
    // Note that the thumbnail viewer is updated, and rendering is triggered,
    // in the 'rotationchanging' event handler.
  },

  requestPresentationMode() {
    this.pdfPresentationMode?.request();
  },

  triggerPrinting() {
    if (!this.supportsPrinting) {
      return;
    }
    window.printPDF();
  },

  bindEvents() {
    const { eventBus, _boundEvents } = this;

    _boundEvents.beforePrint = this.beforePrint.bind(this);
    _boundEvents.afterPrint = this.afterPrint.bind(this);

    eventBus._on("resize", webViewerResize);
    eventBus._on("hashchange", webViewerHashchange);
    eventBus._on("beforeprint", _boundEvents.beforePrint);
    eventBus._on("afterprint", _boundEvents.afterPrint);
    eventBus._on("pagerendered", webViewerPageRendered);
    eventBus._on("updateviewarea", webViewerUpdateViewarea);
    eventBus._on("pagechanging", webViewerPageChanging);
    eventBus._on("scalechanging", webViewerScaleChanging);
    eventBus._on("rotationchanging", webViewerRotationChanging);
    eventBus._on("sidebarviewchanged", webViewerSidebarViewChanged);
    eventBus._on("pagemode", webViewerPageMode);
    eventBus._on("namedaction", webViewerNamedAction);
    eventBus._on("presentationmodechanged", webViewerPresentationModeChanged);
    eventBus._on("presentationmode", webViewerPresentationMode);
    eventBus._on("print", webViewerPrint);
    eventBus._on("download", webViewerDownload);
    eventBus._on("save", webViewerSave);
    eventBus._on("firstpage", webViewerFirstPage);
    eventBus._on("lastpage", webViewerLastPage);
    eventBus._on("nextpage", webViewerNextPage);
    eventBus._on("previouspage", webViewerPreviousPage);
    eventBus._on("zoomin", webViewerZoomIn);
    eventBus._on("zoomout", webViewerZoomOut);
    eventBus._on("zoomreset", webViewerZoomReset);
    eventBus._on("pagenumberchanged", webViewerPageNumberChanged);
    eventBus._on("scalechanged", webViewerScaleChanged);
    eventBus._on("rotatecw", webViewerRotateCw);
    eventBus._on("rotateccw", webViewerRotateCcw);
    eventBus._on("optionalcontentconfig", webViewerOptionalContentConfig);
    eventBus._on("switchscrollmode", webViewerSwitchScrollMode);
    eventBus._on("scrollmodechanged", webViewerScrollModeChanged);
    eventBus._on("switchspreadmode", webViewerSwitchSpreadMode);
    eventBus._on("spreadmodechanged", webViewerSpreadModeChanged);
    eventBus._on("documentproperties", webViewerDocumentProperties);
    eventBus._on("findfromurlhash", webViewerFindFromUrlHash);
    eventBus._on("updatefindmatchescount", webViewerUpdateFindMatchesCount);
    eventBus._on("updatefindcontrolstate", webViewerUpdateFindControlState);

    if (AppOptions.get("pdfBug")) {
      _boundEvents.reportPageStatsPDFBug = reportPageStatsPDFBug;

      eventBus._on("pagerendered", _boundEvents.reportPageStatsPDFBug);
      eventBus._on("pagechanging", _boundEvents.reportPageStatsPDFBug);
    }
    if (typeof PDFJSDev === "undefined" || PDFJSDev.test("GENERIC")) {
      eventBus._on("fileinputchange", webViewerFileInputChange);
      eventBus._on("openfile", webViewerOpenFile);
    }
  },

  bindWindowEvents() {
    const { eventBus, _boundEvents } = this;

    _boundEvents.windowResize = () => {
      eventBus.dispatch("resize", { source: window });
    };
    _boundEvents.windowHashChange = () => {
      eventBus.dispatch("hashchange", {
        source: window,
        hash: document.location.hash.substring(1),
      });
    };
    _boundEvents.windowBeforePrint = () => {
      eventBus.dispatch("beforeprint", { source: window });
    };
    _boundEvents.windowAfterPrint = () => {
      eventBus.dispatch("afterprint", { source: window });
    };
    _boundEvents.windowUpdateFromSandbox = event => {
      eventBus.dispatch("updatefromsandbox", {
        source: window,
        detail: event.detail,
      });
    };

    window.addEventListener("visibilitychange", webViewerVisibilityChange);
    window.addEventListener("wheel", webViewerWheel, { passive: false });
    // #914 modified by ngx-extended-pdf-viewer
    // window.addEventListener("touchstart", webViewerTouchStart, {
    //  passive: false,
    // });
    // #914 end of modification by ngx-extended-pdf-viewer
    window.addEventListener("click", webViewerClick);
    window.addEventListener("keydown", webViewerKeyDown);
    window.addEventListener("resize", _boundEvents.windowResize);
    window.addEventListener("hashchange", _boundEvents.windowHashChange);
    window.addEventListener("beforeprint", _boundEvents.windowBeforePrint);
    window.addEventListener("afterprint", _boundEvents.windowAfterPrint);
    window.addEventListener(
      "updatefromsandbox",
      _boundEvents.windowUpdateFromSandbox
    );
  },

  unbindEvents() {
    const { eventBus, _boundEvents } = this;

    eventBus._off("resize", webViewerResize);
    eventBus._off("hashchange", webViewerHashchange);
    eventBus._off("beforeprint", _boundEvents.beforePrint);
    eventBus._off("afterprint", _boundEvents.afterPrint);
    eventBus._off("pagerendered", webViewerPageRendered);
    eventBus._off("updateviewarea", webViewerUpdateViewarea);
    eventBus._off("pagechanging", webViewerPageChanging);
    eventBus._off("scalechanging", webViewerScaleChanging);
    eventBus._off("rotationchanging", webViewerRotationChanging);
    eventBus._off("sidebarviewchanged", webViewerSidebarViewChanged);
    eventBus._off("pagemode", webViewerPageMode);
    eventBus._off("namedaction", webViewerNamedAction);
    eventBus._off("presentationmodechanged", webViewerPresentationModeChanged);
    eventBus._off("presentationmode", webViewerPresentationMode);
    eventBus._off("print", webViewerPrint);
    eventBus._off("download", webViewerDownload);
    eventBus._off("save", webViewerSave);
    eventBus._off("firstpage", webViewerFirstPage);
    eventBus._off("lastpage", webViewerLastPage);
    eventBus._off("nextpage", webViewerNextPage);
    eventBus._off("previouspage", webViewerPreviousPage);
    eventBus._off("zoomin", webViewerZoomIn);
    eventBus._off("zoomout", webViewerZoomOut);
    eventBus._off("zoomreset", webViewerZoomReset);
    eventBus._off("pagenumberchanged", webViewerPageNumberChanged);
    eventBus._off("scalechanged", webViewerScaleChanged);
    eventBus._off("rotatecw", webViewerRotateCw);
    eventBus._off("rotateccw", webViewerRotateCcw);
    eventBus._off("optionalcontentconfig", webViewerOptionalContentConfig);
    eventBus._off("switchscrollmode", webViewerSwitchScrollMode);
    eventBus._off("scrollmodechanged", webViewerScrollModeChanged);
    eventBus._off("switchspreadmode", webViewerSwitchSpreadMode);
    eventBus._off("spreadmodechanged", webViewerSpreadModeChanged);
    eventBus._off("documentproperties", webViewerDocumentProperties);
    eventBus._off("findfromurlhash", webViewerFindFromUrlHash);
    eventBus._off("updatefindmatchescount", webViewerUpdateFindMatchesCount);
    eventBus._off("updatefindcontrolstate", webViewerUpdateFindControlState);

    if (_boundEvents.reportPageStatsPDFBug) {
      eventBus._off("pagerendered", _boundEvents.reportPageStatsPDFBug);
      eventBus._off("pagechanging", _boundEvents.reportPageStatsPDFBug);

      _boundEvents.reportPageStatsPDFBug = null;
    }
    if (typeof PDFJSDev === "undefined" || PDFJSDev.test("GENERIC")) {
      eventBus._off("fileinputchange", webViewerFileInputChange);
      eventBus._off("openfile", webViewerOpenFile);
    }

    _boundEvents.beforePrint = null;
    _boundEvents.afterPrint = null;
  },

  unbindWindowEvents() {
    const { _boundEvents } = this;

    window.removeEventListener("visibilitychange", webViewerVisibilityChange);
    window.removeEventListener("wheel", webViewerWheel, { passive: false });
    // #914 modified by ngx-extended-pdf-viewer
    // window.removeEventListener("touchstart", webViewerTouchStart, {
    //  passive: false,
    // });
    // #914 end of modification
    window.removeEventListener("click", webViewerClick);
    window.removeEventListener("keydown", webViewerKeyDown);
    window.removeEventListener("resize", _boundEvents.windowResize);
    window.removeEventListener("hashchange", _boundEvents.windowHashChange);
    window.removeEventListener("beforeprint", _boundEvents.windowBeforePrint);
    window.removeEventListener("afterprint", _boundEvents.windowAfterPrint);
    window.removeEventListener(
      "updatefromsandbox",
      _boundEvents.windowUpdateFromSandbox
    );

    _boundEvents.windowResize = null;
    _boundEvents.windowHashChange = null;
    _boundEvents.windowBeforePrint = null;
    _boundEvents.windowAfterPrint = null;
    _boundEvents.windowUpdateFromSandbox = null;
  },

  accumulateWheelTicks(ticks) {
    // If the scroll direction changed, reset the accumulated wheel ticks.
    if (
      (this._wheelUnusedTicks > 0 && ticks < 0) ||
      (this._wheelUnusedTicks < 0 && ticks > 0)
    ) {
      this._wheelUnusedTicks = 0;
    }
    this._wheelUnusedTicks += ticks;
    const wholeTicks =
      Math.sign(this._wheelUnusedTicks) *
      Math.floor(Math.abs(this._wheelUnusedTicks));
    this._wheelUnusedTicks -= wholeTicks;
    return wholeTicks;
  },

  /**
   * Should be called *after* all pages have loaded, or if an error occurred,
   * to unblock the "load" event; see https://bugzilla.mozilla.org/show_bug.cgi?id=1618553
   * @private
   */
  _unblockDocumentLoadEvent() {
    if (document.blockUnblockOnload) {
      document.blockUnblockOnload(false);
    }
    // Ensure that this method is only ever run once.
    this._unblockDocumentLoadEvent = () => {};
  },

  /**
   * Used together with the integration-tests, to enable awaiting full
   * initialization of the scripting/sandbox.
   */
  get scriptingReady() {
    return this.pdfScriptingManager.ready;
  },
};

let validateFileURL;
if (typeof PDFJSDev === "undefined" || PDFJSDev.test("GENERIC")) {
  const HOSTED_VIEWER_ORIGINS = [
    "null",
    "http://mozilla.github.io",
    "https://mozilla.github.io",
  ];
  validateFileURL = function (file) {
    if (file === undefined) {
      return;
    }
    try {
      const viewerOrigin = new URL(window.location.href).origin || "null";
      if (HOSTED_VIEWER_ORIGINS.includes(viewerOrigin)) {
        // Hosted or local viewer, allow for any file locations
        return;
      }
      const { origin, protocol } = new URL(file, window.location.href);
      // Removing of the following line will not guarantee that the viewer will
      // start accepting URLs from foreign origin -- CORS headers on the remote
      // server must be properly configured.
      // IE10 / IE11 does not include an origin in `blob:`-URLs. So don't block
      // any blob:-URL. The browser's same-origin policy will block requests to
      // blob:-URLs from other origins, so this is safe.
      if (origin !== viewerOrigin && protocol !== "blob:") {
        throw new Error("file origin does not match viewer's");
      }
    } catch (ex) {
      PDFViewerApplication.l10n.get("loading_error").then(msg => {
        PDFViewerApplication._documentError(msg, { message: ex?.message });
      });
      throw ex;
    }
  };
}

async function loadFakeWorker() {
  if (!GlobalWorkerOptions.workerSrc) {
    GlobalWorkerOptions.workerSrc = AppOptions.get("workerSrc");
  }
  if (typeof PDFJSDev === "undefined" || !PDFJSDev.test("PRODUCTION")) {
    window.pdfjsWorker = await import("pdfjs/core/worker.js");
    return;
  }
  await loadScript(PDFWorker.workerSrc);
}

async function initPDFBug(enabledTabs) {
  const { debuggerScriptPath, mainContainer } = PDFViewerApplication.appConfig;
  await loadScript(debuggerScriptPath);
  PDFBug.init({ OPS }, mainContainer, enabledTabs);
}

function reportPageStatsPDFBug({ pageNumber }) {
  if (typeof Stats === "undefined" || !Stats.enabled) {
    return;
  }
  const pageView = PDFViewerApplication.pdfViewer.getPageView(
    /* index = */ pageNumber - 1
  );
  const pageStats = pageView?.pdfPage?.stats;
  if (!pageStats) {
    return;
  }
  Stats.add(pageNumber, pageStats);
}

function webViewerInitialized() {
  const appConfig = PDFViewerApplication.appConfig;
  let file;
  // #907 modified by ngx-extended-pdf-viewer
  // if (typeof PDFJSDev === "undefined" || PDFJSDev.test("GENERIC")) {
  //   const queryString = document.location.search.substring(1);
  //   const params = parseQueryString(queryString);
  //   file = params.get("file") ?? AppOptions.get("defaultUrl");
  //   validateFileURL(file);
  // } else if (PDFJSDev.test("MOZCENTRAL")) {
  //   file = window.location.href;
  // } else if (PDFJSDev.test("CHROME")) {
  //   file = AppOptions.get("defaultUrl");
  // }
  // #907 end of modification by ngx-extended-pdf-viewer

  if (typeof PDFJSDev === "undefined" || PDFJSDev.test("GENERIC")) {
    const fileInput = document.createElement("input");
    fileInput.id = appConfig.openFileInputName;
    fileInput.className = "fileInput";
    fileInput.setAttribute("accept", ".pdf,application/pdf");
    fileInput.setAttribute("type", "file");
    fileInput.oncontextmenu = noContextMenuHandler;
    document.body.appendChild(fileInput);

    if (
      !window.File ||
      !window.FileReader ||
      !window.FileList ||
      !window.Blob
    ) {
      appConfig.toolbar.openFile.hidden = true;
      appConfig.secondaryToolbar.openFileButton.hidden = true;
    } else {
      fileInput.value = null;
    }

    fileInput.addEventListener("change", function (evt) {
      const files = evt.target.files;
      if (!files || files.length === 0) {
        return;
      }
      PDFViewerApplication.eventBus.dispatch("fileinputchange", {
        source: this,
        fileInput: evt.target,
      });
    });

    // Enable dragging-and-dropping a new PDF file onto the viewerContainer.
    appConfig.mainContainer.addEventListener("dragover", function (evt) {
      if (AppOptions.get("enableDragAndDrop")) { // #686 modified by ngx-extended-pdf-viewer
        evt.preventDefault();

        evt.dataTransfer.dropEffect = "move";
      } // #686 end of modification
    });
    appConfig.mainContainer.addEventListener("drop", function (evt) {
      if (AppOptions.get("enableDragAndDrop")) { // #686 modified by ngx-extended-pdf-viewer
        evt.preventDefault();

        const files = evt.dataTransfer.files;
        if (!files || files.length === 0) {
          return;
        }
        PDFViewerApplication.eventBus.dispatch("fileinputchange",  {
          source: this,
          fileInput: evt.dataTransfer,
          dropEvent: evt // #972 allowing users to read the drop coordinate
        });
      } // #686 end of modification
    });
  } else {
    appConfig.toolbar.openFile.hidden = true;
    appConfig.secondaryToolbar.openFileButton.hidden = true;
  }

  if (!PDFViewerApplication.supportsDocumentFonts) {
    AppOptions.set("disableFontFace", true);
    PDFViewerApplication.l10n.get("web_fonts_disabled").then(msg => {
      console.warn(msg);
    });
  }

  if (!PDFViewerApplication.supportsPrinting) {
    appConfig.toolbar.print.classList.add("hidden");
    appConfig.secondaryToolbar.printButton.classList.add("hidden");
  }

  if (!PDFViewerApplication.supportsFullscreen) {
    appConfig.toolbar.presentationModeButton.classList.add("hidden");
    appConfig.secondaryToolbar.presentationModeButton.classList.add("hidden");
  }

  if (PDFViewerApplication.supportsIntegratedFind) {
    appConfig.toolbar.viewFind.classList.add("hidden");
  }

  appConfig.mainContainer.addEventListener(
    "transitionend",
    function (evt) {
      if (evt.target === /* mainContainer */ this) {
        PDFViewerApplication.eventBus.dispatch("resize", { source: this });
      }
    },
    true
  );

  try {
    webViewerOpenFileViaURL(file);
  } catch (reason) {
    PDFViewerApplication.l10n.get("loading_error").then(msg => {
      PDFViewerApplication._documentError(msg, reason);
    });
  }
}

function webViewerOpenFileViaURL(file) {
  if (typeof PDFJSDev === "undefined" || PDFJSDev.test("GENERIC")) {
    if (file) {
      PDFViewerApplication.open(file);
    } else {
      PDFViewerApplication._hideViewBookmark();
    }
  } else if (PDFJSDev.test("MOZCENTRAL || CHROME")) {
    PDFViewerApplication.setTitleUsingUrl(file, /* downloadUrl = */ file);
    PDFViewerApplication.initPassiveLoading();
  } else {
    if (file) {
      throw new Error("Not implemented: webViewerOpenFileViaURL");
    } else {
      PDFViewerApplication._hideViewBookmark();
    }
  }
}

function webViewerResetPermissions() {
  const { appConfig } = PDFViewerApplication;
  if (!appConfig) {
    return;
  }
  // Currently only the "copy"-permission is supported.
  appConfig.viewerContainer.classList.remove(ENABLE_PERMISSIONS_CLASS);
}

function webViewerPageRendered({ pageNumber, timestamp, error }) {
  // If the page is still visible when it has finished rendering,
  // ensure that the page number input loading indicator is hidden.
  if (pageNumber === PDFViewerApplication.page) {
    PDFViewerApplication.toolbar.updateLoadingIndicatorState(false);
  }

  // Use the rendered page to set the corresponding thumbnail image.
  if (PDFViewerApplication.pdfSidebar.isThumbnailViewVisible) {
    const pageView = PDFViewerApplication.pdfViewer.getPageView(
      /* index = */ pageNumber - 1
    );
    const thumbnailView = PDFViewerApplication.pdfThumbnailViewer.getThumbnail(
      /* index = */ pageNumber - 1
    );
    if (pageView && thumbnailView) {
      thumbnailView.setImage(pageView);
    }
  }

  if (error) {
    PDFViewerApplication.l10n.get("rendering_error").then(msg => {
      PDFViewerApplication._otherError(msg, error);
    });
  }

  PDFViewerApplication.externalServices.reportTelemetry({
    type: "pageInfo",
    timestamp,
  });
  // It is a good time to report stream and font types.
  PDFViewerApplication.pdfDocument.getStats().then(function (stats) {
    PDFViewerApplication.externalServices.reportTelemetry({
      type: "documentStats",
      stats,
    });
  });
}

function webViewerPageMode({ mode }) {
  // Handle the 'pagemode' hash parameter, see also `PDFLinkService_setHash`.
  let view;
  switch (mode) {
    case "thumbs":
      view = SidebarView.THUMBS;
      break;
    case "bookmarks":
    case "outline": // non-standard
      view = SidebarView.OUTLINE;
      break;
    case "attachments": // non-standard
      view = SidebarView.ATTACHMENTS;
      break;
    case "layers": // non-standard
      view = SidebarView.LAYERS;
      break;
    case "none":
      view = SidebarView.NONE;
      break;
    default:
      console.error('Invalid "pagemode" hash parameter: ' + mode);
      return;
  }
  PDFViewerApplication.pdfSidebar.switchView(view, /* forceOpen = */ true);
}

function webViewerNamedAction(evt) {
  // Processing a couple of named actions that might be useful, see also
  // `PDFLinkService.executeNamedAction`.
  switch (evt.action) {
    case "GoToPage":
      PDFViewerApplication.appConfig.toolbar.pageNumber.select();
      break;

    case "Find":
      if (!PDFViewerApplication.supportsIntegratedFind) {
        PDFViewerApplication.findBar.toggle();
      }
      break;

    case "Print":
      PDFViewerApplication.triggerPrinting();
      break;

    case "SaveAs":
      webViewerSave();
      break;
  }
}

function webViewerPresentationModeChanged(evt) {
  PDFViewerApplication.pdfViewer.presentationModeState = evt.state;
}

function webViewerSidebarViewChanged(evt) {
  PDFViewerApplication.pdfRenderingQueue.isThumbnailViewEnabled =
    PDFViewerApplication.pdfSidebar.isThumbnailViewVisible;

  if (PDFViewerApplication.isInitialViewSet) {
    // Only update the storage when the document has been loaded *and* rendered.
    PDFViewerApplication.store?.set("sidebarView", evt.view).catch(() => {
      // Unable to write to storage.
    });
  }
}

function webViewerUpdateViewarea(evt) {
  const location = evt.location;

<<<<<<< HEAD
  if (store && PDFViewerApplication.isInitialViewSet) {
    // #90 #543 modified by ngx-extended-pdf-viewer
    const settings = {};
    if (location.pageNumber !== undefined || location.pageNumber !== null) {
      settings.page = location.pageNumber;
    }
    if (location.scale) {
      settings.zoom = location.scale;
    }
    if (location.left) {
      settings.scrollLeft = location.left;
    }
    if (location.top) {
      settings.scrollTop = location.top;
    }
    if (location.rotation !== undefined || location.rotation !== null) {
      settings.rotation = location.rotation;
    }
    store
      .setMultiple(settings)
      .catch(function () {
        /* unable to write to storage */
=======
  if (PDFViewerApplication.isInitialViewSet) {
    // Only update the storage when the document has been loaded *and* rendered.
    PDFViewerApplication.store
      ?.setMultiple({
        page: location.pageNumber,
        zoom: location.scale,
        scrollLeft: location.left,
        scrollTop: location.top,
        rotation: location.rotation,
      })
      .catch(() => {
        // Unable to write to storage.
>>>>>>> efb44557
      });
      // #90 #543 end of modification
  }
  const href = PDFViewerApplication.pdfLinkService.getAnchorUrl(
    location.pdfOpenParams
  );
  PDFViewerApplication.appConfig.toolbar.viewBookmark.href = href;
  PDFViewerApplication.appConfig.secondaryToolbar.viewBookmarkButton.href =
    href;

  // Show/hide the loading indicator in the page number input element.
  const currentPage = PDFViewerApplication.pdfViewer.getPageView(
    /* index = */ PDFViewerApplication.page - 1
  );
  const loading = currentPage?.renderingState !== RenderingStates.FINISHED;
  PDFViewerApplication.toolbar.updateLoadingIndicatorState(loading);
}

function webViewerScrollModeChanged(evt) {
  if (PDFViewerApplication.isInitialViewSet) {
    // Only update the storage when the document has been loaded *and* rendered.
    PDFViewerApplication.store?.set("scrollMode", evt.mode).catch(() => {
      // Unable to write to storage.
    });
  }
}

function webViewerSpreadModeChanged(evt) {
  if (PDFViewerApplication.isInitialViewSet) {
    // Only update the storage when the document has been loaded *and* rendered.
    PDFViewerApplication.store?.set("spreadMode", evt.mode).catch(() => {
      // Unable to write to storage.
    });
  }
}

function webViewerResize() {
  const { pdfDocument, pdfViewer } = PDFViewerApplication;
  if (!pdfDocument) {
    return;
  }
  const currentScaleValue = pdfViewer.currentScaleValue;
  if (
    currentScaleValue === "auto" ||
    currentScaleValue === "page-fit" ||
    currentScaleValue === "page-width"
  ) {
    // Note: the scale is constant for 'page-actual'.
    pdfViewer.currentScaleValue = currentScaleValue;
  }
  pdfViewer.update();
}

function webViewerHashchange(evt) {
  const hash = evt.hash;
  if (!hash) {
    return;
  }
  if (!PDFViewerApplication.isInitialViewSet) {
    PDFViewerApplication.initialBookmark = hash;
  } else if (!PDFViewerApplication.pdfHistory?.popStateInProgress) {
    PDFViewerApplication.pdfLinkService.setHash(hash);
  }
}

let webViewerFileInputChange, webViewerOpenFile;
if (typeof PDFJSDev === "undefined" || PDFJSDev.test("GENERIC")) {
  webViewerFileInputChange = function (evt) {
    if (PDFViewerApplication.pdfViewer?.isInPresentationMode) {
      return; // Opening a new PDF file isn't supported in Presentation Mode.
    }
    const file = evt.fileInput.files[0];

    if (!compatibilityParams.disableCreateObjectURL) {
      let url = URL.createObjectURL(file);
      if (file.name) {
        url = { url, originalUrl: file.name };
      }
      PDFViewerApplication.open(url);
    } else {
      PDFViewerApplication.setTitleUsingUrl(file.name);
      // Read the local file into a Uint8Array.
      const fileReader = new FileReader();
      fileReader.onload = function webViewerChangeFileReaderOnload(event) {
        const buffer = event.target.result;
        PDFViewerApplication.open(new Uint8Array(buffer));
      };
      fileReader.readAsArrayBuffer(file);
    }
  };

  webViewerOpenFile = function (evt) {
    const openFileInputName = PDFViewerApplication.appConfig.openFileInputName;
    document.getElementById(openFileInputName).click();
  };
}

function webViewerPresentationMode() {
  PDFViewerApplication.requestPresentationMode();
}
function webViewerPrint() {
  PDFViewerApplication.triggerPrinting();
}
function webViewerDownload() {
  PDFViewerApplication.downloadOrSave({ sourceEventType: "download" });
}
function webViewerSave() {
  PDFViewerApplication.downloadOrSave({ sourceEventType: "save" });
}
function webViewerFirstPage() {
  if (PDFViewerApplication.pdfDocument) {
    PDFViewerApplication.page = 1;
  }
}
function webViewerLastPage() {
  if (PDFViewerApplication.pdfDocument) {
    PDFViewerApplication.page = PDFViewerApplication.pagesCount;
    // #542 prevent IE11 and Edge from scrolling to the end of the page
    if (PDFViewerApplication.pageViewMode === "single") {
      if (PDFViewerApplication.pdfViewer && PDFViewerApplication.pdfViewer.container) {
        PDFViewerApplication.pdfViewer.container.scrollTop = 0;
      }
    }
    // #542 end of modification
  }
}
function webViewerNextPage() {
  PDFViewerApplication.pdfViewer.nextPage();
  // #542 prevent IE11 and Edge from scrolling to the end of the page
  if (PDFViewerApplication.pageViewMode === "single") {
    if (PDFViewerApplication.pdfViewer && PDFViewerApplication.pdfViewer.container) {
     PDFViewerApplication.pdfViewer.container.scrollTop = 0;
    }
  }
  // #542 end of modification
}
function webViewerPreviousPage() {
  PDFViewerApplication.pdfViewer.previousPage();
}
function webViewerZoomIn() {
  PDFViewerApplication.zoomIn();
}
function webViewerZoomOut() {
  PDFViewerApplication.zoomOut();
}
function webViewerZoomReset() {
  PDFViewerApplication.zoomReset();
}
function webViewerPageNumberChanged(evt) {
  const pdfViewer = PDFViewerApplication.pdfViewer;
  // Note that for `<input type="number">` HTML elements, an empty string will
  // be returned for non-number inputs; hence we simply do nothing in that case.
  if (evt.value !== "") {
    PDFViewerApplication.pdfLinkService.goToPage(evt.value);
  }

  // Ensure that the page number input displays the correct value, even if the
  // value entered by the user was invalid (e.g. a floating point number).
  if (
    evt.value !== pdfViewer.currentPageNumber.toString() &&
    evt.value !== pdfViewer.currentPageLabel
  ) {
    PDFViewerApplication.toolbar.setPageNumber(
      pdfViewer.currentPageNumber,
      pdfViewer.currentPageLabel
    );
  }
}
function webViewerScaleChanged(evt) {
  PDFViewerApplication.pdfViewer.currentScaleValue = evt.value;
}
function webViewerRotateCw() {
  PDFViewerApplication.rotatePages(90);
}
function webViewerRotateCcw() {
  PDFViewerApplication.rotatePages(-90);
}
function webViewerOptionalContentConfig(evt) {
  PDFViewerApplication.pdfViewer.optionalContentConfigPromise = evt.promise;
}
function webViewerSwitchScrollMode(evt) {
  PDFViewerApplication.pdfViewer.scrollMode = evt.mode;
}
function webViewerSwitchSpreadMode(evt) {
  PDFViewerApplication.pdfViewer.spreadMode = evt.mode;
}
function webViewerDocumentProperties() {
  PDFViewerApplication.pdfDocumentProperties.open();
}

<<<<<<< HEAD
function webViewerFind(evt) {
  PDFViewerApplication.findController.executeCommand("find" + evt.type, {
    query: evt.query,
    phraseSearch: evt.phraseSearch,
    caseSensitive: evt.caseSensitive,
    entireWord: evt.entireWord,
    ignoreAccents: evt.ignoreAccents, // #177
    fuzzySearch: evt.fuzzySearch, // #304
    highlightAll: evt.highlightAll,
    findPrevious: evt.findPrevious,
  });
}

=======
>>>>>>> efb44557
function webViewerFindFromUrlHash(evt) {
  PDFViewerApplication.eventBus.dispatch("find", {
    source: evt.source,
    type: "",
    query: evt.query,
    phraseSearch: evt.phraseSearch,
    caseSensitive: false,
    entireWord: false,
    ignoreAccents: false, // #177
    fuzzySearch: false, // #304
    highlightAll: true,
    findPrevious: false,
  });
}

function webViewerUpdateFindMatchesCount({ matchesCount }) {
  if (PDFViewerApplication.supportsIntegratedFind) {
    PDFViewerApplication.externalServices.updateFindMatchesCount(matchesCount);
  } else {
    PDFViewerApplication.findBar.updateResultsCount(matchesCount);
  }
}

function webViewerUpdateFindControlState({
  state,
  previous,
  matchesCount,
  rawQuery,
}) {
  if (PDFViewerApplication.supportsIntegratedFind) {
    PDFViewerApplication.externalServices.updateFindControlState({
      result: state,
      findPrevious: previous,
      matchesCount,
      rawQuery,
    });
  } else {
    PDFViewerApplication.findBar.updateUIState(state, previous, matchesCount);
  }
}

function webViewerScaleChanging(evt) {
  PDFViewerApplication.toolbar.setPageScale(evt.presetValue, evt.scale);

  PDFViewerApplication.pdfViewer.update();
}

function webViewerRotationChanging(evt) {
  PDFViewerApplication.pdfThumbnailViewer.pagesRotation = evt.pagesRotation;

  PDFViewerApplication.forceRendering();
  // Ensure that the active page doesn't change during rotation.
  PDFViewerApplication.pdfViewer.currentPageNumber = evt.pageNumber;
}

function webViewerPageChanging({ pageNumber, pageLabel }) {
  PDFViewerApplication.toolbar.setPageNumber(pageNumber, pageLabel);
  PDFViewerApplication.secondaryToolbar.setPageNumber(pageNumber);

  if (PDFViewerApplication.pdfSidebar.isThumbnailViewVisible) {
    PDFViewerApplication.pdfThumbnailViewer.scrollThumbnailIntoView(pageNumber);
  }
  const pageNumberInput = document.getElementById("pageNumber");
  if (pageNumberInput) {
    const pageScrollEvent = new CustomEvent("page-change");
    pageNumberInput.dispatchEvent(pageScrollEvent);
  }
}

function webViewerVisibilityChange(evt) {
  if (document.visibilityState === "visible") {
    // Ignore mouse wheel zooming during tab switches (bug 1503412).
    setZoomDisabledTimeout();
  }
}

let zoomDisabledTimeout = null;
function setZoomDisabledTimeout() {
  if (zoomDisabledTimeout) {
    clearTimeout(zoomDisabledTimeout);
  }
  zoomDisabledTimeout = setTimeout(function () {
    zoomDisabledTimeout = null;
  }, WHEEL_ZOOM_DISABLED_TIMEOUT);
}

function webViewerWheel(evt) {
  const { pdfViewer, supportedMouseWheelZoomModifierKeys } =
    PDFViewerApplication;

  if (pdfViewer.isInPresentationMode) {
    return;
  }

  const cmd =
    (evt.ctrlKey ? 1 : 0) |
    (evt.altKey ? 2 : 0) |
    (evt.shiftKey ? 4 : 0) |
    (evt.metaKey ? 8 : 0);

  if (window.isKeyIgnored && window.isKeyIgnored(cmd, "WHEEL")) {
    return;
  }

  if (
    (evt.ctrlKey && supportedMouseWheelZoomModifierKeys.ctrlKey) ||
    (evt.metaKey && supportedMouseWheelZoomModifierKeys.metaKey)
  ) {
    // Only zoom the pages, not the entire viewer.
    evt.preventDefault();
    // NOTE: this check must be placed *after* preventDefault.
    if (zoomDisabledTimeout || document.visibilityState === "hidden") {
      return;
    }

    const previousScale = pdfViewer.currentScale;

    const delta = normalizeWheelEventDirection(evt);
    let ticks = 0;
    if (
      evt.deltaMode === WheelEvent.DOM_DELTA_LINE ||
      evt.deltaMode === WheelEvent.DOM_DELTA_PAGE
    ) {
      // For line-based devices, use one tick per event, because different
      // OSs have different defaults for the number lines. But we generally
      // want one "clicky" roll of the wheel (which produces one event) to
      // adjust the zoom by one step.
      if (Math.abs(delta) >= 1) {
        ticks = Math.sign(delta);
      } else {
        // If we're getting fractional lines (I can't think of a scenario
        // this might actually happen), be safe and use the accumulator.
        ticks = PDFViewerApplication.accumulateWheelTicks(delta);
      }
    } else {
      // pixel-based devices
      const PIXELS_PER_LINE_SCALE = 30;
      ticks = PDFViewerApplication.accumulateWheelTicks(
        delta / PIXELS_PER_LINE_SCALE
      );
    }

    if (ticks < 0) {
      PDFViewerApplication.zoomOut(-ticks);
    } else if (ticks > 0) {
      PDFViewerApplication.zoomIn(ticks);
    }

    const currentScale = pdfViewer.currentScale;
    if (previousScale !== currentScale) {
      // After scaling the page via zoomIn/zoomOut, the position of the upper-
      // left corner is restored. When the mouse wheel is used, the position
      // under the cursor should be restored instead.
      const scaleCorrectionFactor = currentScale / previousScale - 1;
      const rect = pdfViewer.container.getBoundingClientRect();
      const dx = evt.clientX - rect.left;
      const dy = evt.clientY - rect.top;
      pdfViewer.container.scrollLeft += dx * scaleCorrectionFactor;
      pdfViewer.container.scrollTop += dy * scaleCorrectionFactor;
    }
  } else {
    setZoomDisabledTimeout();
  }
}

// #914 modified by ngx-extended-pdf-viewer
// function webViewerTouchStart(evt) {
//  if (evt.touches.length > 1) {
    // Disable touch-based zooming, because the entire UI bits gets zoomed and
    // that doesn't look great. If we do want to have a good touch-based
    // zooming experience, we need to implement smooth zoom capability (probably
    // using a CSS transform for faster visual response, followed by async
    // re-rendering at the final zoom level) and do gesture detection on the
    // touchmove events to drive it. Or if we want to settle for a less good
    // experience we can make the touchmove events drive the existing step-zoom
    // behaviour that the ctrl+mousewheel path takes.
//    evt.preventDefault();
//  }
// }
// #914 end of modification

function webViewerClick(evt) {
  if (!PDFViewerApplication.secondaryToolbar.isOpen) {
    return;
  }
  const appConfig = PDFViewerApplication.appConfig;
  if (
    PDFViewerApplication.pdfViewer.containsElement(evt.target) ||
    (appConfig.toolbar.container.contains(evt.target) &&
      evt.target !== appConfig.secondaryToolbar.toggleButton)
  ) {
    if (
      evt.target &&
      evt.target.parentElement === appConfig.secondaryToolbar.toggleButton
    ) {
      return;
    }
    if (
      evt.target &&
      evt.target.parentElement &&
      evt.target.parentElement.parentElement ===
        appConfig.secondaryToolbar.toggleButton
    ) {
      return;
    }

    PDFViewerApplication.secondaryToolbar.close();
  }
}

function webViewerKeyDown(evt) {
  if (PDFViewerApplication.overlayManager.active) {
    return;
  }
  const { eventBus, pdfViewer } = PDFViewerApplication;
  const isViewerInPresentationMode = pdfViewer.isInPresentationMode;

  let handled = false,
    ensureViewerFocused = false;
  const cmd =
    (evt.ctrlKey ? 1 : 0) |
    (evt.altKey ? 2 : 0) |
    (evt.shiftKey ? 4 : 0) |
    (evt.metaKey ? 8 : 0);

<<<<<<< HEAD
  const pdfViewer = PDFViewerApplication.pdfViewer;
  const isViewerInPresentationMode = pdfViewer?.isInPresentationMode;

  if (window.isKeyIgnored && window.isKeyIgnored(cmd, evt.keyCode)) {
    return;
  }
=======
>>>>>>> efb44557
  // First, handle the key bindings that are independent whether an input
  // control is selected or not.
  if (cmd === 1 || cmd === 8 || cmd === 5 || cmd === 12) {
    // either CTRL or META key with optional SHIFT.
    switch (evt.keyCode) {
      case 70: // f
        if (!PDFViewerApplication.supportsIntegratedFind && !evt.shiftKey) {
          PDFViewerApplication.findBar.open();
          handled = true;
        }
        break;
      case 71: // g
        if (!PDFViewerApplication.supportsIntegratedFind) {
<<<<<<< HEAD
          const findState = PDFViewerApplication.findController.state;
          if (findState) {
            PDFViewerApplication.findController.executeCommand("findagain", {
              query: findState.query,
              phraseSearch: findState.phraseSearch,
              caseSensitive: findState.caseSensitive,
              entireWord: findState.entireWord,
              ignoreAccents: findState.ignoreAccents, // #177
              fuzzySearch: findState.fuzzySearch, // #304
              highlightAll: findState.highlightAll,
=======
          const { state } = PDFViewerApplication.findController;
          if (state) {
            const eventState = Object.assign(Object.create(null), state, {
              source: window,
              type: "again",
>>>>>>> efb44557
              findPrevious: cmd === 5 || cmd === 12,
            });
            eventBus.dispatch("find", eventState);
          }
          handled = true;
        }
        break;
      case 61: // FF/Mac '='
      case 107: // FF '+' and '='
      case 187: // Chrome '+'
      case 171: // FF with German keyboard
        if (!isViewerInPresentationMode) {
          PDFViewerApplication.zoomIn();
        }
        handled = true;
        break;
      case 173: // FF/Mac '-'
      case 109: // FF '-'
      case 189: // Chrome '-'
        if (!isViewerInPresentationMode) {
          PDFViewerApplication.zoomOut();
        }
        handled = true;
        break;
      case 48: // '0'
      case 96: // '0' on Numpad of Swedish keyboard
        if (!isViewerInPresentationMode) {
          // keeping it unhandled (to restore page zoom to 100%)
          setTimeout(function () {
            // ... and resetting the scale after browser adjusts its scale
            PDFViewerApplication.zoomReset();
          });
          handled = false;
        }
        break;

      case 38: // up arrow
        if (isViewerInPresentationMode || PDFViewerApplication.page > 1) {
          PDFViewerApplication.page = 1;
          handled = true;
          ensureViewerFocused = true;
        }
        break;
      case 40: // down arrow
        if (
          isViewerInPresentationMode ||
          PDFViewerApplication.page < PDFViewerApplication.pagesCount
        ) {
          PDFViewerApplication.page = PDFViewerApplication.pagesCount;
          handled = true;
          ensureViewerFocused = true;
        }
        break;
    }
  }

  if (typeof PDFJSDev === "undefined" || PDFJSDev.test("GENERIC || CHROME")) {
    // CTRL or META without shift
    if (cmd === 1 || cmd === 8) {
      switch (evt.keyCode) {
        case 83: // s
          eventBus.dispatch("download", { source: window });
          handled = true;
          break;

        case 79: // o
          if (typeof PDFJSDev === "undefined" || PDFJSDev.test("GENERIC")) {
            eventBus.dispatch("openfile", { source: window });
            handled = true;
          }
          break;
      }
    }
  }

  // CTRL+ALT or Option+Command
  if (cmd === 3 || cmd === 10) {
    switch (evt.keyCode) {
      case 80: // p
        PDFViewerApplication.requestPresentationMode();
        handled = true;
        break;
      case 71: // g
        // focuses input#pageNumber field
        PDFViewerApplication.appConfig.toolbar.pageNumber.select();
        handled = true;
        break;
    }
  }

  if (handled) {
    if (ensureViewerFocused && !isViewerInPresentationMode) {
      pdfViewer.focus();
    }
    evt.preventDefault();
    return;
  }

  // Some shortcuts should not get handled if a control/input element
  // is selected.
  const curElement = getActiveOrFocusedElement();
  const curElementTagName = curElement?.tagName.toUpperCase();
  if (
    curElementTagName === "INPUT" ||
    curElementTagName === "TEXTAREA" ||
    curElementTagName === "SELECT" ||
    curElement?.isContentEditable
  ) {
    // Make sure that the secondary toolbar is closed when Escape is pressed.
    if (evt.keyCode !== /* Esc = */ 27) {
      return;
    }
  }

  // No control key pressed at all.
  if (cmd === 0) {
    let turnPage = 0,
      turnOnlyIfPageFit = false;
    switch (evt.keyCode) {
      case 38: // up arrow
      case 33: // pg up
        // vertical scrolling using arrow/pg keys
        if (pdfViewer.isVerticalScrollbarEnabled) {
          turnOnlyIfPageFit = true;
        }
        turnPage = -1;
        break;
      case 8: // backspace
        if (!isViewerInPresentationMode) {
          turnOnlyIfPageFit = true;
        }
        turnPage = -1;
        break;
      case 37: // left arrow
        // horizontal scrolling using arrow keys
        if (pdfViewer.isHorizontalScrollbarEnabled) {
          turnOnlyIfPageFit = true;
        }
      /* falls through */
      case 75: // 'k'
      case 80: // 'p'
        turnPage = -1;
        break;
      case 27: // esc key
        if (PDFViewerApplication.secondaryToolbar.isOpen) {
          PDFViewerApplication.secondaryToolbar.close();
          handled = true;
        }
        if (
          !PDFViewerApplication.supportsIntegratedFind &&
          PDFViewerApplication.findBar.opened
        ) {
          PDFViewerApplication.findBar.close();
          handled = true;
        }
        break;
      case 40: // down arrow
      case 34: // pg down
        // vertical scrolling using arrow/pg keys
        if (pdfViewer.isVerticalScrollbarEnabled) {
          turnOnlyIfPageFit = true;
        }
        turnPage = 1;
        break;
      case 13: // enter key
      case 32: // spacebar
        if (!isViewerInPresentationMode) {
          turnOnlyIfPageFit = true;
        }
        turnPage = 1;
        break;
      case 39: // right arrow
        // horizontal scrolling using arrow keys
        if (pdfViewer.isHorizontalScrollbarEnabled) {
          turnOnlyIfPageFit = true;
        }
      /* falls through */
      case 74: // 'j'
      case 78: // 'n'
        turnPage = 1;
        break;

      case 36: // home
        if (isViewerInPresentationMode || PDFViewerApplication.page > 1) {
          PDFViewerApplication.page = 1;
          handled = true;
          ensureViewerFocused = true;
        }
        break;
      case 35: // end
        if (
          isViewerInPresentationMode ||
          PDFViewerApplication.page < PDFViewerApplication.pagesCount
        ) {
          PDFViewerApplication.page = PDFViewerApplication.pagesCount;
          handled = true;
          ensureViewerFocused = true;
        }
        break;

      case 83: // 's'
        PDFViewerApplication.pdfCursorTools.switchTool(CursorTool.SELECT);
        break;
      case 72: // 'h'
        PDFViewerApplication.pdfCursorTools.switchTool(CursorTool.HAND);
        break;

      case 82: // 'r'
        PDFViewerApplication.rotatePages(90);
        break;

      case 115: // F4
        PDFViewerApplication.pdfSidebar.toggle();
        break;
    }

    if (
      turnPage !== 0 &&
      (!turnOnlyIfPageFit || pdfViewer.currentScaleValue === "page-fit")
    ) {
      if (turnPage > 0) {
        pdfViewer.nextPage();
      } else {
        pdfViewer.previousPage();
      }
      handled = true;
    }
  }

  // shift-key
  if (cmd === 4) {
    switch (evt.keyCode) {
      case 13: // enter key
      case 32: // spacebar
        if (
          !isViewerInPresentationMode &&
          pdfViewer.currentScaleValue !== "page-fit"
        ) {
          break;
        }
        pdfViewer.previousPage();

        handled = true;
        break;

      case 82: // 'r'
        PDFViewerApplication.rotatePages(-90);
        break;
    }
  }

  // ngx-extended-pdf-viewer must not enforce getting the focus

  if (ensureViewerFocused && !pdfViewer.containsElement(curElement)) {
    // The page container is not focused, but a page navigation key has been
    // pressed. Change the focus to the viewer container to make sure that
    // navigation by keyboard works as expected.
    pdfViewer.focus();
  }

  if (handled) {
    evt.preventDefault();
  }
}

function beforeUnload(evt) {
  evt.preventDefault();
  evt.returnValue = "";
  return false;
}

/* Abstract factory for the print service. */
const PDFPrintServiceFactory = {
  instance: {
    supportsPrinting: false,
    createPrintService() {
      throw new Error("Not implemented: createPrintService");
    },
  },
};

export {
  DefaultExternalServices,
  PDFPrintServiceFactory,
  PDFViewerApplication,
};<|MERGE_RESOLUTION|>--- conflicted
+++ resolved
@@ -2500,8 +2500,7 @@
 function webViewerUpdateViewarea(evt) {
   const location = evt.location;
 
-<<<<<<< HEAD
-  if (store && PDFViewerApplication.isInitialViewSet) {
+   if (PDFViewerApplication.isInitialViewSet) {
     // #90 #543 modified by ngx-extended-pdf-viewer
     const settings = {};
     if (location.pageNumber !== undefined || location.pageNumber !== null) {
@@ -2519,26 +2518,11 @@
     if (location.rotation !== undefined || location.rotation !== null) {
       settings.rotation = location.rotation;
     }
-    store
-      .setMultiple(settings)
-      .catch(function () {
-        /* unable to write to storage */
-=======
-  if (PDFViewerApplication.isInitialViewSet) {
-    // Only update the storage when the document has been loaded *and* rendered.
     PDFViewerApplication.store
-      ?.setMultiple({
-        page: location.pageNumber,
-        zoom: location.scale,
-        scrollLeft: location.left,
-        scrollTop: location.top,
-        rotation: location.rotation,
-      })
+      ?.setMultiple(settings)
       .catch(() => {
         // Unable to write to storage.
->>>>>>> efb44557
       });
-      // #90 #543 end of modification
   }
   const href = PDFViewerApplication.pdfLinkService.getAnchorUrl(
     location.pdfOpenParams
@@ -2727,22 +2711,6 @@
   PDFViewerApplication.pdfDocumentProperties.open();
 }
 
-<<<<<<< HEAD
-function webViewerFind(evt) {
-  PDFViewerApplication.findController.executeCommand("find" + evt.type, {
-    query: evt.query,
-    phraseSearch: evt.phraseSearch,
-    caseSensitive: evt.caseSensitive,
-    entireWord: evt.entireWord,
-    ignoreAccents: evt.ignoreAccents, // #177
-    fuzzySearch: evt.fuzzySearch, // #304
-    highlightAll: evt.highlightAll,
-    findPrevious: evt.findPrevious,
-  });
-}
-
-=======
->>>>>>> efb44557
 function webViewerFindFromUrlHash(evt) {
   PDFViewerApplication.eventBus.dispatch("find", {
     source: evt.source,
@@ -2968,15 +2936,9 @@
     (evt.shiftKey ? 4 : 0) |
     (evt.metaKey ? 8 : 0);
 
-<<<<<<< HEAD
-  const pdfViewer = PDFViewerApplication.pdfViewer;
-  const isViewerInPresentationMode = pdfViewer?.isInPresentationMode;
-
   if (window.isKeyIgnored && window.isKeyIgnored(cmd, evt.keyCode)) {
     return;
   }
-=======
->>>>>>> efb44557
   // First, handle the key bindings that are independent whether an input
   // control is selected or not.
   if (cmd === 1 || cmd === 8 || cmd === 5 || cmd === 12) {
@@ -2990,24 +2952,11 @@
         break;
       case 71: // g
         if (!PDFViewerApplication.supportsIntegratedFind) {
-<<<<<<< HEAD
-          const findState = PDFViewerApplication.findController.state;
-          if (findState) {
-            PDFViewerApplication.findController.executeCommand("findagain", {
-              query: findState.query,
-              phraseSearch: findState.phraseSearch,
-              caseSensitive: findState.caseSensitive,
-              entireWord: findState.entireWord,
-              ignoreAccents: findState.ignoreAccents, // #177
-              fuzzySearch: findState.fuzzySearch, // #304
-              highlightAll: findState.highlightAll,
-=======
           const { state } = PDFViewerApplication.findController;
           if (state) {
             const eventState = Object.assign(Object.create(null), state, {
               source: window,
               type: "again",
->>>>>>> efb44557
               findPrevious: cmd === 5 || cmd === 12,
             });
             eventBus.dispatch("find", eventState);
