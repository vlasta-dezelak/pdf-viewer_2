/* Copyright 2014 Mozilla Foundation
 *
 * Licensed under the Apache License, Version 2.0 (the "License");
 * you may not use this file except in compliance with the License.
 * You may obtain a copy of the License at
 *
 *     http://www.apache.org/licenses/LICENSE-2.0
 *
 * Unless required by applicable law or agreed to in writing, software
 * distributed under the License is distributed on an "AS IS" BASIS,
 * WITHOUT WARRANTIES OR CONDITIONS OF ANY KIND, either express or implied.
 * See the License for the specific language governing permissions and
 * limitations under the License.
 */

import {
  AnnotationMode,
  createPromiseCapability,
  PixelsPerInch,
  version,
} from "pdfjs-lib";
import {
  DEFAULT_SCALE,
  DEFAULT_SCALE_DELTA,
  DEFAULT_SCALE_VALUE,
  getVisibleElements,
  isPortraitOrientation,
  isValidRotation,
  isValidScrollMode,
  isValidSpreadMode,
  MAX_AUTO_SCALE,
  MAX_SCALE,
  MIN_SCALE,
  moveToEndOfArray,
  PresentationModeState,
  RendererType,
  SCROLLBAR_PADDING,
  scrollIntoView,
  ScrollMode,
  SpreadMode,
  TextLayerMode,
  UNKNOWN_SCALE,
  VERTICAL_PADDING,
  watchScroll,
} from "./ui_utils.js";
import { PDFRenderingQueue, RenderingStates } from "./pdf_rendering_queue.js";
import { AnnotationLayerBuilder } from "./annotation_layer_builder.js";
import { NullL10n } from "./l10n_utils.js";
import { PageFlip } from "./page-flip.module.js"; // #716 modified by ngx-extended-pdf-viewer
import { PDFPageView } from "./pdf_page_view.js";
import { SimpleLinkService } from "./pdf_link_service.js";
import { StructTreeLayerBuilder } from "./struct_tree_layer_builder.js";
import { TextHighlighter } from "./text_highlighter.js";
import { TextLayerBuilder } from "./text_layer_builder.js";
import { XfaLayerBuilder } from "./xfa_layer_builder.js";


const DEFAULT_CACHE_SIZE = 10;

/**
 * @typedef {Object} PDFViewerOptions
 * @property {HTMLDivElement} container - The container for the viewer element.
 * @property {HTMLDivElement} [viewer] - The viewer element.
 * @property {EventBus} eventBus - The application event bus.
 * @property {IPDFLinkService} linkService - The navigation/linking service.
 * @property {DownloadManager} [downloadManager] - The download manager
 *   component.
 * @property {PDFFindController} [findController] - The find controller
 *   component.
 * @property {PDFScriptingManager} [scriptingManager] - The scripting manager
 *   component.
 * @property {PDFRenderingQueue} [renderingQueue] - The rendering queue object.
 * @property {boolean} [removePageBorders] - Removes the border shadow around
 *   the pages. The default value is `false`.
 * @property {number} [textLayerMode] - Controls if the text layer used for
 *   selection and searching is created, and if the improved text selection
 *   behaviour is enabled. The constants from {TextLayerMode} should be used.
 *   The default value is `TextLayerMode.ENABLE`.
 * @property {number} [annotationMode] - Controls if the annotation layer is
 *   created, and if interactive form elements or `AnnotationStorage`-data are
 *   being rendered. The constants from {@link AnnotationMode} should be used;
 *   see also {@link RenderParameters} and {@link GetOperatorListParameters}.
 *   The default value is `AnnotationMode.ENABLE_FORMS`.
 * @property {string} [imageResourcesPath] - Path for image resources, mainly
 *   mainly for annotation icons. Include trailing slash.
 * @property {boolean} [enablePrintAutoRotate] - Enables automatic rotation of
 *   landscape pages upon printing. The default is `false`.
 * @property {string} renderer - 'canvas' or 'svg'. The default is 'canvas'.
 * @property {boolean} [useOnlyCssZoom] - Enables CSS only zooming. The default
 *   value is `false`.
 * @property {number} [maxCanvasPixels] - The maximum supported canvas size in
 *   total pixels, i.e. width * height. Use -1 for no limit. The default value
 *   is 4096 * 4096 (16 mega-pixels).
 * @property {IL10n} l10n - Localization service.
 */

function PDFPageViewBuffer(size) {
  const data = [];
  this.push = function (view) {
    const i = data.indexOf(view);
    if (i >= 0) {
      data.splice(i, 1);
    }
    data.push(view);
    if (data.length > size) {
      data.shift().destroy();
    }
  };

  /**
   * After calling resize, the size of the buffer will be `newSize`.
   * The optional parameter `idsToKeep` is, if present, a Set of page-ids to
   * push to the back of the buffer, delaying their destruction. The size of
   * `idsToKeep` has no impact on the final size of the buffer; if `idsToKeep`
   * is larger than `newSize`, some of those pages will be destroyed anyway.
   */
  this.resize = function (newSize, idsToKeep = null) {
    size = newSize;
    if (idsToKeep) {
      moveToEndOfArray(data, function (page) {
        return idsToKeep.has(page.id);
      });
    }
    while (data.length > size) {
      data.shift().destroy();
    }
  };

  this.has = function (view) {
    return data.includes(view);
  };

  if (
    typeof PDFJSDev === "undefined" ||
    PDFJSDev.test("!PRODUCTION || TESTING")
  ) {
    Object.defineProperty(this, "_buffer", {
      get() {
        return data.slice();
      },
    });
  }
}

function isSameScale(oldScale, newScale) {
  if (newScale === oldScale) {
    return true;
  }
  if (Math.abs(newScale - oldScale) < 1e-15) {
    // Prevent unnecessary re-rendering of all pages when the scale
    // changes only because of limited numerical precision.
    return true;
  }
  return false;
}

/**
 * Simple viewer control to display PDF content/pages.
 */
class BaseViewer {
  #scrollModePageState = null;

  /**
   * @param {PDFViewerOptions} options
   */
  constructor(options) {
    if (this.constructor === BaseViewer) {
      throw new Error("Cannot initialize BaseViewer.");
    }
    const viewerVersion =
      typeof PDFJSDev !== "undefined" ? PDFJSDev.eval("BUNDLE_VERSION") : null;
    if (version !== viewerVersion) {
      throw new Error(
        `The API version "${version}" does not match the Viewer version "${viewerVersion}".`
      );
    }
    this.container = options.container;
    this.viewer = options.viewer || options.container.firstElementChild;

    /** #495 modified by ngx-extended-pdf-viewer */
    this.pageViewMode = options.pageViewMode || "single";
    /** end of modification */

    if (
      typeof PDFJSDev === "undefined" ||
      PDFJSDev.test("!PRODUCTION || GENERIC")
    ) {
      if (
        !(
          this.container?.tagName.toUpperCase() === "DIV" &&
          this.viewer?.tagName.toUpperCase() === "DIV"
        )
      ) {
        throw new Error("Invalid `container` and/or `viewer` option.");
      }

      if (
        this.container.offsetParent &&
        getComputedStyle(this.container).position !== "absolute"
      ) {
        throw new Error("The `container` must be absolutely positioned.");
      }
    }
    this.eventBus = options.eventBus;
    this.linkService = options.linkService || new SimpleLinkService();
    this.downloadManager = options.downloadManager || null;
    this.findController = options.findController || null;
    this._scriptingManager = options.scriptingManager || null;
    this.removePageBorders = options.removePageBorders || false;
    this.textLayerMode = options.textLayerMode ?? TextLayerMode.ENABLE;
    this._annotationMode =
      options.annotationMode ?? AnnotationMode.ENABLE_FORMS;
    this.imageResourcesPath = options.imageResourcesPath || "";
    this.enablePrintAutoRotate = options.enablePrintAutoRotate || false;
    this.renderer = options.renderer || RendererType.CANVAS;
    this.useOnlyCssZoom = options.useOnlyCssZoom || false;
    this.maxCanvasPixels = options.maxCanvasPixels;
    this.l10n = options.l10n || NullL10n;

    this.defaultRenderingQueue = !options.renderingQueue;
    if (this.defaultRenderingQueue) {
      // Custom rendering queue is not specified, using default one
      this.renderingQueue = new PDFRenderingQueue();
      this.renderingQueue.setViewer(this);
    } else {
      this.renderingQueue = options.renderingQueue;
    }
    this._doc = document.documentElement;

    this.scroll = watchScroll(this.container, this._scrollUpdate.bind(this));
    this.presentationModeState = PresentationModeState.UNKNOWN;
    this._onBeforeDraw = this._onAfterDraw = null;
    this._resetView();

    if (this.removePageBorders) {
      this.viewer.classList.add("removePageBorders");
    }
    // Defer the dispatching of this event, to give other viewer components
    // time to initialize *and* register 'baseviewerinit' event listeners.
    Promise.resolve().then(() => {
      this.eventBus.dispatch("baseviewerinit", { source: this });
    });
  }

  get pagesCount() {
    return this._pages.length;
  }

  getPageView(index) {
    return this._pages[index];
  }

  /**
   * @type {boolean} - True if all {PDFPageView} objects are initialized.
   */
  get pageViewsReady() {
    if (!this._pagesCapability.settled) {
      return false;
    }
    // Prevent printing errors when 'disableAutoFetch' is set, by ensuring
    // that *all* pages have in fact been completely loaded.
    return this._pages.every(function (pageView) {
      return pageView?.pdfPage;
    });
  }

  /**
   * @type {boolean}
   */
  get renderForms() {
    return this._annotationMode === AnnotationMode.ENABLE_FORMS;
  }

  /**
   * @type {boolean}
   */
  get enableScripting() {
    return !!this._scriptingManager;
  }

  /**
   * @type {number}
   */
  get currentPageNumber() {
    return this._currentPageNumber;
  }

  /**
   * @param {number} val - The page number.
   */
  set currentPageNumber(val) {
    if (!Number.isInteger(val)) {
      throw new Error("Invalid page number.");
    }
    if (!this.pdfDocument) {
      return;
    }

    // #716 modified by ngx-extended-pdf-viewer
    const flip = Math.abs(this._currentPageNumber - val) < 2;
    // #716 end of modification

    // The intent can be to just reset a scroll position and/or scale.
    if (!this._setCurrentPageNumber(val, /* resetCurrentPageView = */ true)) {
      console.error(`currentPageNumber: "${val}" is not a valid page.`);
    }
	// #716 modified by ngx-extended-pdf-viewer
    if (this.pageFlip) {
      if (flip) {
        console.log("Flip");
        this.pageFlip.flip(val - 1);
      } else {
        console.log("turn to page");
        this.pageFlip.turnToPage(val - 1);
      }
    }
    // #716 end of modification
  }

  /** #495 modified by ngx-extended-pdf-viewer */
  hidePagesDependingOnpageViewMode() {
    if (this.pageViewMode === "single") {
      this._pages.forEach(page => {
        page.div.style.display = "none";
      });
      this._pages.forEach(page => {
        const showIt = page.id === this.currentPageNumber;
        if (showIt) {
          page.div.style.display = "inline-block";
          if (page.div.parentElement.classList.contains("spread")) {
            page.div.parentElement.childNodes.forEach((div, index) => {
              div.style.display = "inline-block";
            });
          }
        }
      });
    // #716 modified by ngx-extended-pdf-viewer
    } else if (this.pageViewMode === "book") {
      if (!this.pageFlip) {
        setTimeout(() => {
          if (!this.pageFlip) {
            const page1 = this._pages[0].div;
            const htmlParentElement = page1.parentElement;
            const viewer = htmlParentElement.parentElement;
            viewer.style.width = 2 * page1.clientWidth + "px";
            viewer.style.overflow = "hidden";
            viewer.style.marginLeft = "auto";
            viewer.style.marginRight = "auto";
            this.pageFlip = new PageFlip(htmlParentElement, {
              width: page1.clientWidth,
              height: page1.clientHeight,
              showCover: true,
              size: "fixed",
            });
            this.pageFlip.loadFromHTML(document.querySelectorAll(".page"));
            this.ensureAdjecentPagesAreLoaded();
            // triggered by page turning
            this.pageFlip.on("flip", e => {
              if (this._currentPageNumber !== e.data + 1) {
                this._setCurrentPageNumber(e.data + 1, false);
              }
            });
          }
        }, 100);
      }
      // #716 end of modification
    }
  }
  /** end of modification */

  /**
   * @returns {boolean} Whether the pageNumber is valid (within bounds).
   * @private
   */
  _setCurrentPageNumber(val, resetCurrentPageView = false) {
    if (this._currentPageNumber === val) {
      if (resetCurrentPageView) {
        this._resetCurrentPageView();
      }
      return true;
    }

    if (!(0 < val && val <= this.pagesCount)) {
      return false;
    }
    const previous = this._currentPageNumber;
    this._currentPageNumber = val;

    /** #495 modified by ngx-extended-pdf-viewer */
    this.hidePagesDependingOnpageViewMode();
    // #716 modified by ngx-extended-pdf-viewer
    if (this.pageViewMode === "single" || this.pageViewMode === "book" || this.pageViewMode === "infinite-scroll") {
      const pageView = this._pages[this.currentPageNumber - 1];
      if (pageView.div.parentElement.classList.contains("spread")) {
        pageView.div.parentElement.childNodes.forEach(div => {
          const pageNumber = Number(div.getAttribute("data-page-number"));
          const pv = this._pages[pageNumber - 1];
          this._ensurePdfPageLoaded(pv).then(() => {
            this.renderingQueue.renderView(pv);
          });
          div.style.display = "inline-block";
        });
      } else {
        this._ensurePdfPageLoaded(pageView).then(() => {
          this.renderingQueue.renderView(pageView);
        });
        // #716 modified by ngx-extended-pdf-viewer
        if (this.pageViewMode === "book") {
          this.ensureAdjecentPagesAreLoaded();
        }
        // #716 modified by ngx-extended-pdf-viewer
      }
    }
    /** end of modification */

    this.eventBus.dispatch("pagechanging", {
      source: this,
      pageNumber: val,
      pageLabel: this._pageLabels?.[val - 1] ?? null,
      previous,
    });

    if (resetCurrentPageView) {
      this._resetCurrentPageView();
    }
    return true;
  }

  // #950 modified by ngx-extended-pdf-viewer
  /**
   * Adds a page to the rendering queue
   * @param {number} pageIndex Index of the page to render
   * @returns {boolean} false, if the page has already been rendered
   * or if it's out of range
   */
  addPageToRenderQueue(pageIndex = 0) {
    if (pageIndex >= 0 && pageIndex <= this._pages.length - 1) {
      const pageView = this._pages[pageIndex];
      const isLoading = pageView.div.querySelector(".loadingIcon");
      if (isLoading) {
        this._ensurePdfPageLoaded(pageView).then(() => {
          this.renderingQueue.renderView(pageView);
        });
        return true;
      }
    }
    return false;
  }
  // #950 end of modification by ngx-extended-pdf-viewer

  // #716 modified by ngx-extended-pdf-viewer
  ensureAdjecentPagesAreLoaded() {
    if (!window.adjacentPagesLoader) {
      window.adjacentPagesLoader = evt => {
        console.log("rendered", evt);
        let pageView = this._pages[Math.min(this._pages.length - 1, this.currentPageNumber)];
        let isLoading = pageView.div.querySelector(".loadingIcon");
        if (isLoading) {
          console.log("asking for the next page");
          this._ensurePdfPageLoaded(pageView).then(() => {
            this.renderingQueue.renderView(pageView);
          });
        } else {
          pageView = this._pages[Math.min(this._pages.length - 1, this.currentPageNumber + 1)];
          isLoading = pageView.div.querySelector(".loadingIcon");
          if (isLoading) {
            console.log("asking for the next + 1 page");
            this._ensurePdfPageLoaded(pageView).then(() => {
              this.renderingQueue.renderView(pageView);
            });
          } else {
            pageView = this._pages[Math.min(this._pages.length - 1, this.currentPageNumber + 2)];
            isLoading = pageView.div.querySelector(".loadingIcon");
            if (isLoading) {
              console.log("asking for the next + 2 page");
              this._ensurePdfPageLoaded(pageView).then(() => {
                this.renderingQueue.renderView(pageView);
              });
            } else {
              pageView = this._pages[Math.min(this._pages.length - 1, this.currentPageNumber + 3)];
              isLoading = pageView.div.querySelector(".loadingIcon");
              if (isLoading) {
                console.log("asking for the next + 3 page");
                this._ensurePdfPageLoaded(pageView).then(() => {
                  this.renderingQueue.renderView(pageView);
                });
              } else {
                pageView = this._pages[Math.max(0, this.currentPageNumber - 1)];
                isLoading = pageView.div.querySelector(".loadingIcon");
                if (isLoading) {
                  console.log("asking for the current page");
                  this._ensurePdfPageLoaded(pageView).then(() => {
                    this.renderingQueue.renderView(pageView);
                  });
                } else {
                  pageView = this._pages[Math.max(0, this.currentPageNumber - 2)];
                  isLoading = pageView.div.querySelector(".loadingIcon");
                  if (isLoading) {
                    console.log("asking for the previous page");
                    this._ensurePdfPageLoaded(pageView).then(() => {
                      this.renderingQueue.renderView(pageView);
                    });
                  } else {
                    console.log("Finished preloading the pages");
                  }
                }
              }
            }
          }
        }
      };
      this.eventBus._on("pagerendered", window.adjacentPagesLoader);
    }
    window.adjacentPagesLoader();
  }
  // #716 modified by ngx-extended-pdf-viewer

  /**
   * @type {string|null} Returns the current page label, or `null` if no page
   *   labels exist.
   */
  get currentPageLabel() {
    return this._pageLabels?.[this._currentPageNumber - 1] ?? null;
  }

  /**
   * @param {string} val - The page label.
   */
  set currentPageLabel(val) {
    if (!this.pdfDocument) {
      return;
    }
    let page = val | 0; // Fallback page number.
    if (this._pageLabels) {
      const i = this._pageLabels.indexOf(val);
      if (i >= 0) {
        page = i + 1;
      }
    }
    // The intent can be to just reset a scroll position and/or scale.
    if (!this._setCurrentPageNumber(page, /* resetCurrentPageView = */ true)) {
      console.error(`currentPageLabel: "${val}" is not a valid page.`);
    }
  }

  /**
   * @type {number}
   */
  get currentScale() {
    return this._currentScale !== UNKNOWN_SCALE
      ? this._currentScale
      : DEFAULT_SCALE;
  }

  /**
   * @param {number} val - Scale of the pages in percents.
   */
  set currentScale(val) {
    if (isNaN(val)) {
      throw new Error("Invalid numeric scale.");
    }
    if (!this.pdfDocument) {
      return;
    }
    // #562 modified by ngx-extended-pdf-viewer
    this._setScale(val, this.pageViewMode === "single");
    // #562 end of modification
  }

  /**
   * @type {string}
   */
  get currentScaleValue() {
    return this._currentScaleValue;
  }

  /**
   * @param val - The scale of the pages (in percent or predefined value).
   */
  set currentScaleValue(val) {
    if (!this.pdfDocument) {
      return;
    }
    // #562 modified by ngx-extended-pdf-viewer
    this._setScale(val, this.pageViewMode === "single");
    // #562 end of modification
  }

  /**
   * @type {number}
   */
  get pagesRotation() {
    return this._pagesRotation;
  }

  /**
   * @param {number} rotation - The rotation of the pages (0, 90, 180, 270).
   */
  set pagesRotation(rotation) {
    if (!isValidRotation(rotation)) {
      throw new Error("Invalid pages rotation angle.");
    }
    if (!this.pdfDocument) {
      return;
    }
    // Normalize the rotation, by clamping it to the [0, 360) range.
    rotation %= 360;
    if (rotation < 0) {
      rotation += 360;
    }
    if (this._pagesRotation === rotation) {
      return; // The rotation didn't change.
    }
    this._pagesRotation = rotation;

    const pageNumber = this._currentPageNumber;

    const updateArgs = { rotation };
    for (const pageView of this._pages) {
      pageView.update(updateArgs);
    }
    // Prevent errors in case the rotation changes *before* the scale has been
    // set to a non-default value.
    if (this._currentScaleValue) {
      this._setScale(this._currentScaleValue, true);
    }

    this.eventBus.dispatch("rotationchanging", {
      source: this,
      pagesRotation: rotation,
      pageNumber,
    });

    if (this.defaultRenderingQueue) {
      this.update();
    }
  }

  get firstPagePromise() {
    return this.pdfDocument ? this._firstPageCapability.promise : null;
  }

  get onePageRendered() {
    return this.pdfDocument ? this._onePageRenderedCapability.promise : null;
  }

  get pagesPromise() {
    return this.pdfDocument ? this._pagesCapability.promise : null;
  }

  /**
   * @private
   */
  _onePageRenderedOrForceFetch() {
    // Unless the viewer *and* its pages are visible, rendering won't start and
    // `this._onePageRenderedCapability` thus won't be resolved.
    // To ensure that automatic printing, on document load, still works even in
    // those cases we force-allow fetching of all pages when:
    //  - The viewer is hidden in the DOM, e.g. in a `display: none` <iframe>
    //    element; fixes bug 1618621.
    //  - The viewer is visible, but none of the pages are (e.g. if the
    //    viewer is very small); fixes bug 1618955.
    if (
      !this.container.offsetParent ||
      this._getVisiblePages().views.length === 0
    ) {
      return Promise.resolve();
    }
    return this._onePageRenderedCapability.promise;
  }

  /**
   * @param pdfDocument {PDFDocument}
   */
  setDocument(pdfDocument) {
    if (this.pdfDocument) {
      this.eventBus.dispatch("pagesdestroy", { source: this });

      this._cancelRendering();
      this._resetView();

      if (this.findController) {
        this.findController.setDocument(null);
      }
      if (this._scriptingManager) {
        this._scriptingManager.setDocument(null);
      }
    }

    this.pdfDocument = pdfDocument;
    if (!pdfDocument) {
      return;
    }
    const isPureXfa = pdfDocument.isPureXfa;
    const pagesCount = pdfDocument.numPages;
    const firstPagePromise = pdfDocument.getPage(1);
    // Rendering (potentially) depends on this, hence fetching it immediately.
    const optionalContentConfigPromise = pdfDocument.getOptionalContentConfig();

    this._pagesCapability.promise.then(() => {
      this.eventBus.dispatch("pagesloaded", {
        source: this,
        pagesCount,
      });
    });

    this._onBeforeDraw = evt => {
      const pageView = this._pages[evt.pageNumber - 1];
      if (!pageView) {
        return;
      }
      // Add the page to the buffer at the start of drawing. That way it can be
      // evicted from the buffer and destroyed even if we pause its rendering.
      this._buffer.push(pageView);
    };
    this.eventBus._on("pagerender", this._onBeforeDraw);

    this._onAfterDraw = evt => {
      if (evt.cssTransform || this._onePageRenderedCapability.settled) {
        return;
      }
      this._onePageRenderedCapability.resolve();

      this.eventBus._off("pagerendered", this._onAfterDraw);
      this._onAfterDraw = null;
    };
    this.eventBus._on("pagerendered", this._onAfterDraw);

    // Fetch a single page so we can get a viewport that will be the default
    // viewport for all pages
    firstPagePromise
      .then(firstPdfPage => {
        this._firstPageCapability.resolve(firstPdfPage);
        this._optionalContentConfigPromise = optionalContentConfigPromise;

        const viewerElement =
          this._scrollMode === ScrollMode.PAGE ? null : this.viewer;
        const scale = this.currentScale;
        const viewport = firstPdfPage.getViewport({
          scale: scale * PixelsPerInch.PDF_TO_CSS_UNITS,
        });
        const textLayerFactory =
          this.textLayerMode !== TextLayerMode.DISABLE && !isPureXfa
            ? this
            : null;
        const annotationLayerFactory =
          this._annotationMode !== AnnotationMode.DISABLE ? this : null;
        const xfaLayerFactory = isPureXfa ? this : null;

        for (let pageNum = 1; pageNum <= pagesCount; ++pageNum) {
          const pageView = new PDFPageView({
            container: viewerElement,
            eventBus: this.eventBus,
            id: pageNum,
            scale,
            defaultViewport: viewport.clone(),
            optionalContentConfigPromise,
            renderingQueue: this.renderingQueue,
            textLayerFactory,
            textLayerMode: this.textLayerMode,
            annotationLayerFactory,
            annotationMode: this._annotationMode,
            xfaLayerFactory,
            textHighlighterFactory: this,
            structTreeLayerFactory: this,
            imageResourcesPath: this.imageResourcesPath,
            removePageBorders: this.removePageBorders, // #194
            renderer: this.renderer,
            useOnlyCssZoom: this.useOnlyCssZoom,
            maxCanvasPixels: this.maxCanvasPixels,
            l10n: this.l10n,
          });
          this._pages.push(pageView);
        }
        // Set the first `pdfPage` immediately, since it's already loaded,
        // rather than having to repeat the `PDFDocumentProxy.getPage` call in
        // the `this._ensurePdfPageLoaded` method before rendering can start.
        const firstPageView = this._pages[0];
        if (firstPageView) {
          firstPageView.setPdfPage(firstPdfPage);
          this.linkService.cachePageRef(1, firstPdfPage.ref);
        }

        if (this._scrollMode === ScrollMode.PAGE) {
          // Since the pages are placed in a `DocumentFragment`, ensure that
          // the current page becomes visible upon loading of the document.
          this._ensurePageViewVisible();
        } else if (this._spreadMode !== SpreadMode.NONE) {
          this._updateSpreadMode();
        }

        // Fetch all the pages since the viewport is needed before printing
        // starts to create the correct size canvas. Wait until one page is
        // rendered so we don't tie up too many resources early on.
        this._onePageRenderedOrForceFetch().then(() => {
          if (this.findController) {
            this.findController.setDocument(pdfDocument); // Enable searching.
          }
          if (this._scriptingManager) {
            this._scriptingManager.setDocument(pdfDocument); // Enable scripting.
          }

          // In addition to 'disableAutoFetch' being set, also attempt to reduce
          // resource usage when loading *very* long/large documents.
          if (pdfDocument.loadingParams.disableAutoFetch || pagesCount > 7500) {
            // XXX: Printing is semi-broken with auto fetch disabled.
            this._pagesCapability.resolve();
            return;
          }
          let getPagesLeft = pagesCount - 1; // The first page was already loaded.

          if (getPagesLeft <= 0) {
            this._pagesCapability.resolve();
            return;
          }
          for (let pageNum = 2; pageNum <= pagesCount; ++pageNum) {
            pdfDocument.getPage(pageNum).then(
              pdfPage => {
                const pageView = this._pages[pageNum - 1];
                if (!pageView.pdfPage) {
                  pageView.setPdfPage(pdfPage);
                }
                this.linkService.cachePageRef(pageNum, pdfPage.ref);
                if (--getPagesLeft === 0) {
                  this._pagesCapability.resolve();
                }
              },
              reason => {
                console.error(
                  `Unable to get page ${pageNum} to initialize viewer`,
                  reason
                );
                if (--getPagesLeft === 0) {
                  this._pagesCapability.resolve();
                }
              }
            );
          }
        });

        /** #495 modified by ngx-extended-pdf-viewer */
        this.hidePagesDependingOnpageViewMode();
        /** end of modification */

        this.eventBus.dispatch("pagesinit", { source: this });

        if (this.defaultRenderingQueue) {
          this.update();
        }
      })
      .catch(reason => {
        console.error("Unable to initialize viewer", reason);
      });
  }

  /**
   * @param {Array|null} labels
   */
  setPageLabels(labels) {
    if (!this.pdfDocument) {
      return;
    }
    if (!labels) {
      this._pageLabels = null;
    } else if (
      !(Array.isArray(labels) && this.pdfDocument.numPages === labels.length)
    ) {
      this._pageLabels = null;
      console.error(`setPageLabels: Invalid page labels.`);
    } else {
      this._pageLabels = labels;
    }
    // Update all the `PDFPageView` instances.
    for (let i = 0, ii = this._pages.length; i < ii; i++) {
      this._pages[i].setPageLabel(this._pageLabels?.[i] ?? null);
    }
  }

  _resetView() {
    this._pages = [];
    this._currentPageNumber = 1;
    this._currentScale = UNKNOWN_SCALE;
    this._currentScaleValue = null;
    this._pageLabels = null;
    // #950 modified by ngx-extended-pdf-viewer
    const bufferSize = Number(PDFViewerApplicationOptions.get("defaultCacheSize")) || DEFAULT_CACHE_SIZE;
    this._buffer = new PDFPageViewBuffer(bufferSize);
    // #950 end of modification by ngx-extended-pdf-viewer
    this._location = null;
    this._pagesRotation = 0;
    this._optionalContentConfigPromise = null;
    this._pagesRequests = new WeakMap();
    this._firstPageCapability = createPromiseCapability();
    this._onePageRenderedCapability = createPromiseCapability();
    this._pagesCapability = createPromiseCapability();
    this._scrollMode = ScrollMode.VERTICAL;
    this._previousScrollMode = ScrollMode.UNKNOWN;
    this._spreadMode = SpreadMode.NONE;

    this.#scrollModePageState = {
      previousPageNumber: 1,
      scrollDown: true,
      pages: [],
    };

    if (this._onBeforeDraw) {
      this.eventBus._off("pagerender", this._onBeforeDraw);
      this._onBeforeDraw = null;
    }
    if (this._onAfterDraw) {
      this.eventBus._off("pagerendered", this._onAfterDraw);
      this._onAfterDraw = null;
    }
    // Remove the pages from the DOM...
    this.viewer.textContent = "";
    // ... and reset the Scroll mode CSS class(es) afterwards.
    this._updateScrollMode();
  }

  _ensurePageViewVisible() {
    if (this._scrollMode !== ScrollMode.PAGE) {
      throw new Error("_ensurePageViewVisible: Invalid scrollMode value.");
    }
    const pageNumber = this._currentPageNumber,
      state = this.#scrollModePageState,
      viewer = this.viewer;

    // Temporarily remove all the pages from the DOM...
    viewer.textContent = "";
    // ... and clear out the active ones.
    state.pages.length = 0;

    if (this._spreadMode === SpreadMode.NONE) {
      // Finally, append the new page to the viewer.
      const pageView = this._pages[pageNumber - 1];
      viewer.appendChild(pageView.div);

      state.pages.push(pageView);
    } else {
      const pageIndexSet = new Set(),
        parity = this._spreadMode - 1;

      // Determine the pageIndices in the new spread.
      if (pageNumber % 2 !== parity) {
        // Left-hand side page.
        pageIndexSet.add(pageNumber - 1);
        pageIndexSet.add(pageNumber);
      } else {
        // Right-hand side page.
        pageIndexSet.add(pageNumber - 2);
        pageIndexSet.add(pageNumber - 1);
      }

      // Finally, append the new pages to the viewer and apply the spreadMode.
      let spread = null;
      for (let i = 0, ii = this._pages.length; i < ii; ++i) {
        if (!pageIndexSet.has(i)) {
          continue;
        }
        if (spread === null) {
          spread = document.createElement("div");
          spread.className = "spread";
          viewer.appendChild(spread);
        } else if (i % 2 === parity) {
          spread = spread.cloneNode(false);
          viewer.appendChild(spread);
        }
        const pageView = this._pages[i];
        spread.appendChild(pageView.div);

        state.pages.push(pageView);
      }
    }

    state.scrollDown = pageNumber >= state.previousPageNumber;
    state.previousPageNumber = pageNumber;
  }

  _scrollUpdate() {
    if (this.pagesCount === 0) {
      return;
    }
    this.update();
  }

  _scrollIntoView({ pageDiv, pageSpot = null, pageNumber = null }) {
    /** #492 modified by ngx-extended-pdf-viewer */
    if (this.pageViewMode === "single") {
      this._pages.forEach(() => {
        pageDiv.style.display = "inline-block";
      });
    }
    /** #492 end of modification */

    if (this._scrollMode === ScrollMode.PAGE) {
      if (pageNumber) {
        // Ensure that `this._currentPageNumber` is correct.
        this._setCurrentPageNumber(pageNumber);
      }
      this._ensurePageViewVisible();
      // Ensure that rendering always occurs, to avoid showing a blank page,
      // even if the current position doesn't change when the page is scrolled.
      this.update();
    }

    if (!pageSpot && !this.isInPresentationMode) {
      const left = pageDiv.offsetLeft + pageDiv.clientLeft;
      const right = left + pageDiv.clientWidth;
      const { scrollLeft, clientWidth } = this.container;
      if (
        this._scrollMode === ScrollMode.HORIZONTAL ||
        left < scrollLeft ||
        right > scrollLeft + clientWidth
      ) {
        pageSpot = { left: 0, top: 0 };
      }
    }
    scrollIntoView(pageDiv, pageSpot, false, this.pageViewMode === "infinite-scroll");
  }

  _setScaleUpdatePages(newScale, newValue, noScroll = false, preset = false) {
    this._currentScaleValue = newValue.toString();

    if (isSameScale(this._currentScale, newScale)) {
      if (preset) {
        this.eventBus.dispatch("scalechanging", {
          source: this,
          scale: newScale,
          presetValue: newValue,
        });
      }
      return;
    }
    this._doc.style.setProperty("--zoom-factor", newScale);

    const updateArgs = { scale: newScale };
    for (const pageView of this._pages) {
      pageView.update(updateArgs);
    }
    this._currentScale = newScale;

    if (!noScroll) {
      let page = this._currentPageNumber,
        dest;
      if (
        this._location &&
        !(this.isInPresentationMode || this.isChangingPresentationMode)
      ) {
        page = this._location.pageNumber;
        dest = [
          null,
          { name: "XYZ" },
          this._location.left,
          this._location.top,
          null,
        ];
      }
      this.scrollPageIntoView({
        pageNumber: page,
        destArray: dest,
        allowNegativeOffset: true,
      });
    }

    this.eventBus.dispatch("scalechanging", {
      source: this,
      scale: newScale,
      presetValue: preset ? newValue : undefined,
    });

    if (this.defaultRenderingQueue) {
      this.update();
    }
  }

  /**
   * @private
   */
  get _pageWidthScaleFactor() {
    if (
      this._spreadMode !== SpreadMode.NONE &&
      this._scrollMode !== ScrollMode.HORIZONTAL
    ) {
      return 2;
    }
    return 1;
  }

  _setScale(value, noScroll = false) {
    // #90 modified by ngx-extended-pdf-viewer
    if (null === value) {
      value = "auto";
    }
    // #90 end of modification
    let scale = parseFloat(value);

    if (scale > 0) {
      this._setScaleUpdatePages(scale, value, noScroll, /* preset = */ false);
    } else {
      const currentPage = this._pages[this._currentPageNumber - 1];
      if (!currentPage) {
        return;
      }
      const noPadding = this.isInPresentationMode || this.removePageBorders;
      // #589 modified by ngx-extended-pdf-viewer
      let verticalPadding = VERTICAL_PADDING;
      if (this.pageViewMode === 'single') {
        verticalPadding += 15;
      }
      let hPadding = noPadding ? 0 : SCROLLBAR_PADDING;
      let vPadding = noPadding ? (this.pageViewMode === 'single'? 10: 0) : verticalPadding;
      // #589 end of modification

      if (!noPadding && this._scrollMode === ScrollMode.HORIZONTAL) {
        [hPadding, vPadding] = [vPadding, hPadding]; // Swap the padding values.
      }
      const pageWidthScale =
        (((this.container.clientWidth - hPadding) / currentPage.width) *
          currentPage.scale) /
        this._pageWidthScaleFactor;
      const pageHeightScale =
        ((this.container.clientHeight - vPadding) / currentPage.height) *
        currentPage.scale;
      switch (value) {
        case "page-actual":
          scale = 1;
          break;
        case "page-width":
          scale = pageWidthScale;
          break;
        case "page-height":
          scale = pageHeightScale;
          break;
        case "page-fit":
          scale = Math.min(pageWidthScale, pageHeightScale);
          break;
        case "auto":
          // For pages in landscape mode, fit the page height to the viewer
          // *unless* the page would thus become too wide to fit horizontally.
          const horizontalScale = isPortraitOrientation(currentPage)
            ? pageWidthScale
            : Math.min(pageHeightScale, pageWidthScale);
          scale = Math.min(MAX_AUTO_SCALE, horizontalScale);
          break;
        default:
          console.error(`_setScale: "${value}" is an unknown zoom value.`);
          return;
      }
      this._setScaleUpdatePages(scale, value, noScroll, /* preset = */ true);
    }
  }

  /**
   * Refreshes page view: scrolls to the current page and updates the scale.
   * @private
   */
  _resetCurrentPageView() {
    if (this.isInPresentationMode) {
      // Fixes the case when PDF has different page sizes.
      this._setScale(this._currentScaleValue, true);
    }

    const pageView = this._pages[this._currentPageNumber - 1];
    this._scrollIntoView({ pageDiv: pageView.div });
  }

  /**
   * @param {string} label - The page label.
   * @returns {number|null} The page number corresponding to the page label,
   *   or `null` when no page labels exist and/or the input is invalid.
   */
  pageLabelToPageNumber(label) {
    if (!this._pageLabels) {
      return null;
    }
    const i = this._pageLabels.indexOf(label);
    if (i < 0) {
      return null;
    }
    return i + 1;
  }

  /**
   * @typedef ScrollPageIntoViewParameters
   * @property {number} pageNumber - The page number.
   * @property {Array} [destArray] - The original PDF destination array, in the
   *   format: <page-ref> </XYZ|/FitXXX> <args..>
   * @property {boolean} [allowNegativeOffset] - Allow negative page offsets.
   *   The default value is `false`.
   * @property {boolean} [ignoreDestinationZoom] - Ignore the zoom argument in
   *   the destination array. The default value is `false`.
   */

  /**
   * Scrolls page into view.
   * @param {ScrollPageIntoViewParameters} params
   */
  scrollPageIntoView({
    pageNumber,
    destArray = null,
    allowNegativeOffset = false,
    ignoreDestinationZoom = false,
  }) {
    if (!this.pdfDocument) {
      return;
    }
    const pageView =
      Number.isInteger(pageNumber) && this._pages[pageNumber - 1];
    if (!pageView) {
      console.error(
        `scrollPageIntoView: "${pageNumber}" is not a valid pageNumber parameter.`
      );
      return;
    }

    if (this.isInPresentationMode || !destArray) {
      this._setCurrentPageNumber(pageNumber, /* resetCurrentPageView = */ true);
      return;
    }
    let x = 0,
      y = 0;
    let width = 0,
      height = 0,
      widthScale,
      heightScale;
    const changeOrientation = pageView.rotation % 180 !== 0;
    const pageWidth =
      (changeOrientation ? pageView.height : pageView.width) /
      pageView.scale /
      PixelsPerInch.PDF_TO_CSS_UNITS;
    const pageHeight =
      (changeOrientation ? pageView.width : pageView.height) /
      pageView.scale /
      PixelsPerInch.PDF_TO_CSS_UNITS;
    let scale = 0;
    switch (destArray[1].name) {
      case "XYZ":
        x = destArray[2];
        y = destArray[3];
        scale = destArray[4];
        // If x and/or y coordinates are not supplied, default to
        // _top_ left of the page (not the obvious bottom left,
        // since aligning the bottom of the intended page with the
        // top of the window is rarely helpful).
        x = x !== null ? x : 0;
        y = y !== null ? y : pageHeight;
        break;
      case "Fit":
      case "FitB":
        scale = "page-fit";
        break;
      case "FitH":
      case "FitBH":
        y = destArray[2];
        scale = "page-width";
        // According to the PDF spec, section 12.3.2.2, a `null` value in the
        // parameter should maintain the position relative to the new page.
        if (y === null && this._location) {
          x = this._location.left;
          y = this._location.top;
        } else if (typeof y !== "number") {
          // The "top" value isn't optional, according to the spec, however some
          // bad PDF generators will pretend that it is (fixes bug 1663390).
          y = pageHeight;
        }
        break;
      case "FitV":
      case "FitBV":
        x = destArray[2];
        width = pageWidth;
        height = pageHeight;
        scale = "page-height";
        break;
      case "FitR":
        x = destArray[2];
        y = destArray[3];
        width = destArray[4] - x;
        height = destArray[5] - y;
        const hPadding = this.removePageBorders ? 0 : SCROLLBAR_PADDING;
        const vPadding = this.removePageBorders ? 0 : VERTICAL_PADDING;

        widthScale =
          (this.container.clientWidth - hPadding) /
          width /
          PixelsPerInch.PDF_TO_CSS_UNITS;
        heightScale =
          (this.container.clientHeight - vPadding) /
          height /
          PixelsPerInch.PDF_TO_CSS_UNITS;
        scale = Math.min(Math.abs(widthScale), Math.abs(heightScale));
        break;
      default:
        console.error(
          `scrollPageIntoView: "${destArray[1].name}" is not a valid destination type.`
        );
        return;
    }

    if (!ignoreDestinationZoom) {
      if (scale && scale !== this._currentScale) {
        this.currentScaleValue = scale;
      } else if (this._currentScale === UNKNOWN_SCALE) {
        this.currentScaleValue = DEFAULT_SCALE_VALUE;
      }
    }

    /** #495 modified by ngx-extended-pdf-viewer */
    this._ensurePdfPageLoaded(pageView).then(() => {
      this.renderingQueue.renderView(pageView);
      if (this.currentPageNumber !== pageNumber) {
        this.currentPageNumber = pageNumber;
      }
    });
    /** end of modification */


    if (scale === "page-fit" && !destArray[4]) {
      this._scrollIntoView({
        pageDiv: pageView.div,
        pageNumber,
      });
      return;
    }

    const boundingRect = [
      pageView.viewport.convertToViewportPoint(x, y),
      pageView.viewport.convertToViewportPoint(x + width, y + height),
    ];
    let left = Math.min(boundingRect[0][0], boundingRect[1][0]);
    let top = Math.min(boundingRect[0][1], boundingRect[1][1]);

    if (!allowNegativeOffset) {
      // Some bad PDF generators will create destinations with e.g. top values
      // that exceeds the page height. Ensure that offsets are not negative,
      // to prevent a previous page from becoming visible (fixes bug 874482).
      left = Math.max(left, 0);
      top = Math.max(top, 0);
    }
    this._scrollIntoView({
      pageDiv: pageView.div,
      pageSpot: { left, top },
      pageNumber,
    });
  }

  _updateLocation(firstPage) {
    const currentScale = this._currentScale;
    const currentScaleValue = this._currentScaleValue;
    const normalizedScaleValue =
      parseFloat(currentScaleValue) === currentScale
        ? Math.round(currentScale * 10000) / 100
        : currentScaleValue;

    const pageNumber = firstPage.id;
    let pdfOpenParams = "#page=" + pageNumber;
    pdfOpenParams += "&zoom=" + normalizedScaleValue;
    const currentPageView = this._pages[pageNumber - 1];
    const container = this.container;
    const topLeft = currentPageView.getPagePoint(
      container.scrollLeft - firstPage.x,
      container.scrollTop - firstPage.y
    );
    const intLeft = Math.round(topLeft[0]);
    const intTop = Math.round(topLeft[1]);
    pdfOpenParams += "," + intLeft + "," + intTop;

    this._location = {
      pageNumber,
      scale: normalizedScaleValue,
      top: intTop,
      left: intLeft,
      rotation: this._pagesRotation,
      pdfOpenParams,
    };
  }

  update() {
    const visible = this._getVisiblePages();
    const visiblePages = visible.views,
      numVisiblePages = visiblePages.length;

    if (numVisiblePages === 0) {
      return;
    }
<<<<<<< HEAD
    // #950 modified by ngx-extended-pdf-viewer
    const bufferSize = Number(PDFViewerApplicationOptions.get("defaultCacheSize")) || DEFAULT_CACHE_SIZE;
    const newCacheSize = Math.max(bufferSize, 2 * numVisiblePages + 1);
    // #950 end of modification
    this._buffer.resize(newCacheSize, visiblePages);
=======
    const newCacheSize = Math.max(DEFAULT_CACHE_SIZE, 2 * numVisiblePages + 1);
    this._buffer.resize(newCacheSize, visible.ids);
>>>>>>> efb44557

    this.renderingQueue.renderHighestPriority(visible);

    if (!this.isInPresentationMode) {
      const isSimpleLayout =
        this._spreadMode === SpreadMode.NONE &&
        (this._scrollMode === ScrollMode.PAGE ||
          this._scrollMode === ScrollMode.VERTICAL);
      let currentId = this._currentPageNumber;
      let stillFullyVisible = false;

      for (const page of visiblePages) {
        if (page.percent < 100) {
          break;
        }
        if (page.id === currentId && isSimpleLayout) {
          stillFullyVisible = true;
          break;
        }
      }
      if (!stillFullyVisible) {
        currentId = visiblePages[0].id;
      }
      this._setCurrentPageNumber(currentId);
    }

    this._updateLocation(visible.first);
    this.eventBus.dispatch("updateviewarea", {
      source: this,
      location: this._location,
    });
    // #859 modified by ngx-extended-pdf-viewer
    this.hidePagesDependingOnpageViewMode();
    // #859 end of modification
  }

  containsElement(element) {
    return this.container.contains(element);
  }

  focus() {
    this.container.focus();
  }

  get _isContainerRtl() {
    return getComputedStyle(this.container).direction === "rtl";
  }

  get isInPresentationMode() {
    return this.presentationModeState === PresentationModeState.FULLSCREEN;
  }

  get isChangingPresentationMode() {
    return this.presentationModeState === PresentationModeState.CHANGING;
  }

  get isHorizontalScrollbarEnabled() {
    return this.isInPresentationMode
      ? false
      : this.container.scrollWidth > this.container.clientWidth;
  }

  get isVerticalScrollbarEnabled() {
    return this.isInPresentationMode
      ? false
      : this.container.scrollHeight > this.container.clientHeight;
  }

  /**
   * Helper method for `this._getVisiblePages`. Should only ever be used when
   * the viewer can only display a single page at a time, for example:
   *  - When PresentationMode is active.
   */
  _getCurrentVisiblePage() {
    if (!this.pagesCount) {
      return { views: [] };
    }
    const pageView = this._pages[this._currentPageNumber - 1];
    // NOTE: Compute the `x` and `y` properties of the current view,
    // since `this._updateLocation` depends of them being available.
    const element = pageView.div;

    const view = {
      id: pageView.id,
      x: element.offsetLeft + element.clientLeft,
      y: element.offsetTop + element.clientTop,
      view: pageView,
    };
    const ids = new Set([pageView.id]);

    return { first: view, last: view, views: [view], ids };
  }

  _getVisiblePages() {
    /** #495 modified by ngx-extended-pdf-viewer */
    if (this.pageViewMode === "single") {
      if (!this.pagesCount) {
        return { views: [] };
      }
      const pageView = this._pages[this._currentPageNumber - 1];
      if (pageView.div.parentElement.classList.contains("spread")) {
        const pageViews = [];
        pageView.div.parentElement.childNodes.forEach(div => {
          const pageNumber = Number(div.getAttribute("data-page-number"));
          const pv = this._pages[pageNumber - 1];
          const element = pv.div;

          const view = {
            id: pv.id,
            x: element.offsetLeft + element.clientLeft,
            y: element.offsetTop + element.clientTop,
            view: pv,
          };
          pageViews.push(view);
        });
        return { first: pageViews[0], last: pageViews[pageViews.length - 1], views: pageViews };
      }
      return this._getCurrentVisiblePage();
    }
    /** end of modification */
    if (this.isInPresentationMode) {
      // The algorithm in `getVisibleElements` doesn't work in all browsers and
      // configurations (e.g. Chrome) when PresentationMode is active.
      return this._getCurrentVisiblePage();
    }
    const views =
        this._scrollMode === ScrollMode.PAGE
          ? this.#scrollModePageState.pages
          : this._pages,
      horizontal = this._scrollMode === ScrollMode.HORIZONTAL,
      rtl = horizontal && this._isContainerRtl;

    return getVisibleElements({
      scrollEl: this.container,
      views,
      sortByVisibility: true,
      horizontal,
      rtl,
    });
  }

  /**
   * @param {number} pageNumber
   */
  isPageVisible(pageNumber) {
    if (!this.pdfDocument) {
      return false;
    }
    if (
      !(
        Number.isInteger(pageNumber) &&
        pageNumber > 0 &&
        pageNumber <= this.pagesCount
      )
    ) {
      console.error(`isPageVisible: "${pageNumber}" is not a valid page.`);
      return false;
    }
    return this._getVisiblePages().ids.has(pageNumber);
  }

  /**
   * @param {number} pageNumber
   */
  isPageCached(pageNumber) {
    if (!this.pdfDocument) {
      return false;
    }
    if (
      !(
        Number.isInteger(pageNumber) &&
        pageNumber > 0 &&
        pageNumber <= this.pagesCount
      )
    ) {
      console.error(`isPageCached: "${pageNumber}" is not a valid page.`);
      return false;
    }
    const pageView = this._pages[pageNumber - 1];
    return this._buffer.has(pageView);
  }

  cleanup() {
    for (let i = 0, ii = this._pages.length; i < ii; i++) {
      if (
        this._pages[i] &&
        this._pages[i].renderingState !== RenderingStates.FINISHED
      ) {
        this._pages[i].reset();
      }
    }
  }

  /**
   * @private
   */
  _cancelRendering() {
    for (let i = 0, ii = this._pages.length; i < ii; i++) {
      if (this._pages[i]) {
        this._pages[i].cancelRendering();
      }
    }
  }

  /**
   * @param {PDFPageView} pageView
   * @returns {Promise} Returns a promise containing a {PDFPageProxy} object.
   * @private
   */
  _ensurePdfPageLoaded(pageView) {
    if (pageView.pdfPage) {
      return Promise.resolve(pageView.pdfPage);
    }
    if (this._pagesRequests.has(pageView)) {
      return this._pagesRequests.get(pageView);
    }
    const promise = this.pdfDocument
      .getPage(pageView.id)
      .then(pdfPage => {
        if (!pageView.pdfPage) {
          pageView.setPdfPage(pdfPage);
        }
        this._pagesRequests.delete(pageView);
        return pdfPage;
      })
      .catch(reason => {
        console.error("Unable to get page for page view", reason);
        // Page error -- there is nothing that can be done.
        this._pagesRequests.delete(pageView);
      });
    this._pagesRequests.set(pageView, promise);
    return promise;
  }

  #getScrollAhead(visible) {
    if (visible.first?.id === 1) {
      return true;
    } else if (visible.last?.id === this.pagesCount) {
      return false;
    }
    switch (this._scrollMode) {
      case ScrollMode.PAGE:
        return this.#scrollModePageState.scrollDown;
      case ScrollMode.HORIZONTAL:
        return this.scroll.right;
    }
    return this.scroll.down;
  }

  forceRendering(currentlyVisiblePages) {
    const visiblePages = currentlyVisiblePages || this._getVisiblePages();
    const scrollAhead = this.#getScrollAhead(visiblePages);
    const preRenderExtra =
      this._spreadMode !== SpreadMode.NONE &&
      this._scrollMode !== ScrollMode.HORIZONTAL;

    const pageView = this.renderingQueue.getHighestPriority(
      visiblePages,
      this._pages,
      scrollAhead,
      preRenderExtra
    );
    if (pageView) {
      this._ensurePdfPageLoaded(pageView).then(() => {
        this.renderingQueue.renderView(pageView);
      });
      return true;
    }
    return false;
  }

  /**
   * @param {HTMLDivElement} textLayerDiv
   * @param {number} pageIndex
   * @param {PageViewport} viewport
   * @param {boolean} enhanceTextSelection
   * @param {EventBus} eventBus
   * @param {TextHighlighter} highlighter
   * @returns {TextLayerBuilder}
   */
  createTextLayerBuilder(
    textLayerDiv,
    pageIndex,
    viewport,
    enhanceTextSelection = false,
    eventBus,
    highlighter
  ) {
    return new TextLayerBuilder({
      textLayerDiv,
      eventBus,
      pageIndex,
      viewport,
      enhanceTextSelection: this.isInPresentationMode
        ? false
        : enhanceTextSelection,
      highlighter,
    });
  }

  /**
   * @param {number} pageIndex
   * @param {EventBus} eventBus
   * @returns {TextHighlighter}
   */
  createTextHighlighter(pageIndex, eventBus) {
    return new TextHighlighter({
      eventBus,
      pageIndex,
      findController: this.isInPresentationMode ? null : this.findController,
    });
  }

  /**
   * @param {HTMLDivElement} pageDiv
   * @param {PDFPage} pdfPage
   * @param {AnnotationStorage} [annotationStorage] - Storage for annotation
   *   data in forms.
   * @param {string} [imageResourcesPath] - Path for image resources, mainly
   *   for annotation icons. Include trailing slash.
   * @param {boolean} renderForms
   * @param {IL10n} l10n
   * @param {boolean} [enableScripting]
   * @param {Promise<boolean>} [hasJSActionsPromise]
   * @param {Object} [mouseState]
   * @param {Promise<Object<string, Array<Object>> | null>}
   *   [fieldObjectsPromise]
   * @returns {AnnotationLayerBuilder}
   */
  createAnnotationLayerBuilder(
    pageDiv,
    pdfPage,
    annotationStorage = null,
    imageResourcesPath = "",
    renderForms = true,
    l10n = NullL10n,
    enableScripting = null,
    hasJSActionsPromise = null,
    mouseState = null,
    fieldObjectsPromise = null
  ) {
    return new AnnotationLayerBuilder({
      pageDiv,
      pdfPage,
      annotationStorage:
        annotationStorage || this.pdfDocument?.annotationStorage,
      imageResourcesPath,
      renderForms,
      linkService: this.linkService,
      downloadManager: this.downloadManager,
      l10n,
      enableScripting: enableScripting ?? this.enableScripting,
      hasJSActionsPromise:
        hasJSActionsPromise || this.pdfDocument?.hasJSActions(),
      fieldObjectsPromise:
        fieldObjectsPromise || this.pdfDocument?.getFieldObjects(),
      mouseState: mouseState || this._scriptingManager?.mouseState,
    });
  }

  /**
   * @param {HTMLDivElement} pageDiv
   * @param {PDFPage} pdfPage
   * @param {AnnotationStorage} [annotationStorage] - Storage for annotation
   *   data in forms.
   * @returns {XfaLayerBuilder}
   */
  createXfaLayerBuilder(pageDiv, pdfPage, annotationStorage = null) {
    return new XfaLayerBuilder({
      pageDiv,
      pdfPage,
      annotationStorage:
        annotationStorage || this.pdfDocument?.annotationStorage,
      linkService: this.linkService,
    });
  }

  /**
   * @param {PDFPage} pdfPage
   * @returns {StructTreeLayerBuilder}
   */
  createStructTreeLayerBuilder(pdfPage) {
    return new StructTreeLayerBuilder({
      pdfPage,
    });
  }

  /**
   * @type {boolean} Whether all pages of the PDF document have identical
   *   widths and heights.
   */
  get hasEqualPageSizes() {
    const firstPageView = this._pages[0];
    for (let i = 1, ii = this._pages.length; i < ii; ++i) {
      const pageView = this._pages[i];
      if (
        pageView.width !== firstPageView.width ||
        pageView.height !== firstPageView.height
      ) {
        return false;
      }
    }
    return true;
  }

  /**
   * Returns sizes of the pages.
   * @returns {Array} Array of objects with width/height/rotation fields.
   */
  getPagesOverview() {
    return this._pages.map(pageView => {
      const viewport = pageView.pdfPage.getViewport({ scale: 1 });

      if (!this.enablePrintAutoRotate || isPortraitOrientation(viewport)) {
        return {
          width: viewport.width,
          height: viewport.height,
          rotation: viewport.rotation,
        };
      }
      // Landscape orientation.
      return {
        width: viewport.height,
        height: viewport.width,
        rotation: (viewport.rotation - 90) % 360,
      };
    });
  }

  /**
   * @type {Promise<OptionalContentConfig | null>}
   */
  get optionalContentConfigPromise() {
    if (!this.pdfDocument) {
      return Promise.resolve(null);
    }
    if (!this._optionalContentConfigPromise) {
      // Prevent issues if the getter is accessed *before* the `onePageRendered`
      // promise has resolved; won't (normally) happen in the default viewer.
      return this.pdfDocument.getOptionalContentConfig();
    }
    return this._optionalContentConfigPromise;
  }

  /**
   * @param {Promise<OptionalContentConfig>} promise - A promise that is
   *   resolved with an {@link OptionalContentConfig} instance.
   */
  set optionalContentConfigPromise(promise) {
    if (!(promise instanceof Promise)) {
      throw new Error(`Invalid optionalContentConfigPromise: ${promise}`);
    }
    if (!this.pdfDocument) {
      return;
    }
    if (!this._optionalContentConfigPromise) {
      // Ignore the setter *before* the `onePageRendered` promise has resolved,
      // since it'll be overwritten anyway; won't happen in the default viewer.
      return;
    }
    this._optionalContentConfigPromise = promise;

    const updateArgs = { optionalContentConfigPromise: promise };
    for (const pageView of this._pages) {
      pageView.update(updateArgs);
    }
    this.update();

    this.eventBus.dispatch("optionalcontentconfigchanged", {
      source: this,
      promise,
    });
  }

  /**
   * @type {number} One of the values in {ScrollMode}.
   */
  get scrollMode() {
    return this._scrollMode;
  }

  /**
   * @param {number} mode - The direction in which the document pages should be
   *   laid out within the scrolling container.
   *   The constants from {ScrollMode} should be used.
   */
  set scrollMode(mode) {
    if (this._scrollMode === mode) {
      return; // The Scroll mode didn't change.
    }
    if (!isValidScrollMode(mode)) {
      throw new Error(`Invalid scroll mode: ${mode}`);
    }
    this._previousScrollMode = this._scrollMode;

    this._scrollMode = mode;
    this.eventBus.dispatch("scrollmodechanged", { source: this, mode });

    this._updateScrollMode(/* pageNumber = */ this._currentPageNumber);
  }

  _updateScrollMode(pageNumber = null) {
    const scrollMode = this._scrollMode,
      viewer = this.viewer;

    viewer.classList.toggle(
      "scrollHorizontal",
      scrollMode === ScrollMode.HORIZONTAL
    );
    viewer.classList.toggle("scrollWrapped", scrollMode === ScrollMode.WRAPPED);

    if (!this.pdfDocument || !pageNumber) {
      return;
    }

    if (scrollMode === ScrollMode.PAGE) {
      this._ensurePageViewVisible();
    } else if (this._previousScrollMode === ScrollMode.PAGE) {
      // Ensure that the current spreadMode is still applied correctly when
      // the *previous* scrollMode was `ScrollMode.PAGE`.
      this._updateSpreadMode();
    }
    // Non-numeric scale values can be sensitive to the scroll orientation.
    // Call this before re-scrolling to the current page, to ensure that any
    // changes in scale don't move the current page.
    if (this._currentScaleValue && isNaN(this._currentScaleValue)) {
      this._setScale(this._currentScaleValue, true);
    }
    this._setCurrentPageNumber(pageNumber, /* resetCurrentPageView = */ true);
    this.update();
  }

  /**
   * @type {number} One of the values in {SpreadMode}.
   */
  get spreadMode() {
    return this._spreadMode;
  }

  /**
   * @param {number} mode - Group the pages in spreads, starting with odd- or
   *   even-number pages (unless `SpreadMode.NONE` is used).
   *   The constants from {SpreadMode} should be used.
   */
  set spreadMode(mode) {
    if (this._spreadMode === mode) {
      return; // The Spread mode didn't change.
    }
    if (!isValidSpreadMode(mode)) {
      throw new Error(`Invalid spread mode: ${mode}`);
    }
    this._spreadMode = mode;
    this.eventBus.dispatch("spreadmodechanged", { source: this, mode });

    this._updateSpreadMode(/* pageNumber = */ this._currentPageNumber);
  }

  _updateSpreadMode(pageNumber = null) {
    if (!this.pdfDocument) {
      return;
    }
    const viewer = this.viewer,
      pages = this._pages;

    if (this._scrollMode === ScrollMode.PAGE) {
      this._ensurePageViewVisible();
    } else {
      // Temporarily remove all the pages from the DOM.
      viewer.textContent = "";

      if (this._spreadMode === SpreadMode.NONE) {
        for (let i = 0, ii = pages.length; i < ii; ++i) {
          viewer.appendChild(pages[i].div);
        }
      } else {
        const parity = this._spreadMode - 1;
        let spread = null;
        for (let i = 0, ii = pages.length; i < ii; ++i) {
          if (spread === null) {
            spread = document.createElement("div");
            spread.className = "spread";
            viewer.appendChild(spread);
          } else if (i % 2 === parity) {
            spread = spread.cloneNode(false);
            viewer.appendChild(spread);
          }
          spread.appendChild(pages[i].div);
        }
      }
    }

    // #859 modified by ngx-extended-pdf-viewer
    this.hidePagesDependingOnpageViewMode();
    // end of modification by ngx-extended-pdf-viewer

    if (!pageNumber) {
      return;
    }
    // Non-numeric scale values can be sensitive to the scroll orientation.
    // Call this before re-scrolling to the current page, to ensure that any
    // changes in scale don't move the current page.
    if (this._currentScaleValue && isNaN(this._currentScaleValue)) {
      this._setScale(this._currentScaleValue, true);
    }
    this._setCurrentPageNumber(pageNumber, /* resetCurrentPageView = */ true);
    this.update();
  }

  /**
   * @private
   */
  _getPageAdvance(currentPageNumber, previous = false) {
    switch (this._scrollMode) {
      case ScrollMode.WRAPPED: {
        const { views } = this._getVisiblePages(),
          pageLayout = new Map();

        // Determine the current (visible) page layout.
        for (const { id, y, percent, widthPercent } of views) {
          if (percent === 0 || widthPercent < 100) {
            continue;
          }
          let yArray = pageLayout.get(y);
          if (!yArray) {
            pageLayout.set(y, (yArray ||= []));
          }
          yArray.push(id);
        }
        // Find the row of the current page.
        for (const yArray of pageLayout.values()) {
          const currentIndex = yArray.indexOf(currentPageNumber);
          if (currentIndex === -1) {
            continue;
          }
          const numPages = yArray.length;
          if (numPages === 1) {
            break;
          }
          // Handle documents with varying page sizes.
          if (previous) {
            for (let i = currentIndex - 1, ii = 0; i >= ii; i--) {
              const currentId = yArray[i],
                expectedId = yArray[i + 1] - 1;
              if (currentId < expectedId) {
                return currentPageNumber - expectedId;
              }
            }
          } else {
            for (let i = currentIndex + 1, ii = numPages; i < ii; i++) {
              const currentId = yArray[i],
                expectedId = yArray[i - 1] + 1;
              if (currentId > expectedId) {
                return expectedId - currentPageNumber;
              }
            }
          }
          // The current row is "complete", advance to the previous/next one.
          if (previous) {
            const firstId = yArray[0];
            if (firstId < currentPageNumber) {
              return currentPageNumber - firstId + 1;
            }
          } else {
            const lastId = yArray[numPages - 1];
            if (lastId > currentPageNumber) {
              return lastId - currentPageNumber + 1;
            }
          }
          break;
        }
        break;
      }
      case ScrollMode.HORIZONTAL: {
        break;
      }
      case ScrollMode.PAGE:
      case ScrollMode.VERTICAL: {
        if (this._spreadMode === SpreadMode.NONE) {
          break; // Normal vertical scrolling.
        }
        if (this.pageViewMode === "single") {
          return 2;
        }

        const parity = this._spreadMode - 1;

        if (previous && currentPageNumber % 2 !== parity) {
          break; // Left-hand side page.
        } else if (!previous && currentPageNumber % 2 === parity) {
          break; // Right-hand side page.
        }
        const { views } = this._getVisiblePages(),
          expectedId = previous ? currentPageNumber - 1 : currentPageNumber + 1;

        for (const { id, percent, widthPercent } of views) {
          if (id !== expectedId) {
            continue;
          }
          if (percent > 0 && widthPercent === 100) {
            return 2;
          }
          break;
        }
        break;
      }
    }
    return 1;
  }

  /**
   * Go to the next page, taking scroll/spread-modes into account.
   * @returns {boolean} Whether navigation occured.
   */
  nextPage() {
    const currentPageNumber = this._currentPageNumber,
      pagesCount = this.pagesCount;

    if (currentPageNumber >= pagesCount) {
      return false;
    }
    const advance =
      this._getPageAdvance(currentPageNumber, /* previous = */ false) || 1;

    this.currentPageNumber = Math.min(currentPageNumber + advance, pagesCount);
    return true;
  }

  /**
   * Go to the previous page, taking scroll/spread-modes into account.
   * @returns {boolean} Whether navigation occured.
   */
  previousPage() {
    const currentPageNumber = this._currentPageNumber;

    if (currentPageNumber <= 1) {
      return false;
    }
    const advance =
      this._getPageAdvance(currentPageNumber, /* previous = */ true) || 1;

    this.currentPageNumber = Math.max(currentPageNumber - advance, 1);
    return true;
  }

  /**
   * Increase the current zoom level one, or more, times.
   * @param {number} [steps] - Defaults to zooming once.
   */
  increaseScale(steps = 1) {
    let newScale = this._currentScale;
    // modified by ngx-extended-pdf-viewer #367
    let maxScale = Number(PDFViewerApplicationOptions.get("maxZoom"));
    if (!maxScale) {
      maxScale = MAX_SCALE;
    }
    do {
      newScale = (newScale * DEFAULT_SCALE_DELTA).toFixed(2);
      newScale = Math.ceil(newScale * 10) / 10;
      newScale = Math.min(maxScale, newScale);
    } while (--steps > 0 && newScale < maxScale);
    // end of modification
    this.currentScaleValue = newScale;
  }

  /**
   * Decrease the current zoom level one, or more, times.
   * @param {number} [steps] - Defaults to zooming once.
   */
  decreaseScale(steps = 1) {
    let newScale = this._currentScale;
    // modified by ngx-extended-pdf-viewer #367
    let minScale = Number(PDFViewerApplicationOptions.get("minZoom"));
    if (!minScale) {
      minScale = MIN_SCALE;
    }
    do {
      newScale = (newScale / DEFAULT_SCALE_DELTA).toFixed(2);
      newScale = Math.floor(newScale * 10) / 10;
      newScale = Math.max(minScale, newScale);
    } while (--steps > 0 && newScale > minScale);
    // end of modification
    this.currentScaleValue = newScale;
  }
}

export { BaseViewer, PDFPageViewBuffer };<|MERGE_RESOLUTION|>--- conflicted
+++ resolved
@@ -1382,16 +1382,11 @@
     if (numVisiblePages === 0) {
       return;
     }
-<<<<<<< HEAD
     // #950 modified by ngx-extended-pdf-viewer
     const bufferSize = Number(PDFViewerApplicationOptions.get("defaultCacheSize")) || DEFAULT_CACHE_SIZE;
     const newCacheSize = Math.max(bufferSize, 2 * numVisiblePages + 1);
     // #950 end of modification
-    this._buffer.resize(newCacheSize, visiblePages);
-=======
-    const newCacheSize = Math.max(DEFAULT_CACHE_SIZE, 2 * numVisiblePages + 1);
     this._buffer.resize(newCacheSize, visible.ids);
->>>>>>> efb44557
 
     this.renderingQueue.renderHighestPriority(visible);
 
