﻿<!DOCTYPE html>
<!--
Copyright 2012 Mozilla Foundation

Licensed under the Apache License, Version 2.0 (the "License");
you may not use this file except in compliance with the License.
You may obtain a copy of the License at

    http://www.apache.org/licenses/LICENSE-2.0

Unless required by applicable law or agreed to in writing, software
distributed under the License is distributed on an "AS IS" BASIS,
WITHOUT WARRANTIES OR CONDITIONS OF ANY KIND, either express or implied.
See the License for the specific language governing permissions and
limitations under the License.

Adobe CMap resources are covered by their own copyright but the same license:

    Copyright 1990-2015 Adobe Systems Incorporated.

See https://github.com/adobe-type-tools/cmap-resources
-->
<html dir="ltr" mozdisallowselectionprint>
  <head>
    <meta charset="utf-8">
    <meta name="viewport" content="width=device-width, initial-scale=1, maximum-scale=1">
<!--#if GENERIC || CHROME-->
    <meta name="google" content="notranslate">
<!--#endif-->
    <title>PDF.js viewer</title>

<!--#if MOZCENTRAL-->
<!--#include viewer-snippet-firefox-extension.html-->
<!--#endif-->
<!--#if CHROME-->
<!--#include viewer-snippet-chrome-extension.html-->
<!--#endif-->

    <link rel="stylesheet" href="viewer.css">
    <link rel="stylesheet" href="../../../../css/global-complete.css">
<!--#if !PRODUCTION-->
    <link rel="resource" type="application/l10n" href="locale/locale.properties">
<!--#endif-->

<!--#if !PRODUCTION-->
    <script defer src="../node_modules/es-module-shims/dist/es-module-shims.js"></script>
    <script type="importmap-shim">
      {
        "imports": {
          "pdfjs/": "../src/",
          "pdfjs-lib": "../src/pdf.js",
          "pdfjs-web/": "./",
          "pdfjs-fitCurve": "../build/dev-fitCurve/fit_curve.js"
        }
      }
    </script>

    <script src="viewer.js" type="module-shim"></script>
<!--#endif-->

<!--#if (GENERIC && !MINIFIED) -->
<!--#include viewer-snippet.html-->
<!--#endif-->

<!--#if !MINIFIED -->
<!--<script src="viewer.js"></script>-->
<!--#else-->
<!--#include viewer-snippet-minified.html-->
<!--#endif-->

  </head>

<<<<<<< HEAD
  <body tabindex="1" class="loadingInProgress" oncontextmenu="return false;">
    <div id="outerContainer">

      <div id="sidebarContainer">
        <div id="toolbarSidebar" class="mcToolbar">
          <div class="splitToolbarButton toggled">
            <button id="viewThumbnail" class="toolbarButton toggled hidden" title="Show Thumbnails" tabindex="2" data-l10n-id="thumbs">
               <span data-l10n-id="thumbs_label">Thumbnails</span>
            </button>
            <button id="viewOutline" class="toolbarButton hidden" title="Show Document Outline (double-click to expand/collapse all items)" tabindex="3" data-l10n-id="document_outline">
               <span data-l10n-id="document_outline_label">Document Outline</span>
            </button>
            <button id="viewAttachments" class="toolbarButton hidden" title="Show Attachments" tabindex="4" data-l10n-id="attachments">
               <span data-l10n-id="attachments_label">Attachments</span>
            </button>
=======
  <body tabindex="1">
    <div id="outerContainer">

      <div id="sidebarContainer">
        <div id="toolbarSidebar">
          <div id="toolbarSidebarLeft">
            <div id="sidebarViewButtons" class="splitToolbarButton toggled" role="radiogroup">
              <button id="viewThumbnail" class="toolbarButton toggled" title="Show Thumbnails" tabindex="2" data-l10n-id="thumbs" role="radio" aria-checked="true" aria-controls="thumbnailView">
                 <span data-l10n-id="thumbs_label">Thumbnails</span>
              </button>
              <button id="viewOutline" class="toolbarButton" title="Show Document Outline (double-click to expand/collapse all items)" tabindex="3" data-l10n-id="document_outline" role="radio" aria-checked="false" aria-controls="outlineView">
                 <span data-l10n-id="document_outline_label">Document Outline</span>
              </button>
              <button id="viewAttachments" class="toolbarButton" title="Show Attachments" tabindex="4" data-l10n-id="attachments" role="radio" aria-checked="false" aria-controls="attachmentsView">
                 <span data-l10n-id="attachments_label">Attachments</span>
              </button>
              <button id="viewLayers" class="toolbarButton" title="Show Layers (double-click to reset all layers to the default state)" tabindex="5" data-l10n-id="layers" role="radio" aria-checked="false" aria-controls="layersView">
                 <span data-l10n-id="layers_label">Layers</span>
              </button>
            </div>
          </div>

          <div id="toolbarSidebarRight">
            <div id="outlineOptionsContainer" class="hidden">
              <div class="verticalToolbarSeparator"></div>

              <button id="currentOutlineItem" class="toolbarButton" disabled="disabled" title="Find Current Outline Item" tabindex="6" data-l10n-id="current_outline_item">
                <span data-l10n-id="current_outline_item_label">Current Outline Item</span>
              </button>
            </div>
>>>>>>> 0766898d
          </div>
        </div>
        <div id="sidebarContent" class="mcSidebar">
          <div id="thumbnailView">
          </div>
          <div id="outlineView" class="hidden">
          </div>
          <div id="attachmentsView" class="hidden">
          </div>
          <div id="layersView" class="hidden">
          </div>
        </div>
        <div id="sidebarResizer"></div>
      </div>  <!-- sidebarContainer -->

      <div id="mainContainer" class="disablePrint">
        <div class="findbar hidden doorHanger mcToolbar" id="findbar">
          <div id="findbarInputContainer">
            <input id="findInput" class="toolbarField" title="Find" placeholder="Find in document…" tabindex="91" data-l10n-id="find_input" aria-invalid="false">
            <div class="splitToolbarButton">
<<<<<<< HEAD
              <button id="findPrevious" class="toolbarButton fa fa-arrow-left fa-lg" title="Find the previous occurrence of the phrase" tabindex="92" data-l10n-id="find_previous">
                <span data-l10n-id="find_previous_label">Previous</span>
              </button>
              <div class="splitToolbarButtonSeparator"></div>
              <button id="findNext" class="toolbarButton fa fa-arrow-right fa-lg" title="Find the next occurrence of the phrase" tabindex="93" data-l10n-id="find_next">
=======
              <button id="findPrevious" class="toolbarButton" title="Find the previous occurrence of the phrase" tabindex="92" data-l10n-id="find_previous">
                <span data-l10n-id="find_previous_label">Previous</span>
              </button>
              <div class="splitToolbarButtonSeparator"></div>
              <button id="findNext" class="toolbarButton" title="Find the next occurrence of the phrase" tabindex="93" data-l10n-id="find_next">
>>>>>>> 0766898d
                <span data-l10n-id="find_next_label">Next</span>
              </button>
            </div>
          </div>

          <div id="findbarOptionsOneContainer">
            <input type="checkbox" id="findHighlightAll" class="toolbarField" tabindex="94">
            <label for="findHighlightAll" class="toolbarLabel" data-l10n-id="find_highlight">Highlight All</label>
            <input type="checkbox" id="findMatchCase" class="toolbarField" tabindex="95">
            <label for="findMatchCase" class="toolbarLabel" data-l10n-id="find_match_case_label">Match Case</label>
          </div>
          <div id="findbarOptionsTwoContainer">
            <input type="checkbox" id="findMatchDiacritics" class="toolbarField" tabindex="96">
            <label for="findMatchDiacritics" class="toolbarLabel" data-l10n-id="find_match_diacritics_label">Match Diacritics</label>
            <input type="checkbox" id="findEntireWord" class="toolbarField" tabindex="97">
            <label for="findEntireWord" class="toolbarLabel" data-l10n-id="find_entire_word_label">Whole Words</label>
          </div>

          <div id="findbarMessageContainer" aria-live="polite">
            <span id="findResultsCount" class="toolbarLabel"></span>
            <span id="findMsg" class="toolbarLabel"></span>
          </div>
        </div>  <!-- findbar -->

<<<<<<< HEAD
        <div id="secondaryToolbar" class="secondaryToolbar hidden doorHangerRight mcToolbar">
          <div id="secondaryToolbarButtonContainer">
            <button id="secondaryPresentationMode" class="secondaryToolbarButton" title="Switch to Presentation Mode" tabindex="51" data-l10n-id="presentation_mode">
              <div class="secondaryToolbarButtonIcon fa fa-arrows-alt" title="Switch to Presentation Mode Icon"></div>
              <span data-l10n-id="presentation_mode_label">Presentation Mode</span>
            </button>

            <button id="secondaryOpenFile" class="secondaryToolbarButton hidden" title="Open File" tabindex="52" data-l10n-id="open_file">
              <div class="secondaryToolbarButtonIcon fa fa-folder-open" title="Open File Icon"></div>
=======
        <div class="editorParamsToolbar hidden doorHangerRight" id="editorFreeTextParamsToolbar">
          <div class="editorParamsToolbarContainer">
            <div class="editorParamsSetter">
              <label for="editorFreeTextColor" class="editorParamsLabel" data-l10n-id="editor_free_text_color">Color</label>
              <input type="color" id="editorFreeTextColor" class="editorParamsColor" tabindex="100">
            </div>
            <div class="editorParamsSetter">
              <label for="editorFreeTextFontSize" class="editorParamsLabel" data-l10n-id="editor_free_text_size">Size</label>
              <input type="range" id="editorFreeTextFontSize" class="editorParamsSlider" value="10" min="5" max="100" step="1" tabindex="101">
            </div>
          </div>
        </div>

        <div class="editorParamsToolbar hidden doorHangerRight" id="editorInkParamsToolbar">
          <div class="editorParamsToolbarContainer">
            <div class="editorParamsSetter">
              <label for="editorInkColor" class="editorParamsLabel" data-l10n-id="editor_ink_color">Color</label>
              <input type="color" id="editorInkColor" class="editorParamsColor" tabindex="102">
            </div>
            <div class="editorParamsSetter">
              <label for="editorInkThickness" class="editorParamsLabel" data-l10n-id="editor_ink_thickness">Thickness</label>
              <input type="range" id="editorInkThickness" class="editorParamsSlider" value="1" min="1" max="20" step="1" tabindex="103">
            </div>
            <div class="editorParamsSetter">
              <label for="editorInkOpacity" class="editorParamsLabel" data-l10n-id="editor_ink_opacity">Opacity</label>
              <input type="range" id="editorInkOpacity" class="editorParamsSlider" value="100" min="1" max="100" step="1" tabindex="104">
            </div>
          </div>
        </div>

        <div id="secondaryToolbar" class="secondaryToolbar hidden doorHangerRight">
          <div id="secondaryToolbarButtonContainer">
<!--#if GENERIC-->
            <button id="secondaryOpenFile" class="secondaryToolbarButton visibleLargeView" title="Open File" tabindex="51" data-l10n-id="open_file">
>>>>>>> 0766898d
              <span data-l10n-id="open_file_label">Open</span>
            </button>
<!--#endif-->

<<<<<<< HEAD
            <button id="secondaryPrint" class="secondaryToolbarButton hidden" title="Print" tabindex="53" data-l10n-id="print">
              <div class="secondaryToolbarButtonIcon fa fa-print" title="Print Icon"></div>
              <span data-l10n-id="print_label">Print</span>
            </button>

            <button id="secondaryDownload" class="secondaryToolbarButton hidden" title="Download" tabindex="54" data-l10n-id="download">
              <div class="secondaryToolbarButtonIcon fa fa-download" title="Download Icon"></div>
              <span data-l10n-id="download_label">Download</span>
            </button>

            <a href="#" id="secondaryViewBookmark" class="secondaryToolbarButton" title="Current view (copy or open in new window)" tabindex="55" data-l10n-id="bookmark">
              <div class="secondaryToolbarButtonIcon fa fa-bookmark" title="Bookmark Icon"></div>
=======
            <button id="secondaryPrint" class="secondaryToolbarButton visibleMediumView" title="Print" tabindex="52" data-l10n-id="print">
              <span data-l10n-id="print_label">Print</span>
            </button>

            <button id="secondaryDownload" class="secondaryToolbarButton visibleMediumView" title="Save" tabindex="53" data-l10n-id="save">
              <span data-l10n-id="save_label">Save</span>
            </button>

<!--#if GENERIC-->
            <div class="horizontalToolbarSeparator visibleLargeView"></div>
<!--#else-->
<!--        <div class="horizontalToolbarSeparator visibleMediumView"></div>-->
<!--#endif-->

            <button id="presentationMode" class="secondaryToolbarButton" title="Switch to Presentation Mode" tabindex="54" data-l10n-id="presentation_mode">
              <span data-l10n-id="presentation_mode_label">Presentation Mode</span>
            </button>

            <a href="#" id="viewBookmark" class="secondaryToolbarButton" title="Current view (copy or open in new window)" tabindex="55" data-l10n-id="bookmark">
>>>>>>> 0766898d
              <span data-l10n-id="bookmark_label">Current View</span>
            </a>

            <div class="horizontalToolbarSeparator"></div>

            <button id="firstPage" class="secondaryToolbarButton" title="Go to First Page" tabindex="56" data-l10n-id="first_page">
<<<<<<< HEAD
              <div class="secondaryToolbarButtonIcon fa fa-arrow-up" title="Go to First Page Icon"></div>
              <span data-l10n-id="first_page_label">Go to First Page</span>
            </button>
            <button id="lastPage" class="secondaryToolbarButton" title="Go to Last Page" tabindex="57" data-l10n-id="last_page">
              <div class="secondaryToolbarButtonIcon fa fa-arrow-down" title="Go to Last Page Icon"></div>
=======
              <span data-l10n-id="first_page_label">Go to First Page</span>
            </button>
            <button id="lastPage" class="secondaryToolbarButton" title="Go to Last Page" tabindex="57" data-l10n-id="last_page">
>>>>>>> 0766898d
              <span data-l10n-id="last_page_label">Go to Last Page</span>
            </button>

            <div class="horizontalToolbarSeparator"></div>

            <button id="pageRotateCw" class="secondaryToolbarButton" title="Rotate Clockwise" tabindex="58" data-l10n-id="page_rotate_cw">
<<<<<<< HEAD
              <div class="secondaryToolbarButtonIcon fa fa-repeat" title="Rotate Clockwise Icon"></div>
              <span data-l10n-id="page_rotate_cw_label">Rotate Clockwise</span>
            </button>
            <button id="pageRotateCcw" class="secondaryToolbarButton" title="Rotate Counterclockwise" tabindex="59" data-l10n-id="page_rotate_ccw">
              <div class="secondaryToolbarButtonIcon fa fa-undo" title="Rotate Counterclockwise Icon"></div>
=======
              <span data-l10n-id="page_rotate_cw_label">Rotate Clockwise</span>
            </button>
            <button id="pageRotateCcw" class="secondaryToolbarButton" title="Rotate Counterclockwise" tabindex="59" data-l10n-id="page_rotate_ccw">
>>>>>>> 0766898d
              <span data-l10n-id="page_rotate_ccw_label">Rotate Counterclockwise</span>
            </button>

            <div class="horizontalToolbarSeparator"></div>

<<<<<<< HEAD
            <button id="cursorSelectTool" class="secondaryToolbarButton toggled" title="Enable Text Selection Tool" tabindex="60" data-l10n-id="cursor_text_select_tool">
              <div class="secondaryToolbarButtonIcon fa fa-mouse-pointer" title="Enable Text Selection Tool Icon"></div>
              <span data-l10n-id="cursor_text_select_tool_label">Text Selection Tool</span>
            </button>
            <button id="cursorHandTool" class="secondaryToolbarButton" title="Enable Hand Tool" tabindex="61" data-l10n-id="cursor_hand_tool">
              <div class="secondaryToolbarButtonIcon fa fa-hand-paper-o" title="Enable Hand Tool Icon"></div>
              <span data-l10n-id="cursor_hand_tool_label">Hand Tool</span>
            </button>
=======
            <div id="cursorToolButtons" role="radiogroup">
              <button id="cursorSelectTool" class="secondaryToolbarButton toggled" title="Enable Text Selection Tool" tabindex="60" data-l10n-id="cursor_text_select_tool" role="radio" aria-checked="true">
                <span data-l10n-id="cursor_text_select_tool_label">Text Selection Tool</span>
              </button>
              <button id="cursorHandTool" class="secondaryToolbarButton" title="Enable Hand Tool" tabindex="61" data-l10n-id="cursor_hand_tool" role="radio" aria-checked="false">
                <span data-l10n-id="cursor_hand_tool_label">Hand Tool</span>
              </button>
            </div>
>>>>>>> 0766898d

            <div class="horizontalToolbarSeparator hidden"></div>

<<<<<<< HEAD
            <button id="scrollVertical" class="secondaryToolbarButton toggled" title="Use Vertical Scrolling" tabindex="62" data-l10n-id="scroll_vertical">
              <div class="secondaryToolbarButtonIcon fa fa-arrows-v" title="Use Vertical Scrolling Icon"></div>
              <span data-l10n-id="scroll_vertical_label">Vertical Scrolling</span>
            </button>
            <button id="scrollHorizontal" class="secondaryToolbarButton" title="Use Horizontal Scrolling" tabindex="63" data-l10n-id="scroll_horizontal">
              <div class="secondaryToolbarButtonIcon fa fa-arrows-h" title="Use Horizontal Scrolling Icon"></div>
              <span data-l10n-id="scroll_horizontal_label">Horizontal Scrolling</span>
            </button>
            <button id="scrollWrapped" class="secondaryToolbarButton" title="Use Wrapped Scrolling" tabindex="64" data-l10n-id="scroll_wrapped">
              <div class="secondaryToolbarButtonIcon fa fa-th" title="Use Wrapped Scrolling Icon"></div>
              <span data-l10n-id="scroll_wrapped_label">Wrapped Scrolling</span>
            </button>
=======
            <div id="scrollModeButtons" role="radiogroup">
              <button id="scrollPage" class="secondaryToolbarButton" title="Use Page Scrolling" tabindex="62" data-l10n-id="scroll_page" role="radio" aria-checked="false">
                <span data-l10n-id="scroll_page_label">Page Scrolling</span>
              </button>
              <button id="scrollVertical" class="secondaryToolbarButton toggled" title="Use Vertical Scrolling" tabindex="63" data-l10n-id="scroll_vertical" role="radio" aria-checked="true">
                <span data-l10n-id="scroll_vertical_label" >Vertical Scrolling</span>
              </button>
              <button id="scrollHorizontal" class="secondaryToolbarButton" title="Use Horizontal Scrolling" tabindex="64" data-l10n-id="scroll_horizontal" role="radio" aria-checked="false">
                <span data-l10n-id="scroll_horizontal_label">Horizontal Scrolling</span>
              </button>
              <button id="scrollWrapped" class="secondaryToolbarButton" title="Use Wrapped Scrolling" tabindex="65" data-l10n-id="scroll_wrapped" role="radio" aria-checked="false">
                <span data-l10n-id="scroll_wrapped_label">Wrapped Scrolling</span>
              </button>
            </div>
>>>>>>> 0766898d

            <div class="horizontalToolbarSeparator"></div>

<<<<<<< HEAD
            <button id="spreadNone" class="secondaryToolbarButton toggled" title="Do not join page spreads" tabindex="65" data-l10n-id="spread_none">
              <span data-l10n-id="spread_none_label">No Spreads</span>
            </button>
            <button id="spreadOdd" class="secondaryToolbarButton" title="Join page spreads starting with odd-numbered pages" tabindex="66" data-l10n-id="spread_odd">
              <span data-l10n-id="spread_odd_label">Odd Spreads</span>
            </button>
            <button id="spreadEven" class="secondaryToolbarButton" title="Join page spreads starting with even-numbered pages" tabindex="67" data-l10n-id="spread_even">
              <span data-l10n-id="spread_even_label">Even Spreads</span>
            </button>
=======
            <div id="spreadModeButtons" role="radiogroup">
              <button id="spreadNone" class="secondaryToolbarButton toggled" title="Do not join page spreads" tabindex="66" data-l10n-id="spread_none" role="radio" aria-checked="true">
                <span data-l10n-id="spread_none_label">No Spreads</span>
              </button>
              <button id="spreadOdd" class="secondaryToolbarButton" title="Join page spreads starting with odd-numbered pages" tabindex="67" data-l10n-id="spread_odd" role="radio" aria-checked="false">
                <span data-l10n-id="spread_odd_label">Odd Spreads</span>
              </button>
              <button id="spreadEven" class="secondaryToolbarButton" title="Join page spreads starting with even-numbered pages" tabindex="68" data-l10n-id="spread_even" role="radio" aria-checked="false">
                <span data-l10n-id="spread_even_label">Even Spreads</span>
              </button>
            </div>
>>>>>>> 0766898d

            <div class="horizontalToolbarSeparator"></div>

<<<<<<< HEAD
            <button id="documentProperties" class="secondaryToolbarButton documentProperties hidden" title="Document Properties…" tabindex="68" data-l10n-id="document_properties">
=======
            <button id="documentProperties" class="secondaryToolbarButton" title="Document Properties…" tabindex="69" data-l10n-id="document_properties" aria-controls="documentPropertiesDialog">
>>>>>>> 0766898d
              <span data-l10n-id="document_properties_label">Document Properties…</span>
            </button>
          </div>
        </div>  <!-- secondaryToolbar -->

        <div class="toolbar">
          <div id="toolbarContainer">
            <div id="toolbarViewer" class="mcToolbar">
              <div id="toolbarViewerLeft">
<<<<<<< HEAD
                <button id="sidebarToggle" class="toolbarButton fa fa-columns" title="Toggle Sidebar" tabindex="11" data-l10n-id="toggle_sidebar">
                  <span data-l10n-id="toggle_sidebar_label">Toggle Sidebar</span>
                </button>
                <div class="toolbarButtonSpacer"></div>
                <button id="viewFind" class="toolbarButton fa fa-search" title="Find in Document" tabindex="12" data-l10n-id="findbar">
                  <span data-l10n-id="findbar_label">Find</span>
                </button>
                <div class="splitToolbarButton hiddenSmallView">
                  <button class="toolbarButton pageUp fa fa-arrow-up" title="Previous Page" id="previous" tabindex="13" data-l10n-id="previous">
                    <span data-l10n-id="previous_label">Previous</span>
                  </button>
                  <div class="splitToolbarButtonSeparator"></div>
                  <button class="toolbarButton pageDown fa fa-arrow-down" title="Next Page" id="next" tabindex="14" data-l10n-id="next">
=======
                <button id="sidebarToggle" class="toolbarButton" title="Toggle Sidebar" tabindex="11" data-l10n-id="toggle_sidebar" aria-expanded="false" aria-controls="sidebarContainer">
                  <span data-l10n-id="toggle_sidebar_label">Toggle Sidebar</span>
                </button>
                <div class="toolbarButtonSpacer"></div>
                <button id="viewFind" class="toolbarButton" title="Find in Document" tabindex="12" data-l10n-id="findbar" aria-expanded="false" aria-controls="findbar">
                  <span data-l10n-id="findbar_label">Find</span>
                </button>
                <div class="splitToolbarButton hiddenSmallView">
                  <button class="toolbarButton" title="Previous Page" id="previous" tabindex="13" data-l10n-id="previous">
                    <span data-l10n-id="previous_label">Previous</span>
                  </button>
                  <div class="splitToolbarButtonSeparator"></div>
                  <button class="toolbarButton" title="Next Page" id="next" tabindex="14" data-l10n-id="next">
>>>>>>> 0766898d
                    <span data-l10n-id="next_label">Next</span>
                  </button>
                </div>
                <input type="number" id="pageNumber" class="toolbarField" title="Page" value="1" min="1" tabindex="15" data-l10n-id="page" autocomplete="off">
                <span id="numPages" class="toolbarLabel"></span>
              </div>
              <div id="toolbarViewerRight">
<<<<<<< HEAD
                <button id="presentationMode" class="toolbarButton presentationMode hiddenLargeView fa fa-arrows-alt" title="Switch to Presentation Mode" tabindex="31" data-l10n-id="presentation_mode">
                  <span data-l10n-id="presentation_mode_label">Presentation Mode</span>
                </button>

                <button id="openFile" class="toolbarButton openFile hiddenLargeView hidden" title="Open File" tabindex="32" data-l10n-id="open_file">
=======
<!--#if GENERIC-->
                <button id="openFile" class="toolbarButton hiddenLargeView" title="Open File" tabindex="31" data-l10n-id="open_file">
>>>>>>> 0766898d
                  <span data-l10n-id="open_file_label">Open</span>
                </button>
<!--#endif-->

<<<<<<< HEAD
                <button id="print" class="toolbarButton print hiddenMediumView hidden fa fa-print" title="Print" tabindex="33" data-l10n-id="print">
                  <span data-l10n-id="print_label">Print</span>
                </button>

                <button id="download" class="toolbarButton download hiddenMediumView hidden" title="Download" tabindex="34" data-l10n-id="download">
                  <span data-l10n-id="download_label">Download</span>
                </button>
                <a href="#" id="viewBookmark" class="toolbarButton bookmark hiddenSmallView hidden" title="Current view (copy or open in new window)" tabindex="35" data-l10n-id="bookmark">
                  <span data-l10n-id="bookmark_label">Current View</span>
                </a>
=======
                <button id="print" class="toolbarButton hiddenMediumView" title="Print" tabindex="32" data-l10n-id="print">
                  <span data-l10n-id="print_label">Print</span>
                </button>

                <button id="download" class="toolbarButton hiddenMediumView" title="Save" tabindex="33" data-l10n-id="save">
                  <span data-l10n-id="save_label">Save</span>
                </button>
>>>>>>> 0766898d

                <div class="verticalToolbarSeparator hiddenMediumView"></div>

                <div id="editorModeButtons" class="splitToolbarButton toggled" role="radiogroup">
                  <button id="editorFreeText" class="toolbarButton" disabled="disabled" title="Text" role="radio" aria-checked="false" tabindex="34" data-l10n-id="editor_free_text2">
                    <span data-l10n-id="editor_free_text2_label">Text</span>
                  </button>
                  <button id="editorInk" class="toolbarButton" disabled="disabled" title="Draw" role="radio" aria-checked="false" tabindex="35" data-l10n-id="editor_ink2">
                    <span data-l10n-id="editor_ink2_label">Draw</span>
                  </button>
                </div>

                <div id="editorModeSeparator" class="verticalToolbarSeparator"></div>

<<<<<<< HEAD
                <button id="secondaryToolbarToggle" class="toolbarButton fa fa-angle-double-right" title="Tools" tabindex="36" data-l10n-id="tools">
=======
                <button id="secondaryToolbarToggle" class="toolbarButton" title="Tools" tabindex="48" data-l10n-id="tools" aria-expanded="false" aria-controls="secondaryToolbar">
>>>>>>> 0766898d
                  <span data-l10n-id="tools_label">Tools</span>
                </button>
              </div>
              <div id="toolbarViewerMiddle">
                <div class="splitToolbarButton">
<<<<<<< HEAD
                  <button id="zoomOut" class="toolbarButton zoomOut fa fa-minus" title="Zoom Out" tabindex="21" data-l10n-id="zoom_out">
                    <span data-l10n-id="zoom_out_label">Zoom Out</span>
                  </button>
                  <div class="splitToolbarButtonSeparator"></div>
                  <button id="zoomIn" class="toolbarButton zoomIn fa fa-plus" title="Zoom In" tabindex="22" data-l10n-id="zoom_in">
=======
                  <button id="zoomOut" class="toolbarButton" title="Zoom Out" tabindex="21" data-l10n-id="zoom_out">
                    <span data-l10n-id="zoom_out_label">Zoom Out</span>
                  </button>
                  <div class="splitToolbarButtonSeparator"></div>
                  <button id="zoomIn" class="toolbarButton" title="Zoom In" tabindex="22" data-l10n-id="zoom_in">
>>>>>>> 0766898d
                    <span data-l10n-id="zoom_in_label">Zoom In</span>
                   </button>
                </div>
                <span id="scaleSelectContainer" class="dropdownToolbarButton">
                  <select id="scaleSelect" title="Zoom" tabindex="23" data-l10n-id="zoom">
                    <option id="pageAutoOption" title="" value="auto" selected="selected" data-l10n-id="page_scale_auto">Automatic Zoom</option>
                    <option id="pageActualOption" title="" value="page-actual" data-l10n-id="page_scale_actual">Actual Size</option>
                    <option id="pageFitOption" title="" value="page-fit" data-l10n-id="page_scale_fit">Page Fit</option>
                    <option id="pageWidthOption" title="" value="page-width" data-l10n-id="page_scale_width">Page Width</option>
                    <option id="customScaleOption" title="" value="custom" disabled="disabled" hidden="true"></option>
                    <option title="" value="0.5" data-l10n-id="page_scale_percent" data-l10n-args='{ "scale": 50 }'>50%</option>
                    <option title="" value="0.75" data-l10n-id="page_scale_percent" data-l10n-args='{ "scale": 75 }'>75%</option>
                    <option title="" value="1" data-l10n-id="page_scale_percent" data-l10n-args='{ "scale": 100 }'>100%</option>
                    <option title="" value="1.25" data-l10n-id="page_scale_percent" data-l10n-args='{ "scale": 125 }'>125%</option>
                    <option title="" value="1.5" data-l10n-id="page_scale_percent" data-l10n-args='{ "scale": 150 }'>150%</option>
                    <option title="" value="2" data-l10n-id="page_scale_percent" data-l10n-args='{ "scale": 200 }'>200%</option>
                    <option title="" value="3" data-l10n-id="page_scale_percent" data-l10n-args='{ "scale": 300 }'>300%</option>
                    <option title="" value="4" data-l10n-id="page_scale_percent" data-l10n-args='{ "scale": 400 }'>400%</option>
                  </select>
                </span>
              </div>
            </div>
            <div id="loadingBar">
              <div class="progress">
                <div class="glimmer">
                </div>
              </div>
            </div>
          </div>
        </div>

<<<<<<< HEAD
        <menu type="context" id="viewerContextMenu">
          <menuitem id="contextFirstPage" label="First Page"
                    data-l10n-id="first_page"></menuitem>
          <menuitem id="contextLastPage" label="Last Page"
                    data-l10n-id="last_page"></menuitem>
          <menuitem id="contextPageRotateCw" label="Rotate Clockwise"
                    data-l10n-id="page_rotate_cw"></menuitem>
          <menuitem id="contextPageRotateCcw" label="Rotate Counter-Clockwise"
                    data-l10n-id="page_rotate_ccw"></menuitem>
        </menu>

        <div id="viewerContainer" class="mcViewer" tabindex="0">
=======
        <div id="viewerContainer" tabindex="0">
>>>>>>> 0766898d
          <div id="viewer" class="pdfViewer"></div>
        </div>
      </div> <!-- mainContainer -->

      <div id="dialogContainer">
        <dialog id="passwordDialog">
          <div class="row">
            <label for="password" id="passwordText" data-l10n-id="password_label">Enter the password to open this PDF file:</label>
          </div>
          <div class="row">
            <input type="password" id="password" class="toolbarField">
          </div>
          <div class="buttonRow">
            <button id="passwordCancel" class="dialogButton"><span data-l10n-id="password_cancel">Cancel</span></button>
            <button id="passwordSubmit" class="dialogButton"><span data-l10n-id="password_ok">OK</span></button>
          </div>
        </dialog>
        <dialog id="documentPropertiesDialog">
          <div class="row">
            <span id="fileNameLabel" data-l10n-id="document_properties_file_name">File name:</span>
            <p id="fileNameField" aria-labelledby="fileNameLabel">-</p>
          </div>
          <div class="row">
            <span id="fileSizeLabel" data-l10n-id="document_properties_file_size">File size:</span>
            <p id="fileSizeField" aria-labelledby="fileSizeLabel">-</p>
          </div>
          <div class="separator"></div>
          <div class="row">
            <span id="titleLabel" data-l10n-id="document_properties_title">Title:</span>
            <p id="titleField" aria-labelledby="titleLabel">-</p>
          </div>
          <div class="row">
            <span id="authorLabel" data-l10n-id="document_properties_author">Author:</span>
            <p id="authorField" aria-labelledby="authorLabel">-</p>
          </div>
          <div class="row">
            <span id="subjectLabel" data-l10n-id="document_properties_subject">Subject:</span>
            <p id="subjectField" aria-labelledby="subjectLabel">-</p>
          </div>
          <div class="row">
            <span id="keywordsLabel" data-l10n-id="document_properties_keywords">Keywords:</span>
            <p id="keywordsField" aria-labelledby="keywordsLabel">-</p>
          </div>
          <div class="row">
            <span id="creationDateLabel" data-l10n-id="document_properties_creation_date">Creation Date:</span>
            <p id="creationDateField" aria-labelledby="creationDateLabel">-</p>
          </div>
          <div class="row">
            <span id="modificationDateLabel" data-l10n-id="document_properties_modification_date">Modification Date:</span>
            <p id="modificationDateField" aria-labelledby="modificationDateLabel">-</p>
          </div>
          <div class="row">
            <span id="creatorLabel" data-l10n-id="document_properties_creator">Creator:</span>
            <p id="creatorField" aria-labelledby="creatorLabel">-</p>
          </div>
          <div class="separator"></div>
          <div class="row">
            <span id="producerLabel" data-l10n-id="document_properties_producer">PDF Producer:</span>
            <p id="producerField" aria-labelledby="producerLabel">-</p>
          </div>
          <div class="row">
            <span id="versionLabel" data-l10n-id="document_properties_version">PDF Version:</span>
            <p id="versionField" aria-labelledby="versionLabel">-</p>
          </div>
          <div class="row">
            <span id="pageCountLabel" data-l10n-id="document_properties_page_count">Page Count:</span>
            <p id="pageCountField" aria-labelledby="pageCountLabel">-</p>
          </div>
          <div class="row">
            <span id="pageSizeLabel" data-l10n-id="document_properties_page_size">Page Size:</span>
            <p id="pageSizeField" aria-labelledby="pageSizeLabel">-</p>
          </div>
          <div class="separator"></div>
          <div class="row">
            <span id="linearizedLabel" data-l10n-id="document_properties_linearized">Fast Web View:</span>
            <p id="linearizedField" aria-labelledby="linearizedLabel">-</p>
          </div>
          <div class="buttonRow">
            <button id="documentPropertiesClose" class="dialogButton"><span data-l10n-id="document_properties_close">Close</span></button>
          </div>
        </dialog>
<!--#if !MOZCENTRAL-->
        <dialog id="printServiceDialog" style="min-width: 200px;">
          <div class="row">
            <span data-l10n-id="print_progress_message">Preparing document for printing…</span>
          </div>
          <div class="row">
            <progress value="0" max="100"></progress>
            <span data-l10n-id="print_progress_percent" data-l10n-args='{ "progress": 0 }' class="relative-progress">0%</span>
          </div>
          <div class="buttonRow">
            <button id="printCancel" class="dialogButton"><span data-l10n-id="print_progress_close">Cancel</span></button>
          </div>
        </dialog>
<!--#endif-->
<!--#if CHROME-->
<!--#include viewer-snippet-chrome-overlays.html-->
<!--#endif-->
      </div>  <!-- dialogContainer -->

    </div> <!-- outerContainer -->
    <div id="printContainer"></div>

<!--#if GENERIC-->
    <input type="file" id="fileInput" class="hidden">
<!--#endif-->
  </body>
</html><|MERGE_RESOLUTION|>--- conflicted
+++ resolved
@@ -70,37 +70,20 @@
 
   </head>
 
-<<<<<<< HEAD
-  <body tabindex="1" class="loadingInProgress" oncontextmenu="return false;">
+  <body tabindex="1" oncontextmenu="return false;">
     <div id="outerContainer">
 
       <div id="sidebarContainer">
         <div id="toolbarSidebar" class="mcToolbar">
-          <div class="splitToolbarButton toggled">
-            <button id="viewThumbnail" class="toolbarButton toggled hidden" title="Show Thumbnails" tabindex="2" data-l10n-id="thumbs">
-               <span data-l10n-id="thumbs_label">Thumbnails</span>
-            </button>
-            <button id="viewOutline" class="toolbarButton hidden" title="Show Document Outline (double-click to expand/collapse all items)" tabindex="3" data-l10n-id="document_outline">
-               <span data-l10n-id="document_outline_label">Document Outline</span>
-            </button>
-            <button id="viewAttachments" class="toolbarButton hidden" title="Show Attachments" tabindex="4" data-l10n-id="attachments">
-               <span data-l10n-id="attachments_label">Attachments</span>
-            </button>
-=======
-  <body tabindex="1">
-    <div id="outerContainer">
-
-      <div id="sidebarContainer">
-        <div id="toolbarSidebar">
           <div id="toolbarSidebarLeft">
             <div id="sidebarViewButtons" class="splitToolbarButton toggled" role="radiogroup">
-              <button id="viewThumbnail" class="toolbarButton toggled" title="Show Thumbnails" tabindex="2" data-l10n-id="thumbs" role="radio" aria-checked="true" aria-controls="thumbnailView">
+              <button id="viewThumbnail" class="toolbarButton toggled hidden" title="Show Thumbnails" tabindex="2" data-l10n-id="thumbs" role="radio" aria-checked="true" aria-controls="thumbnailView">
                  <span data-l10n-id="thumbs_label">Thumbnails</span>
               </button>
-              <button id="viewOutline" class="toolbarButton" title="Show Document Outline (double-click to expand/collapse all items)" tabindex="3" data-l10n-id="document_outline" role="radio" aria-checked="false" aria-controls="outlineView">
+              <button id="viewOutline" class="toolbarButton hidden" title="Show Document Outline (double-click to expand/collapse all items)" tabindex="3" data-l10n-id="document_outline" role="radio" aria-checked="false" aria-controls="outlineView">
                  <span data-l10n-id="document_outline_label">Document Outline</span>
               </button>
-              <button id="viewAttachments" class="toolbarButton" title="Show Attachments" tabindex="4" data-l10n-id="attachments" role="radio" aria-checked="false" aria-controls="attachmentsView">
+              <button id="viewAttachments" class="toolbarButton hidden" title="Show Attachments" tabindex="4" data-l10n-id="attachments" role="radio" aria-checked="false" aria-controls="attachmentsView">
                  <span data-l10n-id="attachments_label">Attachments</span>
               </button>
               <button id="viewLayers" class="toolbarButton" title="Show Layers (double-click to reset all layers to the default state)" tabindex="5" data-l10n-id="layers" role="radio" aria-checked="false" aria-controls="layersView">
@@ -117,7 +100,6 @@
                 <span data-l10n-id="current_outline_item_label">Current Outline Item</span>
               </button>
             </div>
->>>>>>> 0766898d
           </div>
         </div>
         <div id="sidebarContent" class="mcSidebar">
@@ -138,19 +120,11 @@
           <div id="findbarInputContainer">
             <input id="findInput" class="toolbarField" title="Find" placeholder="Find in document…" tabindex="91" data-l10n-id="find_input" aria-invalid="false">
             <div class="splitToolbarButton">
-<<<<<<< HEAD
               <button id="findPrevious" class="toolbarButton fa fa-arrow-left fa-lg" title="Find the previous occurrence of the phrase" tabindex="92" data-l10n-id="find_previous">
                 <span data-l10n-id="find_previous_label">Previous</span>
               </button>
               <div class="splitToolbarButtonSeparator"></div>
               <button id="findNext" class="toolbarButton fa fa-arrow-right fa-lg" title="Find the next occurrence of the phrase" tabindex="93" data-l10n-id="find_next">
-=======
-              <button id="findPrevious" class="toolbarButton" title="Find the previous occurrence of the phrase" tabindex="92" data-l10n-id="find_previous">
-                <span data-l10n-id="find_previous_label">Previous</span>
-              </button>
-              <div class="splitToolbarButtonSeparator"></div>
-              <button id="findNext" class="toolbarButton" title="Find the next occurrence of the phrase" tabindex="93" data-l10n-id="find_next">
->>>>>>> 0766898d
                 <span data-l10n-id="find_next_label">Next</span>
               </button>
             </div>
@@ -175,17 +149,6 @@
           </div>
         </div>  <!-- findbar -->
 
-<<<<<<< HEAD
-        <div id="secondaryToolbar" class="secondaryToolbar hidden doorHangerRight mcToolbar">
-          <div id="secondaryToolbarButtonContainer">
-            <button id="secondaryPresentationMode" class="secondaryToolbarButton" title="Switch to Presentation Mode" tabindex="51" data-l10n-id="presentation_mode">
-              <div class="secondaryToolbarButtonIcon fa fa-arrows-alt" title="Switch to Presentation Mode Icon"></div>
-              <span data-l10n-id="presentation_mode_label">Presentation Mode</span>
-            </button>
-
-            <button id="secondaryOpenFile" class="secondaryToolbarButton hidden" title="Open File" tabindex="52" data-l10n-id="open_file">
-              <div class="secondaryToolbarButtonIcon fa fa-folder-open" title="Open File Icon"></div>
-=======
         <div class="editorParamsToolbar hidden doorHangerRight" id="editorFreeTextParamsToolbar">
           <div class="editorParamsToolbarContainer">
             <div class="editorParamsSetter">
@@ -216,34 +179,19 @@
           </div>
         </div>
 
-        <div id="secondaryToolbar" class="secondaryToolbar hidden doorHangerRight">
+        <div id="secondaryToolbar" class="secondaryToolbar hidden doorHangerRight mcToolbar">
           <div id="secondaryToolbarButtonContainer">
 <!--#if GENERIC-->
-            <button id="secondaryOpenFile" class="secondaryToolbarButton visibleLargeView" title="Open File" tabindex="51" data-l10n-id="open_file">
->>>>>>> 0766898d
+            <button id="secondaryOpenFile" class="secondaryToolbarButton visibleLargeView hidden" title="Open File" tabindex="51" data-l10n-id="open_file">
               <span data-l10n-id="open_file_label">Open</span>
             </button>
 <!--#endif-->
 
-<<<<<<< HEAD
-            <button id="secondaryPrint" class="secondaryToolbarButton hidden" title="Print" tabindex="53" data-l10n-id="print">
-              <div class="secondaryToolbarButtonIcon fa fa-print" title="Print Icon"></div>
+            <button id="secondaryPrint" class="secondaryToolbarButton visibleMediumView hidden" title="Print" tabindex="52" data-l10n-id="print">
               <span data-l10n-id="print_label">Print</span>
             </button>
 
-            <button id="secondaryDownload" class="secondaryToolbarButton hidden" title="Download" tabindex="54" data-l10n-id="download">
-              <div class="secondaryToolbarButtonIcon fa fa-download" title="Download Icon"></div>
-              <span data-l10n-id="download_label">Download</span>
-            </button>
-
-            <a href="#" id="secondaryViewBookmark" class="secondaryToolbarButton" title="Current view (copy or open in new window)" tabindex="55" data-l10n-id="bookmark">
-              <div class="secondaryToolbarButtonIcon fa fa-bookmark" title="Bookmark Icon"></div>
-=======
-            <button id="secondaryPrint" class="secondaryToolbarButton visibleMediumView" title="Print" tabindex="52" data-l10n-id="print">
-              <span data-l10n-id="print_label">Print</span>
-            </button>
-
-            <button id="secondaryDownload" class="secondaryToolbarButton visibleMediumView" title="Save" tabindex="53" data-l10n-id="save">
+            <button id="secondaryDownload" class="secondaryToolbarButton visibleMediumView hidden" title="Save" tabindex="53" data-l10n-id="save">
               <span data-l10n-id="save_label">Save</span>
             </button>
 
@@ -258,56 +206,29 @@
             </button>
 
             <a href="#" id="viewBookmark" class="secondaryToolbarButton" title="Current view (copy or open in new window)" tabindex="55" data-l10n-id="bookmark">
->>>>>>> 0766898d
               <span data-l10n-id="bookmark_label">Current View</span>
             </a>
 
             <div class="horizontalToolbarSeparator"></div>
 
             <button id="firstPage" class="secondaryToolbarButton" title="Go to First Page" tabindex="56" data-l10n-id="first_page">
-<<<<<<< HEAD
-              <div class="secondaryToolbarButtonIcon fa fa-arrow-up" title="Go to First Page Icon"></div>
               <span data-l10n-id="first_page_label">Go to First Page</span>
             </button>
             <button id="lastPage" class="secondaryToolbarButton" title="Go to Last Page" tabindex="57" data-l10n-id="last_page">
-              <div class="secondaryToolbarButtonIcon fa fa-arrow-down" title="Go to Last Page Icon"></div>
-=======
-              <span data-l10n-id="first_page_label">Go to First Page</span>
-            </button>
-            <button id="lastPage" class="secondaryToolbarButton" title="Go to Last Page" tabindex="57" data-l10n-id="last_page">
->>>>>>> 0766898d
               <span data-l10n-id="last_page_label">Go to Last Page</span>
             </button>
 
             <div class="horizontalToolbarSeparator"></div>
 
             <button id="pageRotateCw" class="secondaryToolbarButton" title="Rotate Clockwise" tabindex="58" data-l10n-id="page_rotate_cw">
-<<<<<<< HEAD
-              <div class="secondaryToolbarButtonIcon fa fa-repeat" title="Rotate Clockwise Icon"></div>
               <span data-l10n-id="page_rotate_cw_label">Rotate Clockwise</span>
             </button>
             <button id="pageRotateCcw" class="secondaryToolbarButton" title="Rotate Counterclockwise" tabindex="59" data-l10n-id="page_rotate_ccw">
-              <div class="secondaryToolbarButtonIcon fa fa-undo" title="Rotate Counterclockwise Icon"></div>
-=======
-              <span data-l10n-id="page_rotate_cw_label">Rotate Clockwise</span>
-            </button>
-            <button id="pageRotateCcw" class="secondaryToolbarButton" title="Rotate Counterclockwise" tabindex="59" data-l10n-id="page_rotate_ccw">
->>>>>>> 0766898d
               <span data-l10n-id="page_rotate_ccw_label">Rotate Counterclockwise</span>
             </button>
 
             <div class="horizontalToolbarSeparator"></div>
 
-<<<<<<< HEAD
-            <button id="cursorSelectTool" class="secondaryToolbarButton toggled" title="Enable Text Selection Tool" tabindex="60" data-l10n-id="cursor_text_select_tool">
-              <div class="secondaryToolbarButtonIcon fa fa-mouse-pointer" title="Enable Text Selection Tool Icon"></div>
-              <span data-l10n-id="cursor_text_select_tool_label">Text Selection Tool</span>
-            </button>
-            <button id="cursorHandTool" class="secondaryToolbarButton" title="Enable Hand Tool" tabindex="61" data-l10n-id="cursor_hand_tool">
-              <div class="secondaryToolbarButtonIcon fa fa-hand-paper-o" title="Enable Hand Tool Icon"></div>
-              <span data-l10n-id="cursor_hand_tool_label">Hand Tool</span>
-            </button>
-=======
             <div id="cursorToolButtons" role="radiogroup">
               <button id="cursorSelectTool" class="secondaryToolbarButton toggled" title="Enable Text Selection Tool" tabindex="60" data-l10n-id="cursor_text_select_tool" role="radio" aria-checked="true">
                 <span data-l10n-id="cursor_text_select_tool_label">Text Selection Tool</span>
@@ -316,24 +237,9 @@
                 <span data-l10n-id="cursor_hand_tool_label">Hand Tool</span>
               </button>
             </div>
->>>>>>> 0766898d
 
             <div class="horizontalToolbarSeparator hidden"></div>
 
-<<<<<<< HEAD
-            <button id="scrollVertical" class="secondaryToolbarButton toggled" title="Use Vertical Scrolling" tabindex="62" data-l10n-id="scroll_vertical">
-              <div class="secondaryToolbarButtonIcon fa fa-arrows-v" title="Use Vertical Scrolling Icon"></div>
-              <span data-l10n-id="scroll_vertical_label">Vertical Scrolling</span>
-            </button>
-            <button id="scrollHorizontal" class="secondaryToolbarButton" title="Use Horizontal Scrolling" tabindex="63" data-l10n-id="scroll_horizontal">
-              <div class="secondaryToolbarButtonIcon fa fa-arrows-h" title="Use Horizontal Scrolling Icon"></div>
-              <span data-l10n-id="scroll_horizontal_label">Horizontal Scrolling</span>
-            </button>
-            <button id="scrollWrapped" class="secondaryToolbarButton" title="Use Wrapped Scrolling" tabindex="64" data-l10n-id="scroll_wrapped">
-              <div class="secondaryToolbarButtonIcon fa fa-th" title="Use Wrapped Scrolling Icon"></div>
-              <span data-l10n-id="scroll_wrapped_label">Wrapped Scrolling</span>
-            </button>
-=======
             <div id="scrollModeButtons" role="radiogroup">
               <button id="scrollPage" class="secondaryToolbarButton" title="Use Page Scrolling" tabindex="62" data-l10n-id="scroll_page" role="radio" aria-checked="false">
                 <span data-l10n-id="scroll_page_label">Page Scrolling</span>
@@ -348,21 +254,9 @@
                 <span data-l10n-id="scroll_wrapped_label">Wrapped Scrolling</span>
               </button>
             </div>
->>>>>>> 0766898d
 
             <div class="horizontalToolbarSeparator"></div>
 
-<<<<<<< HEAD
-            <button id="spreadNone" class="secondaryToolbarButton toggled" title="Do not join page spreads" tabindex="65" data-l10n-id="spread_none">
-              <span data-l10n-id="spread_none_label">No Spreads</span>
-            </button>
-            <button id="spreadOdd" class="secondaryToolbarButton" title="Join page spreads starting with odd-numbered pages" tabindex="66" data-l10n-id="spread_odd">
-              <span data-l10n-id="spread_odd_label">Odd Spreads</span>
-            </button>
-            <button id="spreadEven" class="secondaryToolbarButton" title="Join page spreads starting with even-numbered pages" tabindex="67" data-l10n-id="spread_even">
-              <span data-l10n-id="spread_even_label">Even Spreads</span>
-            </button>
-=======
             <div id="spreadModeButtons" role="radiogroup">
               <button id="spreadNone" class="secondaryToolbarButton toggled" title="Do not join page spreads" tabindex="66" data-l10n-id="spread_none" role="radio" aria-checked="true">
                 <span data-l10n-id="spread_none_label">No Spreads</span>
@@ -374,15 +268,10 @@
                 <span data-l10n-id="spread_even_label">Even Spreads</span>
               </button>
             </div>
->>>>>>> 0766898d
 
             <div class="horizontalToolbarSeparator"></div>
 
-<<<<<<< HEAD
-            <button id="documentProperties" class="secondaryToolbarButton documentProperties hidden" title="Document Properties…" tabindex="68" data-l10n-id="document_properties">
-=======
-            <button id="documentProperties" class="secondaryToolbarButton" title="Document Properties…" tabindex="69" data-l10n-id="document_properties" aria-controls="documentPropertiesDialog">
->>>>>>> 0766898d
+            <button id="documentProperties" class="secondaryToolbarButton hidden" title="Document Properties…" tabindex="69" data-l10n-id="document_properties" aria-controls="documentPropertiesDialog">
               <span data-l10n-id="document_properties_label">Document Properties…</span>
             </button>
           </div>
@@ -392,21 +281,6 @@
           <div id="toolbarContainer">
             <div id="toolbarViewer" class="mcToolbar">
               <div id="toolbarViewerLeft">
-<<<<<<< HEAD
-                <button id="sidebarToggle" class="toolbarButton fa fa-columns" title="Toggle Sidebar" tabindex="11" data-l10n-id="toggle_sidebar">
-                  <span data-l10n-id="toggle_sidebar_label">Toggle Sidebar</span>
-                </button>
-                <div class="toolbarButtonSpacer"></div>
-                <button id="viewFind" class="toolbarButton fa fa-search" title="Find in Document" tabindex="12" data-l10n-id="findbar">
-                  <span data-l10n-id="findbar_label">Find</span>
-                </button>
-                <div class="splitToolbarButton hiddenSmallView">
-                  <button class="toolbarButton pageUp fa fa-arrow-up" title="Previous Page" id="previous" tabindex="13" data-l10n-id="previous">
-                    <span data-l10n-id="previous_label">Previous</span>
-                  </button>
-                  <div class="splitToolbarButtonSeparator"></div>
-                  <button class="toolbarButton pageDown fa fa-arrow-down" title="Next Page" id="next" tabindex="14" data-l10n-id="next">
-=======
                 <button id="sidebarToggle" class="toolbarButton" title="Toggle Sidebar" tabindex="11" data-l10n-id="toggle_sidebar" aria-expanded="false" aria-controls="sidebarContainer">
                   <span data-l10n-id="toggle_sidebar_label">Toggle Sidebar</span>
                 </button>
@@ -420,7 +294,6 @@
                   </button>
                   <div class="splitToolbarButtonSeparator"></div>
                   <button class="toolbarButton" title="Next Page" id="next" tabindex="14" data-l10n-id="next">
->>>>>>> 0766898d
                     <span data-l10n-id="next_label">Next</span>
                   </button>
                 </div>
@@ -428,40 +301,19 @@
                 <span id="numPages" class="toolbarLabel"></span>
               </div>
               <div id="toolbarViewerRight">
-<<<<<<< HEAD
-                <button id="presentationMode" class="toolbarButton presentationMode hiddenLargeView fa fa-arrows-alt" title="Switch to Presentation Mode" tabindex="31" data-l10n-id="presentation_mode">
-                  <span data-l10n-id="presentation_mode_label">Presentation Mode</span>
-                </button>
-
-                <button id="openFile" class="toolbarButton openFile hiddenLargeView hidden" title="Open File" tabindex="32" data-l10n-id="open_file">
-=======
 <!--#if GENERIC-->
-                <button id="openFile" class="toolbarButton hiddenLargeView" title="Open File" tabindex="31" data-l10n-id="open_file">
->>>>>>> 0766898d
+                <button id="openFile" class="toolbarButton hiddenLargeView hidden" title="Open File" tabindex="31" data-l10n-id="open_file">
                   <span data-l10n-id="open_file_label">Open</span>
                 </button>
 <!--#endif-->
 
-<<<<<<< HEAD
-                <button id="print" class="toolbarButton print hiddenMediumView hidden fa fa-print" title="Print" tabindex="33" data-l10n-id="print">
+                <button id="print" class="toolbarButton hidden hiddenMediumView" title="Print" tabindex="32" data-l10n-id="print">
                   <span data-l10n-id="print_label">Print</span>
                 </button>
 
-                <button id="download" class="toolbarButton download hiddenMediumView hidden" title="Download" tabindex="34" data-l10n-id="download">
-                  <span data-l10n-id="download_label">Download</span>
-                </button>
-                <a href="#" id="viewBookmark" class="toolbarButton bookmark hiddenSmallView hidden" title="Current view (copy or open in new window)" tabindex="35" data-l10n-id="bookmark">
-                  <span data-l10n-id="bookmark_label">Current View</span>
-                </a>
-=======
-                <button id="print" class="toolbarButton hiddenMediumView" title="Print" tabindex="32" data-l10n-id="print">
-                  <span data-l10n-id="print_label">Print</span>
-                </button>
-
-                <button id="download" class="toolbarButton hiddenMediumView" title="Save" tabindex="33" data-l10n-id="save">
+                <button id="download" class="toolbarButton hiddenMediumView hidden" title="Save" tabindex="33" data-l10n-id="save">
                   <span data-l10n-id="save_label">Save</span>
                 </button>
->>>>>>> 0766898d
 
                 <div class="verticalToolbarSeparator hiddenMediumView"></div>
 
@@ -469,36 +321,24 @@
                   <button id="editorFreeText" class="toolbarButton" disabled="disabled" title="Text" role="radio" aria-checked="false" tabindex="34" data-l10n-id="editor_free_text2">
                     <span data-l10n-id="editor_free_text2_label">Text</span>
                   </button>
-                  <button id="editorInk" class="toolbarButton" disabled="disabled" title="Draw" role="radio" aria-checked="false" tabindex="35" data-l10n-id="editor_ink2">
+                  <button id="editorInk" class="toolbarButton hidden" disabled="disabled" title="Draw" role="radio" aria-checked="false" tabindex="35" data-l10n-id="editor_ink2">
                     <span data-l10n-id="editor_ink2_label">Draw</span>
                   </button>
                 </div>
 
                 <div id="editorModeSeparator" class="verticalToolbarSeparator"></div>
 
-<<<<<<< HEAD
-                <button id="secondaryToolbarToggle" class="toolbarButton fa fa-angle-double-right" title="Tools" tabindex="36" data-l10n-id="tools">
-=======
                 <button id="secondaryToolbarToggle" class="toolbarButton" title="Tools" tabindex="48" data-l10n-id="tools" aria-expanded="false" aria-controls="secondaryToolbar">
->>>>>>> 0766898d
                   <span data-l10n-id="tools_label">Tools</span>
                 </button>
               </div>
               <div id="toolbarViewerMiddle">
                 <div class="splitToolbarButton">
-<<<<<<< HEAD
-                  <button id="zoomOut" class="toolbarButton zoomOut fa fa-minus" title="Zoom Out" tabindex="21" data-l10n-id="zoom_out">
-                    <span data-l10n-id="zoom_out_label">Zoom Out</span>
-                  </button>
-                  <div class="splitToolbarButtonSeparator"></div>
-                  <button id="zoomIn" class="toolbarButton zoomIn fa fa-plus" title="Zoom In" tabindex="22" data-l10n-id="zoom_in">
-=======
                   <button id="zoomOut" class="toolbarButton" title="Zoom Out" tabindex="21" data-l10n-id="zoom_out">
                     <span data-l10n-id="zoom_out_label">Zoom Out</span>
                   </button>
                   <div class="splitToolbarButtonSeparator"></div>
                   <button id="zoomIn" class="toolbarButton" title="Zoom In" tabindex="22" data-l10n-id="zoom_in">
->>>>>>> 0766898d
                     <span data-l10n-id="zoom_in_label">Zoom In</span>
                    </button>
                 </div>
@@ -530,22 +370,7 @@
           </div>
         </div>
 
-<<<<<<< HEAD
-        <menu type="context" id="viewerContextMenu">
-          <menuitem id="contextFirstPage" label="First Page"
-                    data-l10n-id="first_page"></menuitem>
-          <menuitem id="contextLastPage" label="Last Page"
-                    data-l10n-id="last_page"></menuitem>
-          <menuitem id="contextPageRotateCw" label="Rotate Clockwise"
-                    data-l10n-id="page_rotate_cw"></menuitem>
-          <menuitem id="contextPageRotateCcw" label="Rotate Counter-Clockwise"
-                    data-l10n-id="page_rotate_ccw"></menuitem>
-        </menu>
-
         <div id="viewerContainer" class="mcViewer" tabindex="0">
-=======
-        <div id="viewerContainer" tabindex="0">
->>>>>>> 0766898d
           <div id="viewer" class="pdfViewer"></div>
         </div>
       </div> <!-- mainContainer -->
