--- conflicted
+++ resolved
@@ -87,27 +87,9 @@
         this._fieldObjectsPromise,
       ]);
 
-<<<<<<< HEAD
-      const parameters = {
-        viewport: viewport.clone({ dontFlip: true }),
-        div: this.div,
-        annotations,
-        page: this.pdfPage,
-        imageResourcesPath: this.imageResourcesPath,
-        removePageBorders: this.removePageBorders, // #194
-        renderForms: this.renderForms,
-        linkService: this.linkService,
-        downloadManager: this.downloadManager,
-        annotationStorage: this.annotationStorage,
-        enableScripting: this.enableScripting,
-        hasJSActions,
-        mouseState: this._mouseState,
-      };
-=======
     if (this._cancelled || annotations.length === 0) {
       return;
     }
->>>>>>> db7c91e7
 
     const parameters = {
       viewport: viewport.clone({ dontFlip: true }),
