/* Copyright 2012 Mozilla Foundation
 *
 * Licensed under the Apache License, Version 2.0 (the "License");
 * you may not use this file except in compliance with the License.
 * You may obtain a copy of the License at
 *
 *     http://www.apache.org/licenses/LICENSE-2.0
 *
 * Unless required by applicable law or agreed to in writing, software
 * distributed under the License is distributed on an "AS IS" BASIS,
 * WITHOUT WARRANTIES OR CONDITIONS OF ANY KIND, either express or implied.
 * See the License for the specific language governing permissions and
 * limitations under the License.
 */

import { PasswordResponses } from "pdfjs-lib";

/**
 * @typedef {Object} PasswordPromptOptions
 * @property {string} overlayName - Name of the overlay for the overlay manager.
 * @property {HTMLDivElement} container - Div container for the overlay.
 * @property {HTMLParagraphElement} label - Label containing instructions for
 *                                          entering the password.
 * @property {HTMLInputElement} input - Input field for entering the password.
 * @property {HTMLButtonElement} submitButton - Button for submitting the
 *                                              password.
 * @property {HTMLButtonElement} cancelButton - Button for cancelling password
 *                                              entry.
 */

class PasswordPrompt {
  /**
   * @param {PasswordPromptOptions} options
   * @param {OverlayManager} overlayManager - Manager for the viewer overlays.
   * @param {IL10n} l10n - Localization service.
   * @param {boolean} [isViewerEmbedded] - If the viewer is embedded, in e.g.
   *   an <iframe> or an <object>. The default value is `false`.
   */
  constructor(options, overlayManager, l10n, isViewerEmbedded = false) {
    this.overlayName = options.overlayName;
    this.container = options.container;
    this.label = options.label;
    this.input = options.input;
    this.submitButton = options.submitButton;
    this.cancelButton = options.cancelButton;
    this.overlayManager = overlayManager;
    this.l10n = l10n;
    this._isViewerEmbedded = isViewerEmbedded;

    this.updateCallback = null;
    this.reason = null;

    // Attach the event listeners.
    this.submitButton.addEventListener("click", this.#verify.bind(this));
    this.cancelButton.addEventListener("click", this.#cancel.bind(this));
    this.input.addEventListener("keydown", e => {
      if (e.keyCode === /* Enter = */ 13) {
        this.#verify();
      }
    });

    this.overlayManager.register(
      this.overlayName,
      this.container,
      this.#cancel.bind(this),
      true
    );
  }

  async open() {
    await this.overlayManager.open(this.overlayName);
    this.input.type = "password";
    this.input.focus();

    const passwordIncorrect =
      this.reason === PasswordResponses.INCORRECT_PASSWORD;

    if (!this._isViewerEmbedded || passwordIncorrect) {
      this.input.focus();
    }
    this.label.textContent = await this.l10n.get(
      `password_${passwordIncorrect ? "invalid" : "label"}`
    );
  }

<<<<<<< HEAD
  close() {
    this.overlayManager.close(this.overlayName).then(() => {
      this.input.type = "";
      this.input.value = "";
    });
=======
  async close() {
    await this.overlayManager.close(this.overlayName);
    this.input.value = "";
>>>>>>> edd024c9
  }

  #verify() {
    const password = this.input.value;
    if (password?.length > 0) {
      this.close();
      this.updateCallback(password);
    }
  }

  #cancel() {
    this.close();
    this.updateCallback(new Error("PasswordPrompt cancelled."));
  }

  setUpdateCallback(updateCallback, reason) {
    this.updateCallback = updateCallback;
    this.reason = reason;
  }
}

export { PasswordPrompt };<|MERGE_RESOLUTION|>--- conflicted
+++ resolved
@@ -83,17 +83,9 @@
     );
   }
 
-<<<<<<< HEAD
-  close() {
-    this.overlayManager.close(this.overlayName).then(() => {
-      this.input.type = "";
-      this.input.value = "";
-    });
-=======
   async close() {
     await this.overlayManager.close(this.overlayName);
     this.input.value = "";
->>>>>>> edd024c9
   }
 
   #verify() {
