--- conflicted
+++ resolved
@@ -267,7 +267,11 @@
   }
 }
 
-<<<<<<< HEAD
+// Block the "load" event until all pages are loaded, to ensure that printing
+// works in Firefox; see https://bugzilla.mozilla.org/show_bug.cgi?id=1618553
+if (document.blockUnblockOnload) {
+  document.blockUnblockOnload(true);
+}
 if (typeof PDFJSDev === "undefined" || !PDFJSDev.test("PRODUCTION")) {
   if (
     document.readyState === "interactive" ||
@@ -277,19 +281,6 @@
   } else {
     document.addEventListener("DOMContentLoaded", webViewerLoad, true);
   }
-=======
-// Block the "load" event until all pages are loaded, to ensure that printing
-// works in Firefox; see https://bugzilla.mozilla.org/show_bug.cgi?id=1618553
-if (document.blockUnblockOnload) {
-  document.blockUnblockOnload(true);
-}
-
-if (
-  document.readyState === "interactive" ||
-  document.readyState === "complete"
-) {
-  webViewerLoad();
->>>>>>> 3d33313e
 } else {
   window.webViewerLoad = webViewerLoad;
 }
