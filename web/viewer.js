/* -*- Mode: Java; tab-width: 2; indent-tabs-mode: nil; c-basic-offset: 2 -*- */
/* vim: set shiftwidth=2 tabstop=2 autoindent cindent expandtab: */

'use strict';

<<<<<<< HEAD
var kDefaultURL = 'file:///Users/Steffen/GitHub Projects/pdf.js/web/compressed.tracemonkey-pldi-09.pdf';
var kDefaultScale = 1.5;
=======
var kDefaultURL = 'compressed.tracemonkey-pldi-09.pdf';
var kDefaultScale = 'auto';
>>>>>>> d8235925
var kDefaultScaleDelta = 1.1;
var kUnknownScale = 0;
var kCacheSize = 20;
var kCssUnits = 96.0 / 72.0;
var kScrollbarPadding = 40;
var kMinScale = 0.25;
var kMaxScale = 4.0;
var kImageDirectory = './images/';
var kSettingsMemory = 20;

function getFileName(url) {
  var anchor = url.indexOf('#');
  var query = url.indexOf('?');
  var end = Math.min(
    anchor > 0 ? anchor : url.length,
    query > 0 ? query : url.length);
  return url.substring(url.lastIndexOf('/', end) + 1, end);
}

var Cache = function cacheCache(size) {
  var data = [];
  this.push = function cachePush(view) {
    var i = data.indexOf(view);
    if (i >= 0)
      data.splice(i);
    data.push(view);
    if (data.length > size)
      data.shift().update();
  };
};

var ProgressBar = (function ProgressBarClosure() {

  function clamp(v, min, max) {
    return Math.min(Math.max(v, min), max);
  }

  function ProgressBar(id, opts) {

    // Fetch the sub-elements for later
    this.div = document.querySelector(id + ' .progress');

    // Get options, with sensible defaults
    this.height = opts.height || 100;
    this.width = opts.width || 100;
    this.units = opts.units || '%';
    this.percent = opts.percent || 0;

    // Initialize heights
    this.div.style.height = this.height + this.units;
  }

  ProgressBar.prototype = {

    updateBar: function ProgressBar_updateBar() {
      var progressSize = this.width * this._percent / 100;

      this.div.style.width = progressSize + this.units;
    },

    get percent() {
      return this._percent;
    },

    set percent(val) {
      this._percent = clamp(val, 0, 100);
      this.updateBar();
    }
  };

  return ProgressBar;
})();

var RenderingQueue = (function RenderingQueueClosure() {
  function RenderingQueue() {
    this.items = [];
  }

  RenderingQueue.prototype = {
    enqueueDraw: function RenderingQueueEnqueueDraw(item) {
      if (!item.drawingRequired())
        return; // as no redraw required, no need for queueing.

      this.items.push(item);
      if (this.items.length > 1)
        return; // not first item

      item.draw(this.continueExecution.bind(this));
    },
    continueExecution: function RenderingQueueContinueExecution() {
      var item = this.items.shift();

      if (this.items.length == 0)
        return; // queue is empty

      item = this.items[0];
      item.draw(this.continueExecution.bind(this));
    }
  };

  return RenderingQueue;
})();

var FirefoxCom = (function FirefoxComClosure() {
  return {
    /**
     * Creates an event that hopefully the extension is listening for and will
     * synchronously respond to.
     * @param {String} action The action to trigger.
     * @param {String} data Optional data to send.
     * @return {*} The response.
     */
    request: function(action, data) {
      var request = document.createTextNode('');
      request.setUserData('action', action, null);
      request.setUserData('data', data, null);
      document.documentElement.appendChild(request);

      var sender = document.createEvent('Events');
      sender.initEvent('pdf.js.message', true, false);
      request.dispatchEvent(sender);
      var response = request.getUserData('response');
      document.documentElement.removeChild(request);
      return response;
    }
  };
})();

// Settings Manager - This is a utility for saving settings
// First we see if localStorage is available
// If not, we use FUEL in FF
var Settings = (function SettingsClosure() {
  var isLocalStorageEnabled = (function localStorageEnabledTest() {
    // Feature test as per http://diveintohtml5.info/storage.html
    // The additional localStorage call is to get around a FF quirk, see
    // bug #495747 in bugzilla
    try {
      return 'localStorage' in window && window['localStorage'] !== null &&
          localStorage;
    } catch (e) {
      return false;
    }
  })();

  var isFirefoxExtension = PDFJS.isFirefoxExtension;

  function Settings(fingerprint) {
    var database = null;
    var index;
    if (isFirefoxExtension)
      database = FirefoxCom.request('getDatabase', null) || '{}';
    else if (isLocalStorageEnabled)
      database = localStorage.getItem('database') || '{}';
    else
      return false;

    database = JSON.parse(database);
    if (!('files' in database))
      database.files = [];
    if (database.files.length >= kSettingsMemory)
      database.files.shift();
    for (var i = 0, length = database.files.length; i < length; i++) {
      var branch = database.files[i];
      if (branch.fingerprint == fingerprint) {
        index = i;
        break;
      }
    }
    if (typeof index != 'number')
      index = database.files.push({fingerprint: fingerprint}) - 1;
    this.file = database.files[index];
    this.database = database;
  }

  Settings.prototype = {
    set: function settingsSet(name, val) {
      if (!('file' in this))
        return false;

      var file = this.file;
      file[name] = val;
      var database = JSON.stringify(this.database);
      if (isFirefoxExtension)
        FirefoxCom.request('setDatabase', database);
      else if (isLocalStorageEnabled)
        localStorage.setItem('database', database);
    },

    get: function settingsGet(name, defaultValue) {
      if (!('file' in this))
        return defaultValue;

      return this.file[name] || defaultValue;
    }
  };

  return Settings;
})();

var cache = new Cache(kCacheSize);
var renderingQueue = new RenderingQueue();
var currentPageNumber = 1;

var PDFView = {
  pages: [],
  thumbnails: [],
  currentScale: kUnknownScale,
  currentScaleValue: null,
  initialBookmark: document.location.hash.substring(1),

  setScale: function pdfViewSetScale(val, resetAutoSettings) {
    if (val == this.currentScale)
      return;

    var pages = this.pages;
    for (var i = 0; i < pages.length; i++)
      pages[i].update(val * kCssUnits);

    if (this.currentScale != val)
      this.pages[this.page - 1].scrollIntoView();
    this.currentScale = val;

    var event = document.createEvent('UIEvents');
    event.initUIEvent('scalechange', false, false, window, 0);
    event.scale = val;
    event.resetAutoSettings = resetAutoSettings;
    window.dispatchEvent(event);
  },

  parseScale: function pdfViewParseScale(value, resetAutoSettings) {
    if ('custom' == value)
      return;

    var scale = parseFloat(value);
    this.currentScaleValue = value;
    if (scale) {
      this.setScale(scale, true);
      return;
    }

    var currentPage = this.pages[this.page - 1];
    var pageWidthScale = (window.innerWidth - kScrollbarPadding) /
                          currentPage.width / kCssUnits;
    var pageHeightScale = (window.innerHeight - kScrollbarPadding) /
                           currentPage.height / kCssUnits;
    if ('page-width' == value)
      this.setScale(pageWidthScale, resetAutoSettings);
    if ('page-height' == value)
      this.setScale(pageHeightScale, resetAutoSettings);
    if ('page-fit' == value) {
      this.setScale(
        Math.min(pageWidthScale, pageHeightScale), resetAutoSettings);
    }
    if ('auto' == value)
      this.setScale(Math.min(1.0, pageWidthScale), resetAutoSettings);

    selectScaleOption(value);
  },

  zoomIn: function pdfViewZoomIn() {
    var newScale = Math.min(kMaxScale, this.currentScale * kDefaultScaleDelta);
    this.parseScale(newScale, true);
  },

  zoomOut: function pdfViewZoomOut() {
    var newScale = Math.max(kMinScale, this.currentScale / kDefaultScaleDelta);
    this.parseScale(newScale, true);
  },

  set page(val) {
    var pages = this.pages;
    var input = document.getElementById('pageNumber');
    if (!(0 < val && val <= pages.length)) {
      var event = document.createEvent('UIEvents');
      event.initUIEvent('pagechange', false, false, window, 0);
      event.pageNumber = this.page;
      window.dispatchEvent(event);
      return;
    }

    pages[val - 1].updateStats();
    currentPageNumber = val;
    var event = document.createEvent('UIEvents');
    event.initUIEvent('pagechange', false, false, window, 0);
    event.pageNumber = val;
    window.dispatchEvent(event);

    // checking if the this.page was called from the updateViewarea function:
    // avoiding the creation of two "set page" method (internal and public)
    if (updateViewarea.inProgress)
      return;

    // Avoid scrolling the first page during loading
    if (this.loading && val == 1)
      return;

    pages[val - 1].scrollIntoView();
  },

  get page() {
    return currentPageNumber;
  },

  open: function pdfViewOpen(url, scale) {
    this.url = url;

    document.title = decodeURIComponent(getFileName(url)) || url;

    if (!PDFView.loadingBar) {
      PDFView.loadingBar = new ProgressBar('#loadingBar', {});
    }

    var self = this;
    PDFJS.getPdf(
      {
        url: url,
        progress: function getPdfProgress(evt) {
          if (evt.lengthComputable)
            self.progress(evt.loaded / evt.total);
        },
        error: function getPdfError(e) {
          var loadingIndicator = document.getElementById('loading');
          loadingIndicator.textContent = 'Error';
          var moreInfo = {
            message: 'Unexpected server response of ' + e.target.status + '.'
          };
          self.error('An error occurred while loading the PDF.', moreInfo);
        }
      },
      function getPdfLoad(data) {
        self.loading = true;
        self.load(data, scale);
        self.loading = false;
      });
  },

  download: function pdfViewDownload() {
    var url = this.url.split('#')[0];
    if (PDFJS.isFirefoxExtension) {
      FirefoxCom.request('download', url);
    } else {
      url += '#pdfjs.action=download', '_parent';
      window.open(url, '_parent');
    }
  },

  navigateTo: function pdfViewNavigateTo(dest) {
    if (typeof dest === 'string')
      dest = this.destinations[dest];
    if (!(dest instanceof Array))
      return; // invalid destination
    // dest array looks like that: <page-ref> </XYZ|FitXXX> <args..>
    var destRef = dest[0];
    var pageNumber = destRef instanceof Object ?
      this.pagesRefMap[destRef.num + ' ' + destRef.gen + ' R'] : (destRef + 1);
    if (pageNumber) {
      this.page = pageNumber;
      var currentPage = this.pages[pageNumber - 1];
      currentPage.scrollIntoView(dest);
    }
  },

  getDestinationHash: function pdfViewGetDestinationHash(dest) {
    if (typeof dest === 'string')
      return PDFView.getAnchorUrl('#' + escape(dest));
    if (dest instanceof Array) {
      var destRef = dest[0]; // see navigateTo method for dest format
      var pageNumber = destRef instanceof Object ?
        this.pagesRefMap[destRef.num + ' ' + destRef.gen + ' R'] :
        (destRef + 1);
      if (pageNumber) {
        var pdfOpenParams = PDFView.getAnchorUrl('#page=' + pageNumber);
        var destKind = dest[1];
        if (typeof destKind === 'object' && 'name' in destKind &&
            destKind.name == 'XYZ') {
          var scale = (dest[4] || this.currentScale);
          pdfOpenParams += '&zoom=' + (scale * 100);
          if (dest[2] || dest[3]) {
            pdfOpenParams += ',' + (dest[2] || 0) + ',' + (dest[3] || 0);
          }
        }
        return pdfOpenParams;
      }
    }
    return '';
  },

  /**
   * For the firefox extension we prefix the full url on anchor links so they
   * don't come up as resource:// urls and so open in new tab/window works.
   * @param {String} anchor The anchor hash include the #.
   */
  getAnchorUrl: function getAnchorUrl(anchor) {
    if (PDFJS.isFirefoxExtension)
      return this.url.split('#')[0] + anchor;
    return anchor;
  },

  /**
   * Show the error box.
   * @param {String} message A message that is human readable.
   * @param {Object} moreInfo (optional) Further information about the error
   *                            that is more technical.  Should have a 'message'
   *                            and optionally a 'stack' property.
   */
  error: function pdfViewError(message, moreInfo) {
    var errorWrapper = document.getElementById('errorWrapper');
    errorWrapper.removeAttribute('hidden');

    var errorMessage = document.getElementById('errorMessage');
    errorMessage.textContent = message;

    var closeButton = document.getElementById('errorClose');
    closeButton.onclick = function() {
      errorWrapper.setAttribute('hidden', 'true');
    };

    var errorMoreInfo = document.getElementById('errorMoreInfo');
    var moreInfoButton = document.getElementById('errorShowMore');
    var lessInfoButton = document.getElementById('errorShowLess');
    moreInfoButton.onclick = function() {
      errorMoreInfo.removeAttribute('hidden');
      moreInfoButton.setAttribute('hidden', 'true');
      lessInfoButton.removeAttribute('hidden');
    };
    lessInfoButton.onclick = function() {
      errorMoreInfo.setAttribute('hidden', 'true');
      moreInfoButton.removeAttribute('hidden');
      lessInfoButton.setAttribute('hidden', 'true');
    };
    moreInfoButton.removeAttribute('hidden');
    lessInfoButton.setAttribute('hidden', 'true');
    errorMoreInfo.value = 'PDF.JS Build: ' + PDFJS.build + '\n';

    if (moreInfo) {
      errorMoreInfo.value += 'Message: ' + moreInfo.message;
      if (moreInfo.stack) {
        errorMoreInfo.value += '\n' + 'Stack: ' + moreInfo.stack;
      } else {
        if (moreInfo.filename)
          errorMoreInfo.value += '\n' + 'File: ' + moreInfo.filename;
        if (moreInfo.lineNumber)
          errorMoreInfo.value += '\n' + 'Line: ' + moreInfo.lineNumber;
      }
    }
    errorMoreInfo.rows = errorMoreInfo.value.split('\n').length - 1;
  },

  progress: function pdfViewProgress(level) {
    var percent = Math.round(level * 100);
    var loadingIndicator = document.getElementById('loading');
    loadingIndicator.textContent = 'Loading... ' + percent + '%';

    PDFView.loadingBar.percent = percent;
  },

  load: function pdfViewLoad(data, scale) {
    function bindOnAfterDraw(pageView, thumbnailView) {
      // when page is painted, using the image as thumbnail base
      pageView.onAfterDraw = function pdfViewLoadOnAfterDraw() {
        thumbnailView.setImage(pageView.canvas);
        preDraw();
      };
    }

    var errorWrapper = document.getElementById('errorWrapper');
    errorWrapper.setAttribute('hidden', 'true');

    var loadingBox = document.getElementById('loadingBox');
    loadingBox.setAttribute('hidden', 'true');

    var sidebar = document.getElementById('sidebarView');
    sidebar.parentNode.scrollTop = 0;

    while (sidebar.hasChildNodes())
      sidebar.removeChild(sidebar.lastChild);

    if ('_loadingInterval' in sidebar)
      clearInterval(sidebar._loadingInterval);

    var container = document.getElementById('viewer');
    while (container.hasChildNodes())
      container.removeChild(container.lastChild);

    var pdf;
    try {
      pdf = new PDFJS.PDFDoc(data);
    } catch (e) {
      this.error('An error occurred while reading the PDF.', e);
    }
    var pagesCount = pdf.numPages;
    var id = pdf.fingerprint;
    var storedHash = null;
    document.getElementById('numPages').textContent = pagesCount;
    document.getElementById('pageNumber').max = pagesCount;
    PDFView.documentFingerprint = id;
    var store = PDFView.store = new Settings(id);
    if (store.get('exists', false)) {
      var page = store.get('page', '1');
      var zoom = store.get('zoom', PDFView.currentScale);
      var left = store.get('scrollLeft', '0');
      var top = store.get('scrollTop', '0');

      storedHash = 'page=' + page + '&zoom=' + zoom + ',' + left + ',' + top;
    }

    var pages = this.pages = [];
    var pagesRefMap = {};
    var thumbnails = this.thumbnails = [];
    for (var i = 1; i <= pagesCount; i++) {
      var page = pdf.getPage(i);
      var pageView = new PageView(container, page, i, page.width, page.height,
                                  page.stats, this.navigateTo.bind(this));
      var thumbnailView = new ThumbnailView(sidebar, page, i,
                                            page.width / page.height);
      bindOnAfterDraw(pageView, thumbnailView);

      pages.push(pageView);
      thumbnails.push(thumbnailView);
      var pageRef = page.ref;
      pagesRefMap[pageRef.num + ' ' + pageRef.gen + ' R'] = i;
    }

    this.pagesRefMap = pagesRefMap;
    this.destinations = pdf.catalog.destinations;

    if (pdf.catalog.documentOutline) {
      this.outline = new DocumentOutlineView(pdf.catalog.documentOutline);
      var outlineSwitchButton = document.getElementById('outlineSwitch');
      outlineSwitchButton.removeAttribute('disabled');
      this.switchSidebarView('outline');
    }

    // Reset the current scale, as otherwise the page's scale might not get
    // updated if the zoom level stayed the same.
    this.currentScale = 0;
    this.currentScaleValue = null;
    if (this.initialBookmark) {
      this.setHash(this.initialBookmark);
      this.initialBookmark = null;
    }
    else if (storedHash)
      this.setHash(storedHash);
    else if (scale) {
      this.parseScale(scale, true);
      this.page = 1;
    }

    if (PDFView.currentScale === kUnknownScale) {
      // Scale was not initialized: invalid bookmark or scale was not specified.
      // Setting the default one.
      this.parseScale(kDefaultScale, true);
    }

    this.metadata = null;
    var metadata = pdf.catalog.metadata;
    var info = this.documentInfo = pdf.info;
    var pdfTitle;

    if (metadata) {
      this.metadata = metadata = new PDFJS.Metadata(metadata);

      if (metadata.has('dc:title'))
        pdfTitle = metadata.get('dc:title');
    }

    if (!pdfTitle && info && info['Title'])
      pdfTitle = info['Title'];

    if (pdfTitle)
      document.title = pdfTitle + ' - ' + document.title;
  },

  setHash: function pdfViewSetHash(hash) {
    if (!hash)
      return;

    if (hash.indexOf('=') >= 0) {
      var params = PDFView.parseQueryString(hash);
      // borrowing syntax from "Parameters for Opening PDF Files"
      if ('nameddest' in params) {
        PDFView.navigateTo(params.nameddest);
        return;
      }
      if ('page' in params) {
        var pageNumber = (params.page | 0) || 1;
        this.page = pageNumber;
        if ('zoom' in params) {
          var zoomArgs = params.zoom.split(','); // scale,left,top
          // building destination array

          // If the zoom value, it has to get divided by 100. If it is a string,
          // it should stay as it is.
          var zoomArg = zoomArgs[0];
          var zoomArgNumber = parseFloat(zoomArg);
          if (zoomArgNumber)
            zoomArg = zoomArgNumber / 100;

          var dest = [null, {name: 'XYZ'}, (zoomArgs[1] | 0),
            (zoomArgs[2] | 0), zoomArg];
          var currentPage = this.pages[pageNumber - 1];
          currentPage.scrollIntoView(dest);
        } else
          this.page = params.page; // simple page
        return;
      }
    } else if (/^\d+$/.test(hash)) // page number
      this.page = hash;
    else // named destination
      PDFView.navigateTo(unescape(hash));
  },

  switchSidebarView: function pdfViewSwitchSidebarView(view) {
    var thumbsScrollView = document.getElementById('sidebarScrollView');
    var outlineScrollView = document.getElementById('outlineScrollView');
    var thumbsSwitchButton = document.getElementById('thumbsSwitch');
    var outlineSwitchButton = document.getElementById('outlineSwitch');
    switch (view) {
      case 'thumbs':
        thumbsScrollView.removeAttribute('hidden');
        outlineScrollView.setAttribute('hidden', 'true');
        thumbsSwitchButton.setAttribute('data-selected', true);
        outlineSwitchButton.removeAttribute('data-selected');
        updateThumbViewArea();
        break;
      case 'outline':
        thumbsScrollView.setAttribute('hidden', 'true');
        outlineScrollView.removeAttribute('hidden');
        thumbsSwitchButton.removeAttribute('data-selected');
        outlineSwitchButton.setAttribute('data-selected', true);
        break;
    }
  },

  pinSidebar: function pdfViewPinSidebar() {
    document.getElementById('sidebar').classList.toggle('pinned');
  },

  getVisiblePages: function pdfViewGetVisiblePages() {
    var pages = this.pages;
    var kBottomMargin = 10;
    var visiblePages = [];

    var currentHeight = kBottomMargin;
    var windowTop = window.pageYOffset;
    for (var i = 1; i <= pages.length; ++i) {
      var page = pages[i - 1];
      var pageHeight = page.height * page.scale + kBottomMargin;
      if (currentHeight + pageHeight > windowTop)
        break;

      currentHeight += pageHeight;
    }

    var windowBottom = window.pageYOffset + window.innerHeight;
    for (; i <= pages.length && currentHeight < windowBottom; ++i) {
      var singlePage = pages[i - 1];
      visiblePages.push({ id: singlePage.id, y: currentHeight,
                          view: singlePage });
      currentHeight += singlePage.height * singlePage.scale + kBottomMargin;
    }
    return visiblePages;
  },

  getVisibleThumbs: function pdfViewGetVisibleThumbs() {
    var thumbs = this.thumbnails;
    var kBottomMargin = 5;
    var visibleThumbs = [];

    var view = document.getElementById('sidebarScrollView');
    var currentHeight = kBottomMargin;
    var top = view.scrollTop;
    for (var i = 1; i <= thumbs.length; ++i) {
      var thumb = thumbs[i - 1];
      var thumbHeight = thumb.height * thumb.scaleY + kBottomMargin;
      if (currentHeight + thumbHeight > top)
        break;

      currentHeight += thumbHeight;
    }

    var bottom = top + view.clientHeight;
    for (; i <= thumbs.length && currentHeight < bottom; ++i) {
      var singleThumb = thumbs[i - 1];
      visibleThumbs.push({ id: singleThumb.id, y: currentHeight,
                          view: singleThumb });
      currentHeight += singleThumb.height * singleThumb.scaleY + kBottomMargin;
    }

    return visibleThumbs;
  },

  // Helper function to parse query string (e.g. ?param1=value&parm2=...).
  parseQueryString: function pdfViewParseQueryString(query) {
    var parts = query.split('&');
    var params = {};
    for (var i = 0, ii = parts.length; i < parts.length; ++i) {
      var param = parts[i].split('=');
      var key = param[0];
      var value = param.length > 1 ? param[1] : null;
      params[unescape(key)] = unescape(value);
    }
    return params;
  }
};

var PageView = function pageView(container, content, id, pageWidth, pageHeight,
                                 stats, navigateTo) {
  this.id = id;
  this.content = content;

  var view = this.content.view;
  this.x = view.x;
  this.y = view.y;
  this.width = view.width;
  this.height = view.height;

  var anchor = document.createElement('a');
  anchor.name = '' + this.id;

  var div = document.createElement('div');
  div.id = 'pageContainer' + this.id;
  div.className = 'page';

  container.appendChild(anchor);
  container.appendChild(div);

  this.update = function pageViewUpdate(scale) {
    this.scale = scale || this.scale;
    div.style.width = (this.width * this.scale) + 'px';
    div.style.height = (this.height * this.scale) + 'px';

    while (div.hasChildNodes())
      div.removeChild(div.lastChild);
    div.removeAttribute('data-loaded');

    delete this.canvas;

    this.loadingIconDiv = document.createElement('div');
    this.loadingIconDiv.className = 'loadingIcon';
    div.appendChild(this.loadingIconDiv);
  };

  function setupAnnotations(content, scale) {
    function bindLink(link, dest) {
      link.href = PDFView.getDestinationHash(dest);
      link.onclick = function pageViewSetupLinksOnclick() {
        if (dest)
          PDFView.navigateTo(dest);
        return false;
      };
    }
    function createElementWithStyle(tagName, item) {
      var element = document.createElement(tagName);
      element.style.left = (Math.floor(item.x - view.x) * scale) + 'px';
      element.style.top = (Math.floor(item.y - view.y) * scale) + 'px';
      element.style.width = Math.ceil(item.width * scale) + 'px';
      element.style.height = Math.ceil(item.height * scale) + 'px';
      return element;
    }
    function createCommentAnnotation(type, item) {
      var container = document.createElement('section');
      container.className = 'annotComment';

      var image = createElementWithStyle('img', item);
      image.src = kImageDirectory + type.toLowerCase() + '.svg';
      var content = document.createElement('div');
      content.setAttribute('hidden', true);
      var title = document.createElement('h1');
      var text = document.createElement('p');
      var offsetPos = Math.floor(item.x - view.x + item.width);
      content.style.left = (offsetPos * scale) + 'px';
      content.style.top = (Math.floor(item.y - view.y) * scale) + 'px';
      title.textContent = item.title;

      if (!item.content) {
        content.setAttribute('hidden', true);
      } else {
        var e = document.createElement('span');
        var lines = item.content.split('\n');
        for (var i = 0, ii = lines.length; i < ii; ++i) {
          var line = lines[i];
          e.appendChild(document.createTextNode(line));
          if (i < (ii - 1))
            e.appendChild(document.createElement('br'));
        }
        text.appendChild(e);
        image.addEventListener('mouseover', function annotationImageOver() {
           this.nextSibling.removeAttribute('hidden');
        }, false);

        image.addEventListener('mouseout', function annotationImageOut() {
           this.nextSibling.setAttribute('hidden', true);
        }, false);
      }

      content.appendChild(title);
      content.appendChild(text);
      container.appendChild(image);
      container.appendChild(content);

      return container;
    }

    var items = content.getAnnotations();
    for (var i = 0; i < items.length; i++) {
      var item = items[i];
      switch (item.type) {
        case 'Link':
          var link = createElementWithStyle('a', item);
          link.href = item.url || '';
          if (!item.url)
            bindLink(link, ('dest' in item) ? item.dest : null);
          div.appendChild(link);
          break;
        case 'Text':
          var comment = createCommentAnnotation(item.name, item);
          if (comment)
            div.appendChild(comment);
          break;
      }
    }
  }

  this.getPagePoint = function pageViewGetPagePoint(x, y) {
    var scale = PDFView.currentScale;
    return this.content.rotatePoint(x / scale, y / scale);
  };

  this.scrollIntoView = function pageViewScrollIntoView(dest) {
      if (!dest) {
        div.scrollIntoView(true);
        return;
      }

      var x = 0, y = 0;
      var width = 0, height = 0, widthScale, heightScale;
      var scale = 0;
      switch (dest[1].name) {
        case 'XYZ':
          x = dest[2];
          y = dest[3];
          scale = dest[4];
          break;
        case 'Fit':
        case 'FitB':
          scale = 'page-fit';
          break;
        case 'FitH':
        case 'FitBH':
          y = dest[2];
          scale = 'page-width';
          break;
        case 'FitV':
        case 'FitBV':
          x = dest[2];
          scale = 'page-height';
          break;
        case 'FitR':
          x = dest[2];
          y = dest[3];
          width = dest[4] - x;
          height = dest[5] - y;
          widthScale = (window.innerWidth - kScrollbarPadding) /
            width / kCssUnits;
          heightScale = (window.innerHeight - kScrollbarPadding) /
            height / kCssUnits;
          scale = Math.min(widthScale, heightScale);
          break;
        default:
          return;
      }

      var boundingRect = [
        this.content.rotatePoint(x, y),
        this.content.rotatePoint(x + width, y + height)
      ];

      if (scale && scale !== PDFView.currentScale)
        PDFView.parseScale(scale, true);
      else if (PDFView.currentScale === kUnknownScale)
        PDFView.parseScale(kDefaultScale, true);

      setTimeout(function pageViewScrollIntoViewRelayout() {
        // letting page to re-layout before scrolling
        var scale = PDFView.currentScale;
        var x = Math.min(boundingRect[0].x, boundingRect[1].x);
        var y = Math.min(boundingRect[0].y, boundingRect[1].y);
        var width = Math.abs(boundingRect[0].x - boundingRect[1].x);
        var height = Math.abs(boundingRect[0].y - boundingRect[1].y);

        // using temporary div to scroll it into view
        var tempDiv = document.createElement('div');
        tempDiv.style.position = 'absolute';
        tempDiv.style.left = Math.floor(x * scale) + 'px';
        tempDiv.style.top = Math.floor(y * scale) + 'px';
        tempDiv.style.width = Math.ceil(width * scale) + 'px';
        tempDiv.style.height = Math.ceil(height * scale) + 'px';
        div.appendChild(tempDiv);
        tempDiv.scrollIntoView(true);
        div.removeChild(tempDiv);
      }, 0);
  };

  this.drawingRequired = function() {
    return !div.querySelector('canvas');
  };

  this.draw = function pageviewDraw(callback) {
    if (!this.drawingRequired()) {
      this.updateStats();
      callback();
      return;
    }

    var canvas = document.createElement('canvas');
    canvas.id = 'page' + this.id;
    canvas.mozOpaque = true;
    div.appendChild(canvas);
    this.canvas = canvas;

    var textLayerDiv = null;
    if (!PDFJS.disableTextLayer) {
      textLayerDiv = document.createElement('div');
      textLayerDiv.className = 'textLayer';
      div.appendChild(textLayerDiv);
    }
    var textLayer = textLayerDiv ? new TextLayerBuilder(textLayerDiv) : null;

    var scale = this.scale;
    canvas.width = pageWidth * scale;
    canvas.height = pageHeight * scale;

    var ctx = canvas.getContext('2d');
    ctx.save();
    ctx.fillStyle = 'rgb(255, 255, 255)';
    ctx.fillRect(0, 0, canvas.width, canvas.height);
    ctx.restore();
    ctx.translate(-this.x * scale, -this.y * scale);

    // Rendering area

    var self = this;
    this.content.startRendering(ctx, function pageViewDrawCallback(error) {
      if (self.loadingIconDiv) {
        div.removeChild(self.loadingIconDiv);
        delete self.loadingIconDiv;
      }

      if (error)
        PDFView.error('An error occurred while rendering the page.', error);

      self.stats = content.stats;
      self.updateStats();
      if (self.onAfterDraw)
        self.onAfterDraw();

      cache.push(self);
      callback();
    }, textLayer);

    setupAnnotations(this.content, this.scale);
    div.setAttribute('data-loaded', true);
  };

  this.updateStats = function pageViewUpdateStats() {
    if (PDFJS.pdfBug && Stats.enabled) {
      var stats = this.stats;
      Stats.add(this.id, stats);
    }
  };
};

var ThumbnailView = function thumbnailView(container, page, id, pageRatio) {
  var anchor = document.createElement('a');
  anchor.href = PDFView.getAnchorUrl('#page=' + id);
  anchor.onclick = function stopNivigation() {
    PDFView.page = id;
    return false;
  };

  var view = page.view;
  this.width = view.width;
  this.height = view.height;
  this.id = id;

  var maxThumbSize = 134;
  var canvasWidth = pageRatio >= 1 ? maxThumbSize :
    maxThumbSize * pageRatio;
  var canvasHeight = pageRatio <= 1 ? maxThumbSize :
    maxThumbSize / pageRatio;
  var scaleX = this.scaleX = (canvasWidth / this.width);
  var scaleY = this.scaleY = (canvasHeight / this.height);

  var div = document.createElement('div');
  div.id = 'thumbnailContainer' + id;
  div.className = 'thumbnail';

  anchor.appendChild(div);
  container.appendChild(anchor);

  this.hasImage = false;

  function getPageDrawContext() {
    var canvas = document.createElement('canvas');
    canvas.id = 'thumbnail' + id;
    canvas.mozOpaque = true;

    canvas.width = canvasWidth;
    canvas.height = canvasHeight;

    div.setAttribute('data-loaded', true);
    div.appendChild(canvas);

    var ctx = canvas.getContext('2d');
    ctx.save();
    ctx.fillStyle = 'rgb(255, 255, 255)';
    ctx.fillRect(0, 0, canvas.width, canvas.height);
    ctx.restore();

    var view = page.view;
    ctx.translate(-view.x * scaleX, -view.y * scaleY);
    div.style.width = (view.width * scaleX) + 'px';
    div.style.height = (view.height * scaleY) + 'px';
    div.style.lineHeight = (view.height * scaleY) + 'px';

    return ctx;
  }

  this.drawingRequired = function thumbnailViewDrawingRequired() {
    return !this.hasImage;
  };

  this.draw = function thumbnailViewDraw(callback) {
    if (this.hasImage) {
      callback();
      return;
    }

    var ctx = getPageDrawContext();
    page.startRendering(ctx, function thumbnailViewDrawStartRendering() {
      callback();
    });

    this.hasImage = true;
  };

  this.setImage = function thumbnailViewSetImage(img) {
    if (this.hasImage || !img)
      return;

    var ctx = getPageDrawContext();
    ctx.drawImage(img, 0, 0, img.width, img.height,
                  0, 0, ctx.canvas.width, ctx.canvas.height);

    this.hasImage = true;
  };
};

var DocumentOutlineView = function documentOutlineView(outline) {
  var outlineView = document.getElementById('outlineView');

  function bindItemLink(domObj, item) {
    domObj.href = PDFView.getDestinationHash(item.dest);
    domObj.onclick = function documentOutlineViewOnclick(e) {
      PDFView.navigateTo(item.dest);
      return false;
    };
  }

  var queue = [{parent: outlineView, items: outline}];
  while (queue.length > 0) {
    var levelData = queue.shift();
    var i, n = levelData.items.length;
    for (i = 0; i < n; i++) {
      var item = levelData.items[i];
      var div = document.createElement('div');
      div.className = 'outlineItem';
      var a = document.createElement('a');
      bindItemLink(a, item);
      a.textContent = item.title;
      div.appendChild(a);

      if (item.items.length > 0) {
        var itemsDiv = document.createElement('div');
        itemsDiv.className = 'outlineItems';
        div.appendChild(itemsDiv);
        queue.push({parent: itemsDiv, items: item.items});
      }

      levelData.parent.appendChild(div);
    }
  }
};

// optimised CSS custom property getter/setter
var CustomStyle = (function CustomStyleClosure() {

  // As noted on: http://www.zachstronaut.com/posts/2009/02/17/
  //              animate-css-transforms-firefox-webkit.html
  // in some versions of IE9 it is critical that ms appear in this list
  // before Moz
  var prefixes = ['ms', 'Moz', 'Webkit', 'O'];
  var _cache = { };

  function CustomStyle() {
  }

  CustomStyle.getProp = function get(propName, element) {
    // check cache only when no element is given
    if (arguments.length == 1 && typeof _cache[propName] == 'string') {
      return _cache[propName];
    }

    element = element || document.documentElement;
    var style = element.style, prefixed, uPropName;

    // test standard property first
    if (typeof style[propName] == 'string') {
      return (_cache[propName] = propName);
    }

    // capitalize
    uPropName = propName.charAt(0).toUpperCase() + propName.slice(1);

    // test vendor specific properties
    for (var i = 0, l = prefixes.length; i < l; i++) {
      prefixed = prefixes[i] + uPropName;
      if (typeof style[prefixed] == 'string') {
        return (_cache[propName] = prefixed);
      }
    }

    //if all fails then set to undefined
    return (_cache[propName] = 'undefined');
  }

  CustomStyle.setProp = function set(propName, element, str) {
    var prop = this.getProp(propName);
    if (prop != 'undefined')
      element.style[prop] = str;
  }

  return CustomStyle;
})();

var TextLayerBuilder = function textLayerBuilder(textLayerDiv) {
  this.textLayerDiv = textLayerDiv;

  this.beginLayout = function textLayerBuilderBeginLayout() {
    this.textDivs = [];
    this.textLayerQueue = [];
  };

  this.endLayout = function textLayerBuilderEndLayout() {
    var self = this;
    var textDivs = this.textDivs;
    var textLayerDiv = this.textLayerDiv;
    var renderTimer = null;
    var renderingDone = false;
    var renderInterval = 0;
    var resumeInterval = 500; // in ms

    // Render the text layer, one div at a time
    function renderTextLayer() {
      if (textDivs.length === 0) {
        clearInterval(renderTimer);
        renderingDone = true;
        return;
      }
      var textDiv = textDivs.shift();
      if (textDiv.dataset.textLength > 0) {
        textLayerDiv.appendChild(textDiv);

        if (textDiv.dataset.textLength > 1) { // avoid div by zero
          // Adjust div width to match canvas text
          // Due to the .offsetWidth calls, this is slow
          // This needs to come after appending to the DOM
          var textScale = textDiv.dataset.canvasWidth / textDiv.offsetWidth;
          CustomStyle.setProp('transform' , textDiv,
            'scale(' + textScale + ', 1)');
          CustomStyle.setProp('transformOrigin' , textDiv, '0% 0%');
        }
      } // textLength > 0
    }
    renderTimer = setInterval(renderTextLayer, renderInterval);

    // Stop rendering when user scrolls. Resume after XXX milliseconds
    // of no scroll events
    var scrollTimer = null;
    function textLayerOnScroll() {
      if (renderingDone) {
        window.removeEventListener('scroll', textLayerOnScroll, false);
        return;
      }

      // Immediately pause rendering
      clearInterval(renderTimer);

      clearTimeout(scrollTimer);
      scrollTimer = setTimeout(function textLayerScrollTimer() {
        // Resume rendering
        renderTimer = setInterval(renderTextLayer, renderInterval);
      }, resumeInterval);
    }; // textLayerOnScroll

    window.addEventListener('scroll', textLayerOnScroll, false);
  }; // endLayout

  this.appendText = function textLayerBuilderAppendText(text,
                                                        fontName, fontSize) {
    var textDiv = document.createElement('div');

    // vScale and hScale already contain the scaling to pixel units
    var fontHeight = fontSize * text.geom.vScale;
    textDiv.dataset.canvasWidth = text.canvasWidth * text.geom.hScale;
    textDiv.dataset.fontName = fontName;

    textDiv.style.fontSize = fontHeight + 'px';
    textDiv.style.left = text.geom.x + 'px';
    textDiv.style.top = (text.geom.y - fontHeight) + 'px';
    textDiv.textContent = PDFJS.bidi(text, -1);
    textDiv.dir = text.direction;
    textDiv.dataset.textLength = text.length;
    this.textDivs.push(textDiv);
  };
};

window.addEventListener('load', function webViewerLoad(evt) {
  var params = PDFView.parseQueryString(document.location.search.substring(1));

  var file = PDFJS.isFirefoxExtension ?
              window.location.toString() : params.file || kDefaultURL;
  PDFView.open(file, 0);

  if (PDFJS.isFirefoxExtension || !window.File || !window.FileReader ||
      !window.FileList || !window.Blob) {
    document.getElementById('fileInput').setAttribute('hidden', 'true');
    document.getElementById('fileInputSeperator')
                              .setAttribute('hidden', 'true');
  } else {
    document.getElementById('fileInput').value = null;
  }

  // Special debugging flags in the hash section of the URL.
  var hash = document.location.hash.substring(1);
  var hashParams = PDFView.parseQueryString(hash);

  if ('disableWorker' in hashParams)
    PDFJS.disableWorker = (hashParams['disableWorker'] === 'true');

  if ('disableTextLayer' in hashParams)
    PDFJS.disableTextLayer = (hashParams['disableTextLayer'] === 'true');

  if ('pdfBug' in hashParams &&
      (!PDFJS.isFirefoxExtension || FirefoxCom.request('pdfBugEnabled'))) {
    PDFJS.pdfBug = true;
    var pdfBug = hashParams['pdfBug'];
    var enabled = pdfBug.split(',');
    PDFBug.enable(enabled);
    PDFBug.init();
  }

  var sidebarScrollView = document.getElementById('sidebarScrollView');
  sidebarScrollView.addEventListener('scroll', updateThumbViewArea, true);
}, true);

/**
 * Render the next not yet visible page already such that it is
 * hopefully ready once the user scrolls to it.
 */
function preDraw() {
  var pages = PDFView.pages;
  var visible = PDFView.getVisiblePages();
  var last = visible[visible.length - 1];
  // PageView.id is the actual page number, which is + 1 compared
  // to the index in `pages`. That means, pages[last.id] is the next
  // PageView instance.
  if (pages[last.id] && pages[last.id].drawingRequired()) {
    renderingQueue.enqueueDraw(pages[last.id]);
    return;
  }
  // If there is nothing to draw on the next page, maybe the user
  // is scrolling up, so, let's try to render the next page *before*
  // the first visible page
  if (pages[visible[0].id - 2]) {
    renderingQueue.enqueueDraw(pages[visible[0].id - 2]);
  }
}

function updateViewarea() {
  var visiblePages = PDFView.getVisiblePages();
  var pageToDraw;
  for (var i = 0; i < visiblePages.length; i++) {
    var page = visiblePages[i];
    var pageObj = PDFView.pages[page.id - 1];

    pageToDraw |= pageObj.drawingRequired();
    renderingQueue.enqueueDraw(pageObj);
  }

  if (!visiblePages.length)
    return;

  // If there is no need to draw a page that is currenlty visible, preDraw the
  // next page the user might scroll to.
  if (!pageToDraw) {
    preDraw();
  }

  updateViewarea.inProgress = true; // used in "set page"
  var currentId = PDFView.page;
  var firstPage = visiblePages[0];
  PDFView.page = firstPage.id;
  updateViewarea.inProgress = false;

  var currentScale = PDFView.currentScale;
  var currentScaleValue = PDFView.currentScaleValue;
  var normalizedScaleValue = currentScaleValue == currentScale ?
    currentScale * 100 : currentScaleValue;

  var kViewerTopMargin = 52;
  var pageNumber = firstPage.id;
  var pdfOpenParams = '#page=' + pageNumber;
  pdfOpenParams += '&zoom=' + normalizedScaleValue;
  var currentPage = PDFView.pages[pageNumber - 1];
  var topLeft = currentPage.getPagePoint(window.pageXOffset,
    window.pageYOffset - firstPage.y - kViewerTopMargin);
  pdfOpenParams += ',' + Math.round(topLeft.x) + ',' + Math.round(topLeft.y);

  var store = PDFView.store;
  store.set('exists', true);
  store.set('page', pageNumber);
  store.set('zoom', normalizedScaleValue);
  store.set('scrollLeft', Math.round(topLeft.x));
  store.set('scrollTop', Math.round(topLeft.y));
  var href = PDFView.getAnchorUrl(pdfOpenParams);
  document.getElementById('viewBookmark').href = href;
}

window.addEventListener('scroll', function webViewerScroll(evt) {
  updateViewarea();
}, true);

var thumbnailTimer;

function updateThumbViewArea() {
  // Only render thumbs after pausing scrolling for this amount of time
  // (makes UI more responsive)
  var delay = 50; // in ms

  if (thumbnailTimer)
    clearTimeout(thumbnailTimer);

  thumbnailTimer = setTimeout(function() {
    var visibleThumbs = PDFView.getVisibleThumbs();
    for (var i = 0; i < visibleThumbs.length; i++) {
      var thumb = visibleThumbs[i];
      renderingQueue.enqueueDraw(PDFView.thumbnails[thumb.id - 1]);
    }
  }, delay);
}

window.addEventListener('transitionend', updateThumbViewArea, true);
window.addEventListener('webkitTransitionEnd', updateThumbViewArea, true);

window.addEventListener('resize', function webViewerResize(evt) {
  if (document.getElementById('pageWidthOption').selected ||
      document.getElementById('pageFitOption').selected ||
      document.getElementById('pageAutoOption').selected)
      PDFView.parseScale(document.getElementById('scaleSelect').value);
  updateViewarea();
});

window.addEventListener('hashchange', function webViewerHashchange(evt) {
  PDFView.setHash(document.location.hash.substring(1));
});

window.addEventListener('change', function webViewerChange(evt) {
  var files = evt.target.files;
  if (!files || files.length == 0)
    return;

  // Read the local file into a Uint8Array.
  var fileReader = new FileReader();
  fileReader.onload = function webViewerChangeFileReaderOnload(evt) {
    var data = evt.target.result;
    var buffer = new ArrayBuffer(data.length);
    var uint8Array = new Uint8Array(buffer);

    for (var i = 0; i < data.length; i++)
      uint8Array[i] = data.charCodeAt(i);
    PDFView.load(uint8Array);
  };

  // Read as a binary string since "readAsArrayBuffer" is not yet
  // implemented in Firefox.
  var file = files[0];
  fileReader.readAsBinaryString(file);
  document.title = file.name;

  // URL does not reflect proper document location - hiding some icons.
  document.getElementById('viewBookmark').setAttribute('hidden', 'true');
  document.getElementById('download').setAttribute('hidden', 'true');
}, true);

function selectScaleOption(value) {
  var options = document.getElementById('scaleSelect').options;
  var predefinedValueFound = false;
  for (var i = 0; i < options.length; i++) {
    var option = options[i];
    if (option.value != value) {
      option.selected = false;
      continue;
    }
    option.selected = true;
    predefinedValueFound = true;
  }
  return predefinedValueFound;
}

window.addEventListener('scalechange', function scalechange(evt) {
  var customScaleOption = document.getElementById('customScaleOption');
  customScaleOption.selected = false;

  if (!evt.resetAutoSettings &&
       (document.getElementById('pageWidthOption').selected ||
        document.getElementById('pageFitOption').selected ||
        document.getElementById('pageAutoOption').selected)) {
      updateViewarea();
      return;
  }

  var predefinedValueFound = selectScaleOption('' + evt.scale);
  if (!predefinedValueFound) {
    customScaleOption.textContent = Math.round(evt.scale * 10000) / 100 + '%';
    customScaleOption.selected = true;
  }

  updateViewarea();
}, true);

window.addEventListener('pagechange', function pagechange(evt) {
  var page = evt.pageNumber;
  if (document.getElementById('pageNumber').value != page)
    document.getElementById('pageNumber').value = page;
  document.getElementById('previous').disabled = (page <= 1);
  document.getElementById('next').disabled = (page >= PDFView.pages.length);
}, true);

window.addEventListener('keydown', function keydown(evt) {
  if (evt.ctrlKey || evt.altKey || evt.shiftKey || evt.metaKey)
    return;
  var curElement = document.activeElement;
  if (curElement && curElement.tagName == 'INPUT')
    return;
  var controlsElement = document.getElementById('controls');
  while (curElement) {
    if (curElement === controlsElement)
      return; // ignoring if the 'controls' element is focused
    curElement = curElement.parentNode;
  }
  var handled = false;
  switch (evt.keyCode) {
    case 61: // FF/Mac '='
    case 107: // FF '+' and '='
    case 187: // Chrome '+'
      PDFView.zoomIn();
      handled = true;
      break;
    case 109: // FF '-'
    case 189: // Chrome '-'
      PDFView.zoomOut();
      handled = true;
      break;
    case 48: // '0'
      PDFView.parseScale(kDefaultScale, true);
      handled = true;
      break;
    case 37: // left arrow
    case 75: // 'k'
    case 80: // 'p'
      PDFView.page--;
      handled = true;
      break;
    case 39: // right arrow
    case 74: // 'j'
    case 78: // 'n'
      PDFView.page++;
      handled = true;
      break;
  }

  if (handled) {
    evt.preventDefault();
  }
});<|MERGE_RESOLUTION|>--- conflicted
+++ resolved
@@ -3,13 +3,8 @@
 
 'use strict';
 
-<<<<<<< HEAD
 var kDefaultURL = 'file:///Users/Steffen/GitHub Projects/pdf.js/web/compressed.tracemonkey-pldi-09.pdf';
-var kDefaultScale = 1.5;
-=======
-var kDefaultURL = 'compressed.tracemonkey-pldi-09.pdf';
 var kDefaultScale = 'auto';
->>>>>>> d8235925
 var kDefaultScaleDelta = 1.1;
 var kUnknownScale = 0;
 var kCacheSize = 20;
