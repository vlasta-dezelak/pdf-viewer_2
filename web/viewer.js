--- conflicted
+++ resolved
@@ -1,27 +1,23 @@
 /* -*- Mode: Java; tab-width: 2; indent-tabs-mode: nil; c-basic-offset: 2 -*- */
 /* vim: set shiftwidth=2 tabstop=2 autoindent cindent expandtab: */
 /* Copyright 2012 Mozilla Foundation
- *
- * Licensed under the Apache License, Version 2.0 (the "License");
- * you may not use this file except in compliance with the License.
- * You may obtain a copy of the License at
- *
- *     http://www.apache.org/licenses/LICENSE-2.0
- *
- * Unless required by applicable law or agreed to in writing, software
- * distributed under the License is distributed on an "AS IS" BASIS,
- * WITHOUT WARRANTIES OR CONDITIONS OF ANY KIND, either express or implied.
- * See the License for the specific language governing permissions and
- * limitations under the License.
- */
+*
+* Licensed under the Apache License, Version 2.0 (the "License");
+* you may not use this file except in compliance with the License.
+* You may obtain a copy of the License at
+*
+* http://www.apache.org/licenses/LICENSE-2.0
+*
+* Unless required by applicable law or agreed to in writing, software
+* distributed under the License is distributed on an "AS IS" BASIS,
+* WITHOUT WARRANTIES OR CONDITIONS OF ANY KIND, either express or implied.
+* See the License for the specific language governing permissions and
+* limitations under the License.
+*/
 /* globals PDFJS, PDFBug, FirefoxCom, Stats, Cache, PDFFindBar, CustomStyle,
-           PDFFindController, ProgressBar, TextLayerBuilder, DownloadManager,
-           getFileName, getOutputScale, scrollIntoView, getPDFFileNameFromURL,
-<<<<<<< HEAD
-           PDFHistory */
-=======
-           PDFHistory, ThumbnailView, noContextMenuHandler */
->>>>>>> f1a9bc93
+PDFFindController, ProgressBar, TextLayerBuilder, DownloadManager,
+getFileName, getOutputScale, scrollIntoView, getPDFFileNameFromURL,
+PDFHistory, ThumbnailView, noContextMenuHandler */
 
 'use strict';
 
@@ -96,11 +92,11 @@
     }).bind(this);
 
 //#if B2G
-//  asyncStorage.getItem('database', resolvePromise);
+// asyncStorage.getItem('database', resolvePromise);
 //#endif
 
 //#if FIREFOX || MOZCENTRAL
-//  resolvePromise(FirefoxCom.requestSync('getDatabase', null));
+// resolvePromise(FirefoxCom.requestSync('getDatabase', null));
 //#endif
 
 //#if !(FIREFOX || MOZCENTRAL || B2G)
@@ -139,11 +135,11 @@
       var database = JSON.stringify(this.database);
 
 //#if B2G
-//    asyncStorage.setItem('database', database);
+// asyncStorage.setItem('database', database);
 //#endif
 
 //#if FIREFOX || MOZCENTRAL
-//    FirefoxCom.requestSync('setDatabase', database);
+// FirefoxCom.requestSync('setDatabase', database);
 //#endif
 
 //#if !(FIREFOX || MOZCENTRAL || B2G)
@@ -397,7 +393,7 @@
     var support = false;
 //#if !(FIREFOX || MOZCENTRAL)
 //#else
-//  support = FirefoxCom.requestSync('supportsIntegratedFind');
+// support = FirefoxCom.requestSync('supportsIntegratedFind');
 //#endif
     Object.defineProperty(this, 'supportsIntegratedFind', { value: support,
                                                             enumerable: true,
@@ -410,7 +406,7 @@
     var support = true;
 //#if !(FIREFOX || MOZCENTRAL)
 //#else
-//  support = FirefoxCom.requestSync('supportsDocumentFonts');
+// support = FirefoxCom.requestSync('supportsDocumentFonts');
 //#endif
     Object.defineProperty(this, 'supportsDocumentFonts', { value: support,
                                                            enumerable: true,
@@ -423,7 +419,7 @@
     var support = true;
 //#if !(FIREFOX || MOZCENTRAL)
 //#else
-//  support = FirefoxCom.requestSync('supportsDocumentColors');
+// support = FirefoxCom.requestSync('supportsDocumentColors');
 //#endif
     Object.defineProperty(this, 'supportsDocumentColors', { value: support,
                                                             enumerable: true,
@@ -528,7 +524,7 @@
   setTitle: function pdfViewSetTitle(title) {
     document.title = title;
 //#if B2G
-//  document.getElementById('activityTitle').textContent = title;
+// document.getElementById('activityTitle').textContent = title;
 //#endif
   },
 
@@ -585,8 +581,8 @@
           var loadingErrorMessage = mozL10n.get('invalid_file_error', null,
                                         'Invalid or corrupted PDF file.');
 //#if B2G
-//        window.alert(loadingErrorMessage);
-//        return window.close();
+// window.alert(loadingErrorMessage);
+// return window.close();
 //#endif
         }
 
@@ -596,8 +592,8 @@
                                         'Missing PDF file.');
 
 //#if B2G
-//        window.alert(loadingErrorMessage);
-//        return window.close();
+// window.alert(loadingErrorMessage);
+// return window.close();
 //#endif
         }
 
@@ -640,19 +636,19 @@
 
   fallback: function pdfViewFallback() {
 //#if !(FIREFOX || MOZCENTRAL)
-//  return;
+// return;
 //#else
-//  // Only trigger the fallback once so we don't spam the user with messages
-//  // for one PDF.
-//  if (this.fellback)
-//    return;
-//  this.fellback = true;
-//  var url = this.url.split('#')[0];
-//  FirefoxCom.request('fallback', url, function response(download) {
-//    if (!download)
-//      return;
-//    PDFView.download();
-//  });
+// // Only trigger the fallback once so we don't spam the user with messages
+// // for one PDF.
+// if (this.fellback)
+// return;
+// this.fellback = true;
+// var url = this.url.split('#')[0];
+// FirefoxCom.request('fallback', url, function response(download) {
+// if (!download)
+// return;
+// PDFView.download();
+// });
 //#endif
   },
 
@@ -726,26 +722,26 @@
   },
 
   /**
-   * For the firefox extension we prefix the full url on anchor links so they
-   * don't come up as resource:// urls and so open in new tab/window works.
-   * @param {String} anchor The anchor hash include the #.
-   */
+* For the firefox extension we prefix the full url on anchor links so they
+* don't come up as resource:// urls and so open in new tab/window works.
+* @param {String} anchor The anchor hash include the #.
+*/
   getAnchorUrl: function getAnchorUrl(anchor) {
 //#if !(FIREFOX || MOZCENTRAL)
     return anchor;
 //#else
-//  return this.url.split('#')[0] + anchor;
+// return this.url.split('#')[0] + anchor;
 //#endif
   },
 
 
   /**
-   * Show the error box.
-   * @param {String} message A message that is human readable.
-   * @param {Object} moreInfo (optional) Further information about the error
-   *                            that is more technical.  Should have a 'message'
-   *                            and optionally a 'stack' property.
-   */
+* Show the error box.
+* @param {String} message A message that is human readable.
+* @param {Object} moreInfo (optional) Further information about the error
+* that is more technical. Should have a 'message'
+* and optionally a 'stack' property.
+*/
   error: function pdfViewError(message, moreInfo) {
     var moreInfoText = mozL10n.get('error_version_info',
       {version: PDFJS.version || '?', build: PDFJS.build || '?'},
@@ -805,8 +801,8 @@
     lessInfoButton.setAttribute('hidden', 'true');
     errorMoreInfo.value = moreInfoText;
 //#else
-//  console.error(message + '\n' + moreInfoText);
-//  this.fallback();
+// console.error(message + '\n' + moreInfoText);
+// this.fallback();
 //#endif
   },
 
@@ -952,7 +948,7 @@
       if (!self.isViewerEmbedded) {
         self.container.focus();
 //#if (FIREFOX || MOZCENTRAL)
-//      self.container.blur();
+// self.container.blur();
 //#endif
       }
     });
@@ -1024,31 +1020,31 @@
       }
 
 //#if (FIREFOX || MOZCENTRAL)
-//    var versionId = String(info.PDFFormatVersion).slice(-1) | 0;
-//    var generatorId = 0;
-//    var KNOWN_GENERATORS = ["acrobat distiller", "acrobat pdfwritter",
-//     "adobe livecycle", "adobe pdf library", "adobe photoshop", "ghostscript",
-//     "tcpdf", "cairo", "dvipdfm", "dvips", "pdftex", "pdfkit", "itext",
-//     "prince", "quarkxpress", "mac os x", "microsoft", "openoffice", "oracle",
-//     "luradocument", "pdf-xchange", "antenna house", "aspose.cells", "fpdf"];
-//    var generatorId = 0;
-//    if (info.Producer) {
-//      KNOWN_GENERATORS.some(function (generator, s, i) {
-//        if (generator.indexOf(s) < 0) {
-//          return false;
-//        }
-//        generatorId = i + 1;
-//        return true;
-//      }.bind(null, info.Producer.toLowerCase()));
-//    }
-//    var formType = !info.IsAcroFormPresent ? null : info.IsXFAPresent ?
-//                   'xfa' : 'acroform';
-//    FirefoxCom.request('reportTelemetry', JSON.stringify({
-//      type: 'documentInfo',
-//      version: versionId,
-//      generator: generatorId,
-//      formType: formType
-//    }));
+// var versionId = String(info.PDFFormatVersion).slice(-1) | 0;
+// var generatorId = 0;
+// var KNOWN_GENERATORS = ["acrobat distiller", "acrobat pdfwritter",
+// "adobe livecycle", "adobe pdf library", "adobe photoshop", "ghostscript",
+// "tcpdf", "cairo", "dvipdfm", "dvips", "pdftex", "pdfkit", "itext",
+// "prince", "quarkxpress", "mac os x", "microsoft", "openoffice", "oracle",
+// "luradocument", "pdf-xchange", "antenna house", "aspose.cells", "fpdf"];
+// var generatorId = 0;
+// if (info.Producer) {
+// KNOWN_GENERATORS.some(function (generator, s, i) {
+// if (generator.indexOf(s) < 0) {
+// return false;
+// }
+// generatorId = i + 1;
+// return true;
+// }.bind(null, info.Producer.toLowerCase()));
+// }
+// var formType = !info.IsAcroFormPresent ? null : info.IsXFAPresent ?
+// 'xfa' : 'acroform';
+// FirefoxCom.request('reportTelemetry', JSON.stringify({
+// type: 'documentInfo',
+// version: versionId,
+// generator: generatorId,
+// formType: formType
+// }));
 //#endif
     });
   },
@@ -1478,12 +1474,12 @@
   },
 
   /**
-   * This function flips the page in presentation mode if the user scrolls up
-   * or down with large enough motion and prevents page flipping too often.
-   *
-   * @this {PDFView}
-   * @param {number} mouseScrollDelta The delta value from the mouse event.
-   */
+* This function flips the page in presentation mode if the user scrolls up
+* or down with large enough motion and prevents page flipping too often.
+*
+* @this {PDFView}
+* @param {number} mouseScrollDelta The delta value from the mouse event.
+*/
   mouseScroll: function pdfViewMouseScroll(mouseScrollDelta) {
     var MOUSE_SCROLL_COOLDOWN_TIME = 50;
 
@@ -1532,11 +1528,11 @@
   },
 
   /**
-   * This function clears the member attributes used with mouse scrolling in
-   * presentation mode.
-   *
-   * @this {PDFView}
-   */
+* This function clears the member attributes used with mouse scrolling in
+* presentation mode.
+*
+* @this {PDFView}
+*/
   clearMouseScrollState: function pdfViewClearMouseScrollState() {
     this.mouseScrollTimeStamp = 0;
     this.mouseScrollDelta = 0;
@@ -1897,8 +1893,8 @@
       ctx.scale(outputScale.sx, outputScale.sy);
     }
 //#if (FIREFOX || MOZCENTRAL)
-//  // Checking if document fonts are used only once
-//  var checkIfDocumentFontsUsed = !PDFView.pdfDocument.embeddedFontsUsed;
+// // Checking if document fonts are used only once
+// var checkIfDocumentFontsUsed = !PDFView.pdfDocument.embeddedFontsUsed;
 //#endif
 
     // Rendering area
@@ -1924,21 +1920,21 @@
       }
 
 //#if (FIREFOX || MOZCENTRAL)
-//    if (checkIfDocumentFontsUsed && PDFView.pdfDocument.embeddedFontsUsed &&
-//        PDFJS.disableFontFace) {
-//      console.error(mozL10n.get('web_fonts_disabled', null,
-//        'Web fonts are disabled: unable to use embedded PDF fonts.'));
-//      PDFView.fallback();
-//    }
-//    if (self.textLayer && self.textLayer.textDivs &&
-//        self.textLayer.textDivs.length > 0 &&
-//        !PDFView.supportsDocumentColors) {
-//      console.error(mozL10n.get('document_colors_disabled', null,
-//        'PDF documents are not allowed to use their own colors: ' +
-//        '\'Allow pages to choose their own colors\' ' +
-//        'is deactivated in the browser.'));
-//      PDFView.fallback();
-//    }
+// if (checkIfDocumentFontsUsed && PDFView.pdfDocument.embeddedFontsUsed &&
+// PDFJS.disableFontFace) {
+// console.error(mozL10n.get('web_fonts_disabled', null,
+// 'Web fonts are disabled: unable to use embedded PDF fonts.'));
+// PDFView.fallback();
+// }
+// if (self.textLayer && self.textLayer.textDivs &&
+// self.textLayer.textDivs.length > 0 &&
+// !PDFView.supportsDocumentColors) {
+// console.error(mozL10n.get('document_colors_disabled', null,
+// 'PDF documents are not allowed to use their own colors: ' +
+// '\'Allow pages to choose their own colors\' ' +
+// 'is deactivated in the browser.'));
+// PDFView.fallback();
+// }
 //#endif
       if (error) {
         PDFView.error(mozL10n.get('rendering_error', null,
@@ -1959,10 +1955,10 @@
       div.dispatchEvent(event);
 
 //#if (FIREFOX || MOZCENTRAL)
-//    FirefoxCom.request('reportTelemetry', JSON.stringify({
-//      type: 'pageInfo'
-//    }));
-//    // TODO add stream types report here
+// FirefoxCom.request('reportTelemetry', JSON.stringify({
+// type: 'pageInfo'
+// }));
+// // TODO add stream types report here
 //#endif
       callback();
     }
@@ -2123,11 +2119,7 @@
 document.addEventListener('DOMContentLoaded', function webViewerLoad(evt) {
   PDFView.initialize();
 
-<<<<<<< HEAD
-//#if !(FIREFOX || MOZCENTRAL || CHROME)
-=======
 //#if !(FIREFOX || MOZCENTRAL)
->>>>>>> f1a9bc93
   var params = PDFView.parseQueryString(document.location.search.substring(1));
   var file = params.file || DEFAULT_URL;
 //#else
@@ -2136,7 +2128,7 @@
 
 //#if CHROME
 //if (location.protocol !== 'chrome-extension:') {
-//  file = location.href.split('#')[0];
+// file = location.href.split('#')[0];
 //}
 //#endif
 
@@ -2191,7 +2183,7 @@
 //#endif
 //#if (FIREFOX || MOZCENTRAL)
 //if (!PDFView.supportsDocumentFonts) {
-//  PDFJS.disableFontFace = true;
+// PDFJS.disableFontFace = true;
 //}
 //#endif
 
@@ -2233,7 +2225,7 @@
     document.getElementById('viewFind').classList.add('hidden');
   }
 
-  // Listen for warnings to trigger the fallback UI.  Errors should be caught
+  // Listen for warnings to trigger the fallback UI. Errors should be caught
   // and call PDFView.error() so we don't need to listen for those.
   PDFJS.LogManager.addLogger({
     warn: function() {
@@ -2659,16 +2651,6 @@
     }
   }
 
-  // CTRL+ALT or Option+Command
-  if (cmd === 3 || cmd === 10) {
-    switch (evt.keyCode) {
-      case 80: // p
-        PDFView.presentationMode();
-        handled = true;
-        break;
-    }
-  }
-
   if (handled) {
     evt.preventDefault();
     return;
@@ -2839,12 +2821,12 @@
 
 //#if B2G
 //window.navigator.mozSetMessageHandler('activity', function(activity) {
-//  var url = activity.source.data.url;
-//  PDFJS.maxImageSize = 1024 * 1024;
-//  PDFView.open(url);
-//  var cancelButton = document.getElementById('activityClose');
-//  cancelButton.addEventListener('click', function() {
-//    activity.postResult('close');
-//  });
+// var url = activity.source.data.url;
+// PDFJS.maxImageSize = 1024 * 1024;
+// PDFView.open(url);
+// var cancelButton = document.getElementById('activityClose');
+// cancelButton.addEventListener('click', function() {
+// activity.postResult('close');
+// });
 //});
 //#endif