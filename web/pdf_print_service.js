--- conflicted
+++ resolved
@@ -15,11 +15,7 @@
 
 import { AnnotationMode, PixelsPerInch } from "pdfjs-lib";
 import { PDFPrintServiceFactory, PDFViewerApplication } from "./app.js";
-<<<<<<< HEAD
 import canvasSize from "canvas-size";
-import { AnnotationMode } from "pdfjs-lib";
-=======
->>>>>>> 8c2ac85b
 import { compatibilityParams } from "./app_options.js";
 import { getXfaHtmlForPrinting } from "./print_utils.js";
 
@@ -39,8 +35,7 @@
   const scratchCanvas = activeService.scratchCanvas;
 
   // The size of the canvas in pixels for printing.
-<<<<<<< HEAD
-  let PRINT_UNITS = printResolution / 72.0;
+  let PRINT_UNITS = printResolution / PixelsPerInch.PDF;
 
   // modified by ngx-extended-pdf-viewer #530
   let scale = 1;
@@ -56,10 +51,6 @@
   }
 
   PRINT_UNITS *= scale;
-
-=======
-  const PRINT_UNITS = printResolution / PixelsPerInch.PDF;
->>>>>>> 8c2ac85b
   scratchCanvas.width = Math.floor(size.width * PRINT_UNITS);
   scratchCanvas.height = Math.floor(size.height * PRINT_UNITS);
 
