/* Copyright 2012 Mozilla Foundation
 *
 * Licensed under the Apache License, Version 2.0 (the "License");
 * you may not use this file except in compliance with the License.
 * You may obtain a copy of the License at
 *
 *     http://www.apache.org/licenses/LICENSE-2.0
 *
 * Unless required by applicable law or agreed to in writing, software
 * distributed under the License is distributed on an "AS IS" BASIS,
 * WITHOUT WARRANTIES OR CONDITIONS OF ANY KIND, either express or implied.
 * See the License for the specific language governing permissions and
 * limitations under the License.
 */

import {
  getVisibleElements,
  isValidRotation,
  NullL10n,
  scrollIntoView,
  watchScroll,
} from "./ui_utils.js";
import { PDFThumbnailView } from "./pdf_thumbnail_view.js";

const THUMBNAIL_SCROLL_MARGIN = -19;
const THUMBNAIL_SELECTED_CLASS = "selected";

/**
 * @typedef {Object} PDFThumbnailViewerOptions
 * @property {HTMLDivElement} container - The container for the thumbnail
 *   elements.
 * @property {EventBus} eventBus - The application event bus.
 * @property {IPDFLinkService} linkService - The navigation/linking service.
 * @property {PDFRenderingQueue} renderingQueue - The rendering queue object.
 * @property {IL10n} l10n - Localization service.
 */

/**
 * Viewer control to display thumbnails for pages in a PDF document.
 *
 * @implements {IRenderableView}
 */
class PDFThumbnailViewer {
  /**
   * @param {PDFThumbnailViewerOptions} options
   */
<<<<<<< HEAD
  constructor({ container, linkService, renderingQueue, l10n = NullL10n }) {
=======
  constructor({
    container,
    eventBus,
    linkService,
    renderingQueue,
    l10n = NullL10n,
  }) {
>>>>>>> e389ed62
    this.container = container;
    this.linkService = linkService;
    this.renderingQueue = renderingQueue;
    this.l10n = l10n;

    this.scroll = watchScroll(this.container, this._scrollUpdated.bind(this));
    this._resetView();

    eventBus._on("optionalcontentconfigchanged", () => {
      // Ensure that the thumbnails always render with the *default* optional
      // content configuration.
      this._setImageDisabled = true;
    });
  }

  /**
   * @private
   */
  _scrollUpdated() {
    this.renderingQueue.renderHighestPriority();
  }

  getThumbnail(index) {
    return this._thumbnails[index];
  }

  /**
   * @private
   */
  _getVisibleThumbs() {
    return getVisibleElements(this.container, this._thumbnails);
  }

  scrollThumbnailIntoView(pageNumber) {
    if (!this.pdfDocument) {
      return;
<<<<<<< HEAD
    }
    const thumbnailView = this._thumbnails[pageNumber - 1];

    if (!thumbnailView) {
      console.error('scrollThumbnailIntoView: Invalid "pageNumber" parameter.');
      return;
    }

    if (pageNumber !== this._currentPageNumber) {
      const prevThumbnailView = this._thumbnails[this._currentPageNumber - 1];
      // Remove the highlight from the previous thumbnail...
      prevThumbnailView.div.classList.remove(THUMBNAIL_SELECTED_CLASS);
      // ... and add the highlight to the new thumbnail.
      thumbnailView.div.classList.add(THUMBNAIL_SELECTED_CLASS);
    }
=======
    }
    const thumbnailView = this._thumbnails[pageNumber - 1];

    if (!thumbnailView) {
      console.error('scrollThumbnailIntoView: Invalid "pageNumber" parameter.');
      return;
    }

    if (pageNumber !== this._currentPageNumber) {
      const prevThumbnailView = this._thumbnails[this._currentPageNumber - 1];
      // Remove the highlight from the previous thumbnail...
      prevThumbnailView.div.classList.remove(THUMBNAIL_SELECTED_CLASS);
      // ... and add the highlight to the new thumbnail.
      thumbnailView.div.classList.add(THUMBNAIL_SELECTED_CLASS);
    }
>>>>>>> e389ed62
    const visibleThumbs = this._getVisibleThumbs();
    const numVisibleThumbs = visibleThumbs.views.length;

    // If the thumbnail isn't currently visible, scroll it into view.
    if (numVisibleThumbs > 0) {
      const first = visibleThumbs.first.id;
      // Account for only one thumbnail being visible.
      const last = numVisibleThumbs > 1 ? visibleThumbs.last.id : first;

      let shouldScroll = false;
      if (pageNumber <= first || pageNumber >= last) {
        shouldScroll = true;
      } else {
        visibleThumbs.views.some(function (view) {
          if (view.id !== pageNumber) {
            return false;
          }
          shouldScroll = view.percent < 100;
          return true;
        });
      }
      if (shouldScroll) {
        scrollIntoView(thumbnailView.div, { top: THUMBNAIL_SCROLL_MARGIN });
      }
    }

    this._currentPageNumber = pageNumber;
  }

  get pagesRotation() {
    return this._pagesRotation;
  }

  set pagesRotation(rotation) {
    if (!isValidRotation(rotation)) {
      throw new Error("Invalid thumbnails rotation angle.");
    }
    if (!this.pdfDocument) {
      return;
    }
    if (this._pagesRotation === rotation) {
      return; // The rotation didn't change.
    }
    this._pagesRotation = rotation;

    for (let i = 0, ii = this._thumbnails.length; i < ii; i++) {
      this._thumbnails[i].update(rotation);
    }
  }

  cleanup() {
    PDFThumbnailView.cleanup();
  }

  /**
   * @private
   */
  _resetView() {
    this._thumbnails = [];
    this._currentPageNumber = 1;
    this._pageLabels = null;
    this._pagesRotation = 0;
<<<<<<< HEAD
    this._pagesRequests = new WeakMap();
=======
    this._optionalContentConfigPromise = null;
    this._pagesRequests = new WeakMap();
    this._setImageDisabled = false;
>>>>>>> e389ed62

    // Remove the thumbnails from the DOM.
    this.container.textContent = "";
  }

  setDocument(pdfDocument) {
    if (this.pdfDocument) {
      this._cancelRendering();
      this._resetView();
    }

    this.pdfDocument = pdfDocument;
    if (!pdfDocument) {
      return;
    }
    const firstPagePromise = pdfDocument.getPage(1);
    const optionalContentConfigPromise = pdfDocument.getOptionalContentConfig();

<<<<<<< HEAD
    pdfDocument
      .getPage(1)
      .then(firstPdfPage => {
        const pagesCount = pdfDocument.numPages;
        const viewport = firstPdfPage.getViewport({ scale: 1 });
=======
    firstPagePromise
      .then(firstPdfPage => {
        this._optionalContentConfigPromise = optionalContentConfigPromise;

        const pagesCount = pdfDocument.numPages;
        const viewport = firstPdfPage.getViewport({ scale: 1 });
        const checkSetImageDisabled = () => {
          return this._setImageDisabled;
        };

>>>>>>> e389ed62
        for (let pageNum = 1; pageNum <= pagesCount; ++pageNum) {
          const thumbnail = new PDFThumbnailView({
            container: this.container,
            id: pageNum,
            defaultViewport: viewport.clone(),
<<<<<<< HEAD
            linkService: this.linkService,
            renderingQueue: this.renderingQueue,
=======
            optionalContentConfigPromise,
            linkService: this.linkService,
            renderingQueue: this.renderingQueue,
            checkSetImageDisabled,
>>>>>>> e389ed62
            disableCanvasToImageConversion: false,
            l10n: this.l10n,
          });
          this._thumbnails.push(thumbnail);
        }
        // Set the first `pdfPage` immediately, since it's already loaded,
        // rather than having to repeat the `PDFDocumentProxy.getPage` call in
        // the `this._ensurePdfPageLoaded` method before rendering can start.
        const firstThumbnailView = this._thumbnails[0];
        if (firstThumbnailView) {
          firstThumbnailView.setPdfPage(firstPdfPage);
        }

        // Ensure that the current thumbnail is always highlighted on load.
        const thumbnailView = this._thumbnails[this._currentPageNumber - 1];
        thumbnailView.div.classList.add(THUMBNAIL_SELECTED_CLASS);
      })
      .catch(reason => {
        console.error("Unable to initialize thumbnail viewer", reason);
      });
  }

  /**
   * @private
   */
  _cancelRendering() {
    for (let i = 0, ii = this._thumbnails.length; i < ii; i++) {
      if (this._thumbnails[i]) {
        this._thumbnails[i].cancelRendering();
      }
    }
  }

  /**
   * @param {Array|null} labels
   */
  setPageLabels(labels) {
    if (!this.pdfDocument) {
      return;
    }
    if (!labels) {
      this._pageLabels = null;
    } else if (
      !(Array.isArray(labels) && this.pdfDocument.numPages === labels.length)
    ) {
      this._pageLabels = null;
      console.error("PDFThumbnailViewer_setPageLabels: Invalid page labels.");
    } else {
      this._pageLabels = labels;
    }
    // Update all the `PDFThumbnailView` instances.
    for (let i = 0, ii = this._thumbnails.length; i < ii; i++) {
      const label = this._pageLabels && this._pageLabels[i];
      this._thumbnails[i].setPageLabel(label);
    }
  }

  /**
   * @param {PDFThumbnailView} thumbView
   * @returns {PDFPage}
   * @private
   */
  _ensurePdfPageLoaded(thumbView) {
    if (thumbView.pdfPage) {
      return Promise.resolve(thumbView.pdfPage);
    }
    if (this._pagesRequests.has(thumbView)) {
      return this._pagesRequests.get(thumbView);
    }
    const promise = this.pdfDocument
      .getPage(thumbView.id)
      .then(pdfPage => {
        if (!thumbView.pdfPage) {
          thumbView.setPdfPage(pdfPage);
        }
        this._pagesRequests.delete(thumbView);
        return pdfPage;
      })
      .catch(reason => {
        console.error("Unable to get page for thumb view", reason);
        // Page error -- there is nothing that can be done.
        this._pagesRequests.delete(thumbView);
      });
    this._pagesRequests.set(thumbView, promise);
    return promise;
  }

  forceRendering() {
    const visibleThumbs = this._getVisibleThumbs();
    const thumbView = this.renderingQueue.getHighestPriority(
      visibleThumbs,
      this._thumbnails,
      this.scroll.down
    );
    if (thumbView) {
      this._ensurePdfPageLoaded(thumbView).then(() => {
        this.renderingQueue.renderView(thumbView);
      });
      return true;
    }
    return false;
  }
}

export { PDFThumbnailViewer };<|MERGE_RESOLUTION|>--- conflicted
+++ resolved
@@ -44,9 +44,6 @@
   /**
    * @param {PDFThumbnailViewerOptions} options
    */
-<<<<<<< HEAD
-  constructor({ container, linkService, renderingQueue, l10n = NullL10n }) {
-=======
   constructor({
     container,
     eventBus,
@@ -54,7 +51,6 @@
     renderingQueue,
     l10n = NullL10n,
   }) {
->>>>>>> e389ed62
     this.container = container;
     this.linkService = linkService;
     this.renderingQueue = renderingQueue;
@@ -91,7 +87,6 @@
   scrollThumbnailIntoView(pageNumber) {
     if (!this.pdfDocument) {
       return;
-<<<<<<< HEAD
     }
     const thumbnailView = this._thumbnails[pageNumber - 1];
 
@@ -107,23 +102,6 @@
       // ... and add the highlight to the new thumbnail.
       thumbnailView.div.classList.add(THUMBNAIL_SELECTED_CLASS);
     }
-=======
-    }
-    const thumbnailView = this._thumbnails[pageNumber - 1];
-
-    if (!thumbnailView) {
-      console.error('scrollThumbnailIntoView: Invalid "pageNumber" parameter.');
-      return;
-    }
-
-    if (pageNumber !== this._currentPageNumber) {
-      const prevThumbnailView = this._thumbnails[this._currentPageNumber - 1];
-      // Remove the highlight from the previous thumbnail...
-      prevThumbnailView.div.classList.remove(THUMBNAIL_SELECTED_CLASS);
-      // ... and add the highlight to the new thumbnail.
-      thumbnailView.div.classList.add(THUMBNAIL_SELECTED_CLASS);
-    }
->>>>>>> e389ed62
     const visibleThumbs = this._getVisibleThumbs();
     const numVisibleThumbs = visibleThumbs.views.length;
 
@@ -186,13 +164,9 @@
     this._currentPageNumber = 1;
     this._pageLabels = null;
     this._pagesRotation = 0;
-<<<<<<< HEAD
-    this._pagesRequests = new WeakMap();
-=======
     this._optionalContentConfigPromise = null;
     this._pagesRequests = new WeakMap();
     this._setImageDisabled = false;
->>>>>>> e389ed62
 
     // Remove the thumbnails from the DOM.
     this.container.textContent = "";
@@ -211,13 +185,6 @@
     const firstPagePromise = pdfDocument.getPage(1);
     const optionalContentConfigPromise = pdfDocument.getOptionalContentConfig();
 
-<<<<<<< HEAD
-    pdfDocument
-      .getPage(1)
-      .then(firstPdfPage => {
-        const pagesCount = pdfDocument.numPages;
-        const viewport = firstPdfPage.getViewport({ scale: 1 });
-=======
     firstPagePromise
       .then(firstPdfPage => {
         this._optionalContentConfigPromise = optionalContentConfigPromise;
@@ -228,21 +195,15 @@
           return this._setImageDisabled;
         };
 
->>>>>>> e389ed62
         for (let pageNum = 1; pageNum <= pagesCount; ++pageNum) {
           const thumbnail = new PDFThumbnailView({
             container: this.container,
             id: pageNum,
             defaultViewport: viewport.clone(),
-<<<<<<< HEAD
-            linkService: this.linkService,
-            renderingQueue: this.renderingQueue,
-=======
             optionalContentConfigPromise,
             linkService: this.linkService,
             renderingQueue: this.renderingQueue,
             checkSetImageDisabled,
->>>>>>> e389ed62
             disableCanvasToImageConversion: false,
             l10n: this.l10n,
           });
