/* Copyright 2012 Mozilla Foundation
 *
 * Licensed under the Apache License, Version 2.0 (the "License");
 * you may not use this file except in compliance with the License.
 * You may obtain a copy of the License at
 *
 *     http://www.apache.org/licenses/LICENSE-2.0
 *
 * Unless required by applicable law or agreed to in writing, software
 * distributed under the License is distributed on an "AS IS" BASIS,
 * WITHOUT WARRANTIES OR CONDITIONS OF ANY KIND, either express or implied.
 * See the License for the specific language governing permissions and
 * limitations under the License.
 */

import {
  getVisibleElements,
  isValidRotation,
  scrollIntoView,
  watchScroll,
} from "./ui_utils.js";
import { PDFThumbnailView, TempImageFactory } from "./pdf_thumbnail_view.js";
import { RenderingStates } from "./pdf_rendering_queue.js";

const THUMBNAIL_SCROLL_MARGIN = -19;
const THUMBNAIL_SELECTED_CLASS = "selected";

/**
 * @typedef {Object} PDFThumbnailViewerOptions
 * @property {HTMLDivElement} container - The container for the thumbnail
 *   elements.
 * @property {EventBus} eventBus - The application event bus.
 * @property {IPDFLinkService} linkService - The navigation/linking service.
 * @property {PDFRenderingQueue} renderingQueue - The rendering queue object.
 * @property {IL10n} l10n - Localization service.
 */

/**
 * Viewer control to display thumbnails for pages in a PDF document.
 *
 * @implements {IRenderableView}
 */
class PDFThumbnailViewer {
  /**
   * @param {PDFThumbnailViewerOptions} options
   */
  constructor({ container, eventBus, linkService, renderingQueue, l10n }) {
    this.container = container;
    this.linkService = linkService;
    this.renderingQueue = renderingQueue;
    this.l10n = l10n;

    this.scroll = watchScroll(this.container, this._scrollUpdated.bind(this));
    this._resetView();

    eventBus._on("optionalcontentconfigchanged", () => {
      // Ensure that the thumbnails always render with the *default* optional
      // content configuration.
      this._setImageDisabled = true;
    });
  }

  /**
   * @private
   */
  _scrollUpdated() {
    this.renderingQueue.renderHighestPriority();
  }

  getThumbnail(index) {
    return this._thumbnails[index];
  }

  /**
   * @private
   */
  _getVisibleThumbs() {
    return getVisibleElements({
      scrollEl: this.container,
      views: this._thumbnails,
    });
  }

  scrollThumbnailIntoView(pageNumber) {
    if (!this.pdfDocument) {
      return;
    }
    const thumbnailView = this._thumbnails[pageNumber - 1];

    if (!thumbnailView) {
      Window['ngxConsole'].error('scrollThumbnailIntoView: Invalid "pageNumber" parameter.');
      return;
    }

    if (pageNumber !== this._currentPageNumber) {
      const prevThumbnailView = this._thumbnails[this._currentPageNumber - 1];
      // Remove the highlight from the previous thumbnail...
      prevThumbnailView.div.classList.remove(THUMBNAIL_SELECTED_CLASS);
      // ... and add the highlight to the new thumbnail.
      thumbnailView.div.classList.add(THUMBNAIL_SELECTED_CLASS);
    }
    const { first, last, views } = this._getVisibleThumbs();

    // If the thumbnail isn't currently visible, scroll it into view.
    if (views.length > 0) {
      let shouldScroll = false;
      if (pageNumber <= first.id || pageNumber >= last.id) {
        shouldScroll = true;
      } else {
        for (const { id, percent } of views) {
          if (id !== pageNumber) {
            continue;
          }
          shouldScroll = percent < 100;
          break;
        }
      }
      if (shouldScroll) {
        scrollIntoView(thumbnailView.div, { top: THUMBNAIL_SCROLL_MARGIN });
      }
    }

    this._currentPageNumber = pageNumber;
  }

  get pagesRotation() {
    return this._pagesRotation;
  }

  set pagesRotation(rotation) {
    if (!isValidRotation(rotation)) {
      throw new Error("Invalid thumbnails rotation angle.");
    }
    if (!this.pdfDocument) {
      return;
    }
    if (this._pagesRotation === rotation) {
      return; // The rotation didn't change.
    }
    this._pagesRotation = rotation;

    const updateArgs = { rotation };
    for (const thumbnail of this._thumbnails) {
      thumbnail.update(updateArgs);
    }
  }

  cleanup() {
    for (let i = 0, ii = this._thumbnails.length; i < ii; i++) {
      if (
        this._thumbnails[i] &&
        this._thumbnails[i].renderingState !== RenderingStates.FINISHED
      ) {
        this._thumbnails[i].reset();
      }
    }
    TempImageFactory.destroyCanvas();
  }

  /**
   * @private
   */
  _resetView() {
    this._thumbnails = [];
    this._currentPageNumber = 1;
    this._pageLabels = null;
    this._pagesRotation = 0;
    this._optionalContentConfigPromise = null;
    this._setImageDisabled = false;

    // Remove the thumbnails from the DOM.
    this.container.textContent = "";
  }

  setDocument(pdfDocument) {
    if (this.pdfDocument) {
      this._cancelRendering();
      this._resetView();
    }

    this.pdfDocument = pdfDocument;
    if (!pdfDocument) {
      return;
    }
    const firstPagePromise = pdfDocument.getPage(1);
    const optionalContentConfigPromise = pdfDocument.getOptionalContentConfig();

    firstPagePromise
      .then(firstPdfPage => {
        this._optionalContentConfigPromise = optionalContentConfigPromise;

        const pagesCount = pdfDocument.numPages;
        const viewport = firstPdfPage.getViewport({ scale: 1 });
        const checkSetImageDisabled = () => {
          return this._setImageDisabled;
        };

        for (let pageNum = 1; pageNum <= pagesCount; ++pageNum) {
          const thumbnail = new PDFThumbnailView({
            container: this.container,
            id: pageNum,
            defaultViewport: viewport.clone(),
            optionalContentConfigPromise,
            linkService: this.linkService,
            renderingQueue: this.renderingQueue,
            checkSetImageDisabled,
            l10n: this.l10n,
          });
          this._thumbnails.push(thumbnail);
        }
        // Set the first `pdfPage` immediately, since it's already loaded,
        // rather than having to repeat the `PDFDocumentProxy.getPage` call in
        // the `this.#ensurePdfPageLoaded` method before rendering can start.
        const firstThumbnailView = this._thumbnails[0];
        if (firstThumbnailView) {
          firstThumbnailView.setPdfPage(firstPdfPage);
        }

        // Ensure that the current thumbnail is always highlighted on load.
        const thumbnailView = this._thumbnails[this._currentPageNumber - 1];
        thumbnailView.div.classList.add(THUMBNAIL_SELECTED_CLASS);
      })
      .catch(reason => {
        Window['ngxConsole'].error("Unable to initialize thumbnail viewer", reason);
      });
  }

  /**
   * @private
   */
  _cancelRendering() {
    for (let i = 0, ii = this._thumbnails.length; i < ii; i++) {
      if (this._thumbnails[i]) {
        this._thumbnails[i].cancelRendering();
      }
    }
  }

  /**
   * @param {Array|null} labels
   */
  setPageLabels(labels) {
    if (!this.pdfDocument) {
      return;
    }
    if (!labels) {
      this._pageLabels = null;
    } else if (
      !(Array.isArray(labels) && this.pdfDocument.numPages === labels.length)
    ) {
      this._pageLabels = null;
      Window['ngxConsole'].error("PDFThumbnailViewer_setPageLabels: Invalid page labels.");
    } else {
      this._pageLabels = labels;
    }
    // Update all the `PDFThumbnailView` instances.
    for (let i = 0, ii = this._thumbnails.length; i < ii; i++) {
      this._thumbnails[i].setPageLabel(this._pageLabels?.[i] ?? null);
    }
  }

  /**
   * @param {PDFThumbnailView} thumbView
   * @returns {Promise<PDFPageProxy | null>}
   */
  async #ensurePdfPageLoaded(thumbView) {
    if (thumbView.pdfPage) {
      return thumbView.pdfPage;
    }
    try {
      const pdfPage = await this.pdfDocument.getPage(thumbView.id);
      if (!thumbView.pdfPage) {
        thumbView.setPdfPage(pdfPage);
      }
      return pdfPage;
    } catch (reason) {
      console.error("Unable to get page for thumb view", reason);
      return null; // Page error -- there is nothing that can be done.
    }
<<<<<<< HEAD
    const promise = this.pdfDocument
      .getPage(thumbView.id)
      .then(pdfPage => {
        if (!thumbView.pdfPage) {
          thumbView.setPdfPage(pdfPage);
        }
        this._pagesRequests.delete(thumbView);
        return pdfPage;
      })
      .catch(reason => {
        Window['ngxConsole'].error("Unable to get page for thumb view", reason);
        // Page error -- there is nothing that can be done.
        this._pagesRequests.delete(thumbView);
      });
    this._pagesRequests.set(thumbView, promise);
    return promise;
=======
>>>>>>> 70fc30d9
  }

  #getScrollAhead(visible) {
    if (visible.first?.id === 1) {
      return true;
    } else if (visible.last?.id === this._thumbnails.length) {
      return false;
    }
    return this.scroll.down;
  }

  forceRendering() {
    const visibleThumbs = this._getVisibleThumbs();
    const scrollAhead = this.#getScrollAhead(visibleThumbs);
    const thumbView = this.renderingQueue.getHighestPriority(
      visibleThumbs,
      this._thumbnails,
      scrollAhead
    );
    if (thumbView) {
      this.#ensurePdfPageLoaded(thumbView).then(() => {
        this.renderingQueue.renderView(thumbView);
      });
      return true;
    }
    return false;
  }
}

export { PDFThumbnailViewer };<|MERGE_RESOLUTION|>--- conflicted
+++ resolved
@@ -274,28 +274,9 @@
       }
       return pdfPage;
     } catch (reason) {
-      console.error("Unable to get page for thumb view", reason);
+      Window['ngxConsole'].error("Unable to get page for thumb view", reason);
       return null; // Page error -- there is nothing that can be done.
     }
-<<<<<<< HEAD
-    const promise = this.pdfDocument
-      .getPage(thumbView.id)
-      .then(pdfPage => {
-        if (!thumbView.pdfPage) {
-          thumbView.setPdfPage(pdfPage);
-        }
-        this._pagesRequests.delete(thumbView);
-        return pdfPage;
-      })
-      .catch(reason => {
-        Window['ngxConsole'].error("Unable to get page for thumb view", reason);
-        // Page error -- there is nothing that can be done.
-        this._pagesRequests.delete(thumbView);
-      });
-    this._pagesRequests.set(thumbView, promise);
-    return promise;
-=======
->>>>>>> 70fc30d9
   }
 
   #getScrollAhead(visible) {
